/* micromips-opc.c.  microMIPS opcode table.
   Copyright (C) 2008-2014 Free Software Foundation, Inc.
   Contributed by Chao-ying Fu, MIPS Technologies, Inc.

   This file is part of the GNU opcodes library.

   This library is free software; you can redistribute it and/or modify
   it under the terms of the GNU General Public License as published by
   the Free Software Foundation; either version 3, or (at your option)
   any later version.

   It is distributed in the hope that it will be useful, but WITHOUT
   ANY WARRANTY; without even the implied warranty of MERCHANTABILITY
   or FITNESS FOR A PARTICULAR PURPOSE.  See the GNU General Public
   License for more details.

   You should have received a copy of the GNU General Public License
   along with this file; see the file COPYING.  If not, write to the
   Free Software Foundation, 51 Franklin Street - Fifth Floor, Boston,
   MA 02110-1301, USA.  */

#include "sysdep.h"
#include "opcode/mips.h"
#include "mips-formats.h"

static unsigned char reg_0_map[] = { 0 };
static unsigned char reg_28_map[] = { 28 };
static unsigned char reg_29_map[] = { 29 };
static unsigned char reg_31_map[] = { 31 };
static unsigned char reg_m16_map[] = { 16, 17, 2, 3, 4, 5, 6, 7 };
static unsigned char reg_mn_map[] = { 0, 17, 2, 3, 16, 18, 19, 20 };
static unsigned char reg_q_map[] = { 0, 17, 2, 3, 4, 5, 6, 7 };

static unsigned char reg_h_map1[] = { 5, 5, 6, 4, 4, 4, 4, 4 };
static unsigned char reg_h_map2[] = { 6, 7, 7, 21, 22, 5, 6, 7 };

static int int_b_map[] = {
  1, 4, 8, 12, 16, 20, 24, -1
};
static int int_c_map[] = {
  128, 1, 2, 3, 4, 7, 8, 15, 16, 31, 32, 63, 64, 255, 32768, 65535
};

/* Return the mips_operand structure for the operand at the beginning of P.  */

const struct mips_operand *
decode_micromips_operand (const char *p)
{
  switch (p[0])
    {
    case 'm':
      switch (p[1])
	{
	case 'a': MAPPED_REG (0, 0, GP, reg_28_map);
	case 'b': MAPPED_REG (3, 23, GP, reg_m16_map);
	case 'c': OPTIONAL_MAPPED_REG (3, 4, GP, reg_m16_map);
	case 'd': MAPPED_REG (3, 7, GP, reg_m16_map);
	case 'e': OPTIONAL_MAPPED_REG (3, 1, GP, reg_m16_map);
	case 'f': MAPPED_REG (3, 3, GP, reg_m16_map);
	case 'g': MAPPED_REG (3, 0, GP, reg_m16_map);
	case 'h': REG_PAIR (3, 7, GP, reg_h_map);
	case 'j': REG (5, 0, GP);
	case 'l': MAPPED_REG (3, 4, GP, reg_m16_map);
	case 'm': MAPPED_REG (3, 1, GP, reg_mn_map);
	case 'n': MAPPED_REG (3, 4, GP, reg_mn_map);
	case 'p': REG (5, 5, GP);
	case 'q': MAPPED_REG (3, 7, GP, reg_q_map);
	case 'r': SPECIAL (0, 0, PC);
	case 's': MAPPED_REG (0, 0, GP, reg_29_map);
	case 't': SPECIAL (0, 0, REPEAT_PREV_REG);
	case 'x': SPECIAL (0, 0, REPEAT_DEST_REG);
	case 'y': MAPPED_REG (0, 0, GP, reg_31_map);
	case 'z': MAPPED_REG (0, 0, GP, reg_0_map);

	case 'A': INT_ADJ (7, 0, 63, 2, FALSE);	 /* (-64 .. 63) << 2 */
	case 'B': MAPPED_INT (3, 1, int_b_map, FALSE);
	case 'C': MAPPED_INT (4, 0, int_c_map, TRUE);
	case 'D': BRANCH (10, 0, 1);
	case 'E': BRANCH (7, 0, 1);
	case 'F': HINT (4, 0);
	case 'G': INT_ADJ (4, 0, 14, 0, FALSE);	 /* (-1 .. 14) */
	case 'H': INT_ADJ (4, 0, 15, 1, FALSE);	 /* (0 .. 15) << 1 */
	case 'I': INT_ADJ (7, 0, 126, 0, FALSE); /* (-1 .. 126) */
	case 'J': INT_ADJ (4, 0, 15, 2, FALSE);	 /* (0 .. 15) << 2 */
	case 'L': INT_ADJ (4, 0, 15, 0, FALSE);	 /* (0 .. 15) */
	case 'M': INT_ADJ (3, 1, 8, 0, FALSE);   /* (1 .. 8) */
	case 'N': SPECIAL (2, 4, LWM_SWM_LIST);
	case 'O': HINT (4, 0);
	case 'P': INT_ADJ (5, 0, 31, 2, FALSE);	 /* (0 .. 31) << 2 */
	case 'Q': INT_ADJ (23, 0, 4194303, 2, FALSE);
	  					 /* (-4194304 .. 4194303) */
	case 'U': INT_ADJ (5, 0, 31, 2, FALSE);	 /* (0 .. 31) << 2 */
	case 'W': INT_ADJ (6, 1, 63, 2, FALSE);	 /* (0 .. 63) << 2 */
	case 'X': SINT (4, 1);
	case 'Y': SPECIAL (9, 1, ADDIUSP_INT);
	case 'Z': UINT (0, 0);			 /* 0 only */
	}
      break;

    case '-':
      switch (p[1])
	{
	case 'A': PCREL (19, 0, TRUE, 2, 2, FALSE, FALSE);
	case 'B': PCREL (18, 0, TRUE, 3, 3, FALSE, FALSE);

	case 'a': INT_ADJ (19, 0, 262143, 2, FALSE);
	case 'b': INT_ADJ (18, 0, 131071, 3, FALSE);
	case 'd': MAPPED_REG (3, 1, GP, reg_m16_map);
	case 'e': OPTIONAL_MAPPED_REG (3, 7, GP, reg_m16_map);
	case 'm': SPLIT_MAPPED_REG (3, 0, 1, 3, GP, reg_mn_map);
	case 's': SPECIAL (5, 16, NON_ZERO_REG);
	case 't': SPECIAL (5, 21, NON_ZERO_REG);
	case 'u': PREV_CHECK (5, 21, TRUE, FALSE, FALSE, FALSE);
	case 'v': PREV_CHECK (5, 21, TRUE, TRUE, FALSE, FALSE);
	case 'w': PREV_CHECK (5, 21, FALSE, TRUE, TRUE, TRUE);
	case 'x': PREV_CHECK (5, 16, TRUE, FALSE, FALSE, TRUE);
	case 'y': PREV_CHECK (5, 16, FALSE, TRUE, FALSE, FALSE);
	}
      break;

    case '+':
      switch (p[1])
	{
	case 'A': BIT (5, 6, 0);		 /* (0 .. 31) */
	case 'B': MSB (5, 11, 1, TRUE, 32);	 /* (1 .. 32), 32-bit op */
	case 'C': MSB (5, 11, 1, FALSE, 32);	 /* (1 .. 32), 32-bit op */
	case 'D': REG (5, 16, FP);
	case 'E': BIT (5, 6, 32);		 /* (32 .. 63) */
	case 'F': MSB (5, 11, 33, TRUE, 64);	 /* (33 .. 64), 64-bit op */
	case 'G': MSB (5, 11, 33, FALSE, 64);	 /* (33 .. 64), 64-bit op */
	case 'H': MSB (5, 11, 1, FALSE, 64);	 /* (1 .. 32), 64-bit op */
	case 'I': UINT (2, 9);
	case 'J': HINT (10, 16);
	case 'K': HINT (4, 6);
	case 'L': INT_ADJ (4, 4, 15, 2, FALSE);	 /* (0 .. 15) << 2 */
	case 'N': SPECIAL (2, 8, LWM_SWM_LIST);
	case 'O': UINT (3, 8);
	case 'P': INT_ADJ (5, 5, 31, 2, FALSE);	 /* (0 .. 31) << 2 */
	case 'S': REG (5, 21, FP);
	case 'T': INT_ADJ (10, 16, 511, 0, FALSE);	/* (-512 .. 511) << 0 */
	case 'U': INT_ADJ (10, 16, 511, 1, FALSE);	/* (-512 .. 511) << 1 */
	case 'V': INT_ADJ (10, 16, 511, 2, FALSE);	/* (-512 .. 511) << 2 */
	case 'W': INT_ADJ (10, 16, 511, 3, FALSE);	/* (-512 .. 511) << 3 */

	case 'd': REG (5, 6, MSA);
	case 'e': REG (5, 11, MSA);
	case 'h': REG (5, 16, MSA);
	case 'i': JALX (26, 0, 2);
	case 'j': SINT (9, 0);
	case 'k': REG (5, 6, GP);
	case 'l': REG (5, 6, MSA_CTRL);
	case 'n': REG (5, 11, MSA_CTRL);
	case 'o': SPECIAL (4, 16, IMM_INDEX);
	case 's': REG (5, 21, GP);
	case 't': REG (5, 16, GP);
	case 'u': SPECIAL (3, 16, IMM_INDEX);
	case 'v': SPECIAL (2, 16, IMM_INDEX);
	case 'w': SPECIAL (1, 16, IMM_INDEX);
	case 'x': BIT (5, 16, 0);		/* (0 .. 31) */

	case '~': BIT (2, 6, 1);		/* (1 .. 4) */
	case '!': BIT (3, 16, 0);		/* (0 .. 7) */
	case '@': BIT (4, 16, 0);		/* (0 .. 15) */
	case '#': BIT (6, 16, 0);		/* (0 .. 63) */
	case '$': UINT (5, 16);			/* (0 .. 31) */
	case '%': SINT (5, 16);			/* (-16 .. 15) */
	case '^': SINT (10, 11);		/* (-512 .. 511) */
	case '&': SPECIAL (0, 0, IMM_INDEX);
	case '*': SPECIAL (5, 16, REG_INDEX);
	case '|': BIT (8, 16, 0);		/* (0 .. 255) */
	case '\'': BRANCH (26, 0, 1);
	case '"': BRANCH (21, 0, 1);
	case ':': SINT (11, 0);
	case '.': BIT (2, 9, 1);		/* (1 .. 4) */
	case ';': SPECIAL (10, 16, SAME_RS_RT);
	}
      break;

    case '.': SINT (10, 6);
    case '<': BIT (5, 11, 0);			 /* (0 .. 31) */
    case '>': BIT (5, 11, 32);			 /* (32 .. 63) */
    case '\\': BIT (3, 21, 0);			 /* (0 .. 7) */
    case '|': HINT (4, 12);
    case '~': SINT (12, 0);
    case '@': SINT (10, 16);
    case '^': HINT (5, 11);

    case '0': SINT (6, 16);
    case '1': HINT (5, 16);
    case '2': HINT (2, 14);
    case '3': HINT (3, 13);
    case '4': HINT (4, 12);
    case '5': HINT (8, 13);
    case '6': HINT (5, 16);
    case '7': REG (2, 14, ACC);
    case '8': HINT (6, 14);

    case 'C': HINT (23, 3);
    case 'D': REG (5, 11, FP);
    case 'E': REG (5, 21, COPRO);
    case 'G': REG (5, 16, COPRO);
    case 'K': REG (5, 16, HW);
    case 'H': UINT (3, 11);
    case 'M': REG (3, 13, CCC);
    case 'N': REG (3, 18, CCC);
    case 'R': REG (5, 6, FP);
    case 'S': REG (5, 16, FP);
    case 'T': REG (5, 21, FP);
    case 'V': OPTIONAL_REG (5, 16, FP);

    case 'a': JUMP (26, 0, 1);
    case 'b': REG (5, 16, GP);
    case 'c': HINT (10, 16);
    case 'd': REG (5, 11, GP);
    case 'h': HINT (5, 11);
    case 'i': HINT (16, 0);
    case 'j': SINT (16, 0);
    case 'k': HINT (5, 21);
    case 'n': SPECIAL (5, 21, LWM_SWM_LIST);
    case 'o': SINT (16, 0);
    case 'p': BRANCH (16, 0, 1);
    case 'q': HINT (10, 6);
    case 'r': OPTIONAL_REG (5, 16, GP);
    case 's': REG (5, 16, GP);
    case 't': REG (5, 21, GP);
    case 'u': HINT (16, 0);
    case 'v': OPTIONAL_REG (5, 16, GP);
    case 'w': OPTIONAL_REG (5, 21, GP);
    case 'y': REG (5, 6, GP);
    case 'z': MAPPED_REG (0, 0, GP, reg_0_map);
    }
  return 0;
}

#define UBD	INSN_UNCOND_BRANCH_DELAY
#define CBD	INSN_COND_BRANCH_DELAY
#define NODS	INSN_NO_DELAY_SLOT
#define TRAP	INSN_NO_DELAY_SLOT
#define LM	INSN_LOAD_MEMORY
#define SM	INSN_STORE_MEMORY
#define CM	INSN_COPROC_MOVE
#define LC	INSN_LOAD_COPROC
#define BD16	INSN2_BRANCH_DELAY_16BIT	/* Used in pinfo2.  */
#define BD32	INSN2_BRANCH_DELAY_32BIT	/* Used in pinfo2.  */

#define WR_1	INSN_WRITE_1
#define WR_2	INSN_WRITE_2
#define RD_1	INSN_READ_1
#define RD_2	INSN_READ_2
#define RD_3	INSN_READ_3
#define RD_4	INSN_READ_4
#define MOD_1	(WR_1|RD_1)
#define MOD_2	(WR_2|RD_2)

/* For 16-bit/32-bit microMIPS instructions.  They are used in pinfo2.  */
#define UBR	INSN2_UNCOND_BRANCH
#define CBR	INSN2_COND_BRANCH
#define RD_sp	INSN2_READ_SP
#define WR_sp	INSN2_WRITE_SP
#define RD_31	INSN2_READ_GPR_31
#define RD_pc	INSN2_READ_PC
#define CTC	INSN2_CONVERTED_TO_COMPACT
#define NNODS	INSN2_NEXT_NO_DS

/* For 32-bit microMIPS instructions.  */
#define WR_31	INSN_WRITE_GPR_31
#define WR_CC	INSN_WRITE_COND_CODE

#define RD_CC	INSN_READ_COND_CODE
#define RD_C0	INSN_COP
#define RD_C1	INSN_COP
#define RD_C2	INSN_COP
#define WR_C0	INSN_COP
#define WR_C1	INSN_COP
#define WR_C2	INSN_COP
#define CP	INSN_COP

#define WR_HI	INSN_WRITE_HI
#define RD_HI	INSN_READ_HI

#define WR_LO	INSN_WRITE_LO
#define RD_LO	INSN_READ_LO

#define WR_HILO	WR_HI|WR_LO
#define RD_HILO	RD_HI|RD_LO
#define MOD_HILO WR_HILO|RD_HILO

/* Reuse INSN_ISA1 for 32-bit microMIPS ISA.  All instructions in I1
   are accepted as 32-bit microMIPS ISA.
   Reuse INSN_ISA3 for 64-bit microMIPS ISA.  All instructions in I3
   are accepted as 64-bit microMIPS ISA.
   Reuse INSN_ISA32R6 for 32-bit microMIPS R6 ISA.  All instructions in I37
   are accepted as 32-bit microMIPS R6 ISA.
   Reuse INSN_ISA64R6 for 64-bit microMIPS R6 ISA.  All instructions in I69
   are accepted as 64-bit microMIPS R6 ISA.  */
#define I1	INSN_ISA1
#define I3	INSN_ISA3
#define I36	INSN_ISA32R5
#define I37	INSN_ISA32R6
#define I69	INSN_ISA64R6

/* MIPS DSP ASE support.  */
#define WR_a	WR_HILO		/* Write DSP accumulators (reuse WR_HILO).  */
#define RD_a	RD_HILO		/* Read DSP accumulators (reuse RD_HILO).  */
#define MOD_a	WR_a|RD_a
#define DSP_VOLA INSN_NO_DELAY_SLOT
#define D32	ASE_DSP
#define D33	ASE_DSPR2
#define D34	ASE_DSPR3

/* MIPS MCU (MicroController) ASE support.  */
#define MC	ASE_MCU

/* MIPS Enhanced VA Scheme.  */
#define EVA	ASE_EVA
#define EVA_R6	ASE_EVA_R6

/* TLB invalidate instruction support.  */
#define TLBINV	ASE_EVA

/* MIPS Virtualization ASE.  */
#define IVIRT	ASE_VIRT
#define IVIRT64	ASE_VIRT64
#define IVIRT_XPA ASE_VIRT_XPA

/* MSA support.  */
#define MSA     ASE_MSA
#define MSA64   ASE_MSA64

/* eXtended Physical Address (XPA) support.  */
#define XPA     ASE_XPA

const struct mips_opcode micromips_opcodes[] =
{
/* These instructions appear first so that the disassembler will find
   them first.  The assemblers uses a hash table based on the
   instruction name anyhow.  */
/* name,		args,		match,      mask,	pinfo,			pinfo2,		membership,	ase,	exclusions */
{"pref",		"k,~(b)",	0x60002000, 0xfc00f000,	RD_3|LM,		0,		I1,		0,	I37 },
{"pref",		"k,+j(b)",	0x60002000, 0xfc00fe00,	RD_3|LM,		0,		I37,		0,	0 },
{"pref",		"k,A(b)",	0,    (int) M_PREF_AB,	INSN_MACRO,		0,		I1,		0,	0 },
{"prefx",		"h,t(b)",	0x540001a0, 0xfc0007ff,	RD_2|RD_3|FP_S|LM,	0,		I1,		0,	I37 },
{"nop",			"",		    0x0c00,     0xffff,	0,			INSN2_ALIAS,	I1,		0,	0 },
{"nop",			"",		0x00000000, 0xffffffff,	0,			INSN2_ALIAS,	I1,		0,	0 }, /* sll */
{"ssnop",		"",		0x00000800, 0xffffffff,	0,			INSN2_ALIAS,	I1,		0,	0 }, /* sll */
{"ehb",			"",		0x00001800, 0xffffffff,	0,			INSN2_ALIAS,	I1,		0,	0 }, /* sll */
{"pause",		"",		0x00002800, 0xffffffff,	0,			INSN2_ALIAS,	I1,		0,	0 }, /* sll */
{"lapc",		"t,-A",		0x78000000, 0xfc180000, WR_1,			RD_pc,		I37,		0,	0 },
{"li",			"md,mI",	    0xec00,     0xfc00,	WR_1,			0,		I1,		0,	0 },
{"li",			"t,j",		0x30000000, 0xfc1f0000,	WR_1,			INSN2_ALIAS,	I1,		0,	0 }, /* addiu */
{"li",			"t,i",		0x50000000, 0xfc1f0000,	WR_1,			INSN2_ALIAS,	I1,		0,	0 }, /* ori */
{"li",			"t,I",		0,    (int) M_LI,	INSN_MACRO,		0,		I1,		0,	0 },
{"move",		"d,s",		0,    (int) M_MOVE,	INSN_MACRO,		0,		I1,		0,	0 },
{"move",		"mp,mj",	    0x0c00,     0xfc00,	WR_1|RD_2,		0,		I1,		0,	0 },
{"move",		"d,s",		0x58000150, 0xffe007ff,	WR_1|RD_2,		INSN2_ALIAS,	I3,		0,	0 }, /* daddu */
{"move",		"d,s",		0x00000150, 0xffe007ff,	WR_1|RD_2,		INSN2_ALIAS,	I1,		0,	0 }, /* addu */
{"move",		"d,s",		0x00000290, 0xffe007ff,	WR_1|RD_2,		INSN2_ALIAS,	I1,		0,	0 }, /* or */
{"b",			"mD",		    0xcc00,     0xfc00,	UBD,			0,		I1,		0,	I37 },
{"b",			"mD",		    0xcc00,     0xfc00,	0,			INSN2_ALIAS|UBR|CTC, I37,	0,	0 }, /* bc */
{"b",			"p",		0x94000000, 0xffff0000,	UBD,			INSN2_ALIAS,	I1,		0,	I37 }, /* beq 0, 0 */
{"b",			"+'",		0x94000000, 0xfc000000,	0,			INSN2_ALIAS|UBR|CTC, I37,	0,	0 }, /* bc */
{"b",			"p",		0x40400000, 0xffff0000,	UBD,			INSN2_ALIAS,	I1,		0,	I37 }, /* bgez 0 */
{"bal",	 		"+'",		0xb4000000, 0xfc000000,	WR_31,			INSN2_ALIAS|UBR|CTC, I37,	0,	0 }, /* balc */
{"bal",			"p",		0x40600000, 0xffff0000,	WR_31|UBD,		INSN2_ALIAS|BD32, I1,		0,	I37 }, /* bgezal 0 */
{"balc",		"+'",		0xb4000000, 0xfc000000,	WR_31,			UBR,		I37,		0,	0 },
{"bals",		"p",		0x42600000, 0xffff0000,	WR_31|UBD,		INSN2_ALIAS|BD16, I1,		0,	I37 }, /* bgezals 0 */
{"bc",			"mD",		    0xcc00,     0xfc00,	0,			UBR,		I37,		0,	0 },
{"bc",			"+'",		0x94000000, 0xfc000000,	0,			UBR,		I37,		0,	0 },
{"bc",			"p",		0x40e00000, 0xffff0000,	NODS,			INSN2_ALIAS|UBR,  I1,		0,	I37 }, /* beqzc 0 */

{"abs",			"d,v",		0,    (int) M_ABS,	INSN_MACRO,		0,		I1,		0,	0 },
{"abs.d",		"T,V",		0x5400237b, 0xfc00ffff,	WR_1|RD_2|FP_D,		0,		I1,		0,	0 },
{"abs.s",		"T,V",		0x5400037b, 0xfc00ffff,	WR_1|RD_2|FP_S,		0,		I1,		0,	0 },
{"abs.ps",		"T,V",		0x5400437b, 0xfc00ffff,	WR_1|RD_2|FP_D,		0,		I1,		0,	I37 },
{"aclr",		"\\,~(b)",	0x2000b000, 0xff00f000,	RD_3|LM|SM|NODS,	0,		0,		MC,	0 },
{"aclr",		"\\,A(b)",	0,    (int) M_ACLR_AB,	INSN_MACRO,		0,		0,		MC,	0 },
{"add",			"d,v,t",	0x00000110, 0xfc0007ff,	WR_1|RD_2|RD_3,		0,		I1,		0,	0 },
{"add",			"t,r,I",	0,    (int) M_ADD_I,	INSN_MACRO,		0,		I1,		0,	I37 },
{"add.d",		"D,V,T",	0x54000130, 0xfc0007ff,	WR_1|RD_2|RD_3|FP_D,	0,		I1,		0,	0 },
{"add.s",		"D,V,T",	0x54000030, 0xfc0007ff,	WR_1|RD_2|RD_3|FP_S,	0,		I1,		0,	0 },
{"add.ps",		"D,V,T",	0x54000230, 0xfc0007ff,	WR_1|RD_2|RD_3|FP_D,	0,		I1,		0,	I37 },
{"addi",		"t,r,j",	0x10000000, 0xfc000000,	WR_1|RD_2,		0,		I1,		0,	I37 },
{"addiu",		"mp,mj,mZ",	    0x0c00,     0xfc00,	WR_1|RD_2,		0,		I1,		0,	0 }, /* move */
{"addiu",		"md,ms,mW",	    0x6c01,     0xfc01,	WR_1|RD_2,		0,		I1,		0,	0 }, /* addiur1sp */
{"addiu",		"md,mc,mB",	    0x6c00,     0xfc01,	WR_1|RD_2,		0,		I1,		0,	0 }, /* addiur2 */
{"addiu",		"ms,mt,mY",	    0x4c01,     0xfc01,	MOD_1,			0,		I1,		0,	0 }, /* addiusp */
{"addiu",		"mp,mt,mX",	    0x4c00,     0xfc01,	MOD_1,			0,		I1,		0,	0 }, /* addius5 */
{"addiu",		"mb,mr,mQ",	0x78000000, 0xfc000000,	WR_1,			RD_pc,		I1,		0,	I37 }, /* addiupc */
{"addiu",		"t,r,j",	0x30000000, 0xfc000000,	WR_1|RD_2,		0,		I1,		0,	0 },
{"addiu",		"t,mr,-a",	0x78000000, 0xfc180000, WR_1,			RD_pc,		I37,		0,	0 },
{"addiupc",		"t,-a",		0x78000000, 0xfc180000, WR_1,			RD_pc,		I37,		0,	0 },
{"addiupc",		"mb,mQ",	0x78000000, 0xfc000000,	WR_1,			RD_pc,		I1,		0,	I37 },
{"addiur1sp",		"md,mW",	    0x6c01,     0xfc01,	WR_1,			RD_sp,		I1,		0,	0 },
{"addiur2",		"md,mc,mB",	    0x6c00,     0xfc01,	WR_1|RD_2,		0,		I1,		0,	0 },
{"addiusp",		"mY",		    0x4c01,     0xfc01,	0,			WR_sp|RD_sp,	I1,		0,	0 },
{"addius5",		"mp,mX",	    0x4c00,     0xfc01,	MOD_1,			0,		I1,		0,	0 },
{"addu",		"mp,mj,mz",	    0x0c00,     0xfc00,	WR_1|RD_2,		0,		I1,		0,	0 }, /* move */
{"addu",		"mp,mz,mj",	    0x0c00,     0xfc00,	WR_1|RD_3,		0,		I1,		0,	0 }, /* move */
{"addu",		"-d,-e,ml",	    0x0400,     0xfc01,	WR_1|RD_2|RD_3,		0,		I37,		0,	0 },
{"addu",		"md,me,ml",	    0x0400,     0xfc01,	WR_1|RD_2|RD_3,		0,		I1,		0,	I37 },
{"addu",		"d,v,t",	0x00000150, 0xfc0007ff,	WR_1|RD_2|RD_3,		0,		I1,		0,	0 },
{"addu",		"t,r,I",	0,    (int) M_ADDU_I,	INSN_MACRO,		0,		I1,		0,	0 },
{"alnv.ps",		"D,V,T,y",	0x54000019, 0xfc00003f,	WR_1|RD_2|RD_3|RD_4|FP_D, 0,		I1,		0,	I37 },
{"and",			"md,mt,ml",	    0x4401,     0xfc0f,	MOD_1|RD_3,		0,		I37,		0,	0 },
{"and",			"md,ml,mx",	    0x4401,     0xfc0f,	MOD_1|RD_2,		0,		I37,		0,	0 },
{"and",			"mf,mt,mg",	    0x4480,     0xffc0,	MOD_1|RD_3,		0,		I1,		0,	I37 },
{"and",			"mf,mg,mx",	    0x4480,     0xffc0,	MOD_1|RD_2,		0,		I1,		0,	I37 },
{"and",			"d,v,t",	0x00000250, 0xfc0007ff,	WR_1|RD_2|RD_3,		0,		I1,		0,	0 },
{"and",			"t,r,I",	0,    (int) M_AND_I,	INSN_MACRO,		0,		I1,		0,	0 },
{"andi",		"md,mc,mC",	    0x2c00,     0xfc00,	WR_1|RD_2,		0,		I1,		0,	0 },
{"andi",		"t,r,i",	0xd0000000, 0xfc000000,	WR_1|RD_2,		0,		I1,		0,	0 },
{"aset",		"\\,~(b)",	0x20003000, 0xff00f000,	RD_3|LM|SM|NODS,	0,		0,		MC,	0 },
{"aset",		"\\,A(b)",	0,    (int) M_ASET_AB,	INSN_MACRO,		0,		0,		MC,	0 },
/* b is at the top of the table.  */
/* bal is at the top of the table.  */
{"bc1f",		"p",		0x43800000, 0xffff0000,	RD_CC|CBD|FP_S,		0,		I1,		0,	I37 },
{"bc1f",		"N,p",		0x43800000, 0xffe30000,	RD_CC|CBD|FP_S,		0,		I1,		0,	I37 },
{"bc1fl",		"p",		0,    (int) M_BC1FL,	INSN_MACRO,		INSN2_M_FP_S,	I1,		0,	I37 },
{"bc1fl",		"N,p",		0,    (int) M_BC1FL,	INSN_MACRO,		INSN2_M_FP_S,	I1,		0,	I37 },
{"bc2f",		"p",		0x42800000, 0xffff0000,	RD_CC|CBD,		0,		I1,		0,	I37 },
{"bc2f",		"N,p",		0x42800000, 0xffe30000,	RD_CC|CBD,		0,		I1,		0,	I37 },
{"bc2fl",		"p",		0,    (int) M_BC2FL,	INSN_MACRO,		0,		I1,		0,	I37 },
{"bc2fl",		"N,p",		0,    (int) M_BC2FL,	INSN_MACRO,		0,		I1,		0,	I37 },
{"bc1t",		"p",		0x43a00000, 0xffff0000,	RD_CC|CBD|FP_S,		0,		I1,		0,	I37 },
{"bc1t",		"N,p",		0x43a00000, 0xffe30000,	RD_CC|CBD|FP_S,		0,		I1,		0,	I37 },
{"bc1tl",		"p",		0,    (int) M_BC1TL,	INSN_MACRO,		INSN2_M_FP_S,	I1,		0,	I37 },
{"bc1tl",		"N,p",		0,    (int) M_BC1TL,	INSN_MACRO,		INSN2_M_FP_S,	I1,		0,	I37 },
{"bc2t",		"p",		0x42a00000, 0xffff0000,	RD_CC|CBD,		0,		I1,		0,	I37 },
{"bc2t",		"N,p",		0x42a00000, 0xffe30000,	RD_CC|CBD,		0,		I1,		0,	I37 },
{"bc2tl",		"p",		0,    (int) M_BC2TL,	INSN_MACRO,		0,		I1,		0,	I37 },
{"bc2tl",		"N,p",		0,    (int) M_BC2TL,	INSN_MACRO,		0,		I1,		0,	I37 },
{"beqz",		"md,mE",	    0x8c00,     0xfc00,	RD_1|CBD,		0,		I1,		0,	I37 },
{"beqz",		"md,mE",	    0x8c00,     0xfc00,	RD_1,			INSN2_ALIAS|CBR|CTC, I37,	0,	0 }, /* beqzc */
{"beqz",		"s,p",		0x94000000, 0xffe00000,	RD_1|CBD,		0,		I1,		0,	I37 },
{"beqz",		"-t,+\"",	0x80000000, 0xfc000000,	RD_1,			INSN2_ALIAS|CBR|CTC, I37,	0,	0 }, /* beqzc */
{"beqzc",		"md,mE",	    0x8c00,     0xfc00,	RD_1,			CBR,		I37,		0,	0 },
{"beqzc",		"-t,+\"",	0x80000000, 0xfc000000,	RD_1,			CBR,		I37,		0,	0 },
{"beqzc",		"s,p",		0x40e00000, 0xffe00000,	RD_1|NODS,		CBR,		I1,		0,	I37 },
{"beqzl",		"s,p",		0,    (int) M_BEQL,	INSN_MACRO,		0,		I1,		0,	I37 },
{"beq",			"md,mz,mE",	    0x8c00,     0xfc00,	RD_1|CBD,		0,		I1,		0,	I37 }, /* beqz */
{"beq",			"mz,md,mE",	    0x8c00,     0xfc00,	RD_2|CBD,		0,		I1,		0,	I37 }, /* beqz */
{"beq",			"md,mz,mE",	    0x8c00,     0xfc00,	RD_1,			INSN2_ALIAS|CBR|CTC, I37,	0,	0 }, /* beqzc16 */
{"beq",			"mz,md,mE",	    0x8c00,     0xfc00,	RD_2,			INSN2_ALIAS|CBR|CTC, I37,	0,	0 }, /* beqzc16 */
{"beq",			"-t,z,+\"",	0x80000000, 0xfc000000,	RD_1,			INSN2_ALIAS|CBR|CTC, I37,	0,	0 }, /* beqzc */
{"beq",			"z,-t,+\"",	0x80000000, 0xfc000000,	RD_2,			INSN2_ALIAS|CBR|CTC, I37,	0,	0 }, /* beqzc */
{"beq",			"-s,-u,p",	0x74000000, 0xfc000000,	RD_1|RD_2,		INSN2_ALIAS|CBR|CTC, I37,	0,	0 }, /* beqc */
{"beq",			"t,-y,p",	0x74000000, 0xfc000000,	RD_1|RD_2,		INSN2_ALIAS|CBR|CTC, I37,	0,	0 }, /* beqc */
{"beq",			"s,t,p",	0x94000000, 0xfc000000,	RD_1|RD_2|CBD,		0,		I1,		0,	I37 },
{"beq",			"s,I,p",	0,    (int) M_BEQ_I,	INSN_MACRO,		0,		I1,		0,	0 },
{"bovc",		"s,-w,p",	0x74000000, 0xfc000000,	RD_1|RD_2,		CBR,		I37,		0,	0 },
{"bovc",		"t,-x,p",	0x74000000, 0xfc000000,	RD_1|RD_2,		INSN2_ALIAS|CBR, I37,		0,	0 },
{"beqzalc",		"-t,p",		0x74000000, 0xfc1f0000,	RD_1|WR_31,		CBR,		I37,		0,	0 },
{"beqc",		"-s,-u,p",	0x74000000, 0xfc000000,	RD_1|RD_2,		CBR,		I37,		0,	0 },
{"beqc",		"t,-y,p",	0x74000000, 0xfc000000,	RD_1|RD_2,		INSN2_ALIAS|CBR, I37,		0,	0 },
{"beql",		"s,t,p",	0,    (int) M_BEQL,	INSN_MACRO,		0,		I1,		0,	I37 },
{"beql",		"s,I,p",	0,    (int) M_BEQL_I,	INSN_MACRO,		0,		I1,		0,	I37 },
{"bge",			"s,t,p",	0,    (int) M_BGE,	INSN_MACRO,		0,		I1,		0,	0 },
{"bge",			"s,I,p",	0,    (int) M_BGE_I,	INSN_MACRO,		0,		I1,		0,	0 },
{"bgel",		"s,t,p",	0,    (int) M_BGEL,	INSN_MACRO,		0,		I1,		0,	I37 },
{"bgel",		"s,I,p",	0,    (int) M_BGEL_I,	INSN_MACRO,		0,		I1,		0,	I37 },
{"bgeu",		"s,t,p",	0,    (int) M_BGEU,	INSN_MACRO,		0,		I1,		0,	0 },
{"bgeu",		"s,I,p",	0,    (int) M_BGEU_I,	INSN_MACRO,		0,		I1,		0,	0 },
{"bgeul",		"s,t,p",	0,    (int) M_BGEUL,	INSN_MACRO,		0,		I1,		0,	I37 },
{"bgeul",		"s,I,p",	0,    (int) M_BGEUL_I,	INSN_MACRO,		0,		I1,		0,	I37 },
{"bgez",		"s,p",		0x40400000, 0xffe00000,	RD_1|CBD,		0,		I1,		0,	I37 },
{"bgez",		"+;,p",		0xf4000000, 0xfc000000,	RD_1,			INSN2_ALIAS|CBR|CTC, I37, 	0,	0 }, /* bgezc */
{"bgezl",		"s,p",		0,    (int) M_BGEZL,	INSN_MACRO,		0,		I1,		0,	I37 },
{"bgezal",		"s,p",		0x40600000, 0xffe00000,	RD_1|WR_31|CBD,		BD32,		I1,		0,	I37 },
{"bgezal",		"+;,p",		0xc0000000, 0xfc000000,	RD_1|WR_31,		INSN2_ALIAS|CBR|CTC,		I37,		0,	0 }, /* bgezalc */
{"bgezals",		"s,p",		0x42600000, 0xffe00000,	RD_1|WR_31|CBD,		BD16,		I1,		0,	I37 },
{"bgezall",		"s,p",		0,    (int) M_BGEZALL,	INSN_MACRO,		0,		I1,		0,	I37 },
{"bgt",			"s,t,p",	0,    (int) M_BGT,	INSN_MACRO,		0,		I1,		0,	0 },
{"bgt",			"s,I,p",	0,    (int) M_BGT_I,	INSN_MACRO,		0,		I1,		0,	0 },
{"bgtl",		"s,t,p",	0,    (int) M_BGTL,	INSN_MACRO,		0,		I1,		0,	I37 },
{"bgtl",		"s,I,p",	0,    (int) M_BGTL_I,	INSN_MACRO,		0,		I1,		0,	I37 },
{"bgtu",		"s,t,p",	0,    (int) M_BGTU,	INSN_MACRO,		0,		I1,		0,	0 },
{"bgtu",		"s,I,p",	0,    (int) M_BGTU_I,	INSN_MACRO,		0,		I1,		0,	0 },
{"bgtul",		"s,t,p",	0,    (int) M_BGTUL,	INSN_MACRO,		0,		I1,		0,	I37 },
{"bgtul",		"s,I,p",	0,    (int) M_BGTUL_I,	INSN_MACRO,		0,		I1,		0,	I37 },
{"bgtz",		"s,p",		0x40c00000, 0xffe00000,	RD_1|CBD,		0,		I1,		0,	I37 },
{"bgtz",		"-t,p",		0xd4000000, 0xfc1f0000,	RD_1,			INSN2_ALIAS|CBR|CTC, I37,	0,	0 }, /* bgtzc */
{"bgtzl",		"s,p",		0,    (int) M_BGTZL,	INSN_MACRO,		0,		I1,		0,	I37 },
{"ble",			"s,t,p",	0,    (int) M_BLE,	INSN_MACRO,		0,		I1,		0,	0 },
{"ble",			"s,I,p",	0,    (int) M_BLE_I,	INSN_MACRO,		0,		I1,		0,	0 },
{"blel",		"s,t,p",	0,    (int) M_BLEL,	INSN_MACRO,		0,		I1,		0,	I37 },
{"blel",		"s,I,p",	0,    (int) M_BLEL_I,	INSN_MACRO,		0,		I1,		0,	I37 },
{"bleu",		"s,t,p",	0,    (int) M_BLEU,	INSN_MACRO,		0,		I1,		0,	0 },
{"bleu",		"s,I,p",	0,    (int) M_BLEU_I,	INSN_MACRO,		0,		I1,		0,	0 },
{"bleul",		"s,t,p",	0,    (int) M_BLEUL,	INSN_MACRO,		0,		I1,		0,	I37 },
{"bleul",		"s,I,p",	0,    (int) M_BLEUL_I,	INSN_MACRO,		0,		I1,		0,	I37 },
{"blez",		"s,p",		0x40800000, 0xffe00000,	RD_1|CBD,		0,		I1,		0,	I37 },
{"blez",		"-t,p",		0xf4000000, 0xfc1f0000,	RD_1,			INSN2_ALIAS|CBR|CTC, I37,	0,	0 }, /* blezc */
{"blezl",		"s,p",		0,    (int) M_BLEZL,	INSN_MACRO,		0,		I1,		0,	I37 },
{"blt",			"s,t,p",	0,    (int) M_BLT,	INSN_MACRO,		0,		I1,		0,	0 },
{"blt",			"s,I,p",	0,    (int) M_BLT_I,	INSN_MACRO,		0,		I1,		0,	0 },
{"bltl",		"s,t,p",	0,    (int) M_BLTL,	INSN_MACRO,		0,		I1,		0,	I37 },
{"bltl",		"s,I,p",	0,    (int) M_BLTL_I,	INSN_MACRO,		0,		I1,		0,	I37 },
{"bltu",		"s,t,p",	0,    (int) M_BLTU,	INSN_MACRO,		0,		I1,		0,	0 },
{"bltu",		"s,I,p",	0,    (int) M_BLTU_I,	INSN_MACRO,		0,		I1,		0,	0 },
{"bltul",		"s,t,p",	0,    (int) M_BLTUL,	INSN_MACRO,		0,		I1,		0,	I37 },
{"bltul",		"s,I,p",	0,    (int) M_BLTUL_I,	INSN_MACRO,		0,		I1,		0,	I37 },
{"bltz",		"s,p",		0x40000000, 0xffe00000,	RD_1|CBD,		0,		I1,		0,	I37 },
{"bltz",		"+;,p",		0xd4000000, 0xfc000000,	RD_1,			INSN2_ALIAS|CBR|CTC, I37,	0,	0 }, /* bltzc */
{"bltzl",		"s,p",		0,    (int) M_BLTZL,	INSN_MACRO,		0,		I1,		0,	I37 },
{"bltzal",		"s,p",		0x40200000, 0xffe00000,	RD_1|WR_31|CBD,		BD32,		I1,		0,	I37 },
{"bltzal",		"+;,p",		0xe0000000, 0xfc000000,	RD_1|WR_31,		INSN2_ALIAS|CBR|CTC, I37,	0,	0 }, /* bltzalc */
{"bltzals",		"s,p",		0x42200000, 0xffe00000,	RD_1|WR_31|CBD,		BD16,		I1,		0,	I37 },
{"bltzall",		"s,p",		0,    (int) M_BLTZALL,	INSN_MACRO,		0,		I1,		0,	I37 },
{"bnez",		"md,mE",	    0xac00,     0xfc00,	RD_1|CBD,		0,		I1,		0,	I37 },
{"bnez",		"md,mE",	    0xac00,     0xfc00,	RD_1,			INSN2_ALIAS|CBR|CTC, I37,	0,	0 }, /* bnezc */
{"bnez",		"s,p",		0xb4000000, 0xffe00000,	RD_1|CBD,		0,		I1,		0,	I37 },
{"bnez",		"-t,+\"",	0xa0000000, 0xfc000000,	RD_1,			INSN2_ALIAS|CBR|CTC, I37,	0,	0 }, /* bnezc */
{"bnezc",		"md,mE",	    0xac00,     0xfc00,	RD_1,			CBR,		I37,		0,	0 },
{"bnezc",		"-t,+\"",	0xa0000000, 0xfc000000,	RD_1,			CBR,		I37,		0,	0 },
{"bnezc",		"s,p",		0x40a00000, 0xffe00000,	RD_1|NODS,		CBR,		I1,		0,	I37 },
{"bnezl",		"s,p",		0,    (int) M_BNEL,	INSN_MACRO,		0,		I1,		0,	I37 },
{"bne",			"md,mz,mE",	    0xac00,     0xfc00,	RD_1|CBD,		0,		I1,		0,	I37 }, /* bnez */
{"bne",			"mz,md,mE",	    0xac00,     0xfc00,	RD_2|CBD,		0,		I1,		0,	I37 }, /* bnez */
{"bne",			"md,mz,mE",	    0xac00,     0xfc00,	RD_1,			INSN2_ALIAS|CBR|CTC, I37,	0,	0 }, /* bnezc16 */
{"bne",			"mz,md,mE",	    0xac00,     0xfc00,	RD_2,			INSN2_ALIAS|CBR|CTC, I37,	0,	0 }, /* bnezc16 */
{"bne",			"s,t,p",	0xb4000000, 0xfc000000,	RD_1|RD_2|CBD,		0,		I1,		0,	I37 },
{"bne",			"s,I,p",	0,    (int) M_BNE_I,	INSN_MACRO,		0,		I1,		0,	0 },
{"bne",			"-t,z,+\"",	0xa0000000, 0xfc000000,	RD_1,			INSN2_ALIAS|CBR|CTC, I37,	0,	0 }, /* bnezc */
{"bne",			"z,-t,+\"",	0xa0000000, 0xfc000000,	RD_2,			INSN2_ALIAS|CBR|CTC, I37,	0,	0 }, /* bnezc */
{"bne",			"-s,-u,p",	0x7c000000, 0xfc000000,	RD_1|RD_2,		INSN2_ALIAS|CBR|CTC, I37,	0,	0 }, /* bnec */
{"bne",			"t,-y,p",	0x7c000000, 0xfc000000,	RD_1|RD_2,		INSN2_ALIAS|CBR|CTC, I37,	0,	0 }, /* bnec */
{"bnvc",		"s,-w,p",	0x7c000000, 0xfc000000,	RD_1|RD_2,		CBR,		I37,		0,	0 },
{"bnvc",		"t,-x,p",	0x7c000000, 0xfc000000,	RD_1|RD_2,		INSN2_ALIAS|CBR, I37,		0,	0 },
{"bnezalc",		"-t,p",		0x7c000000, 0xfc1f0000,	RD_1|WR_31,		CBR,		I37,		0,	0 },
{"bnec",		"-s,-u,p",	0x7c000000, 0xfc000000,	RD_1|RD_2,		CBR,		I37,		0,	0 },
{"bnec",		"t,-y,p",	0x7c000000, 0xfc000000,	RD_1|RD_2,		INSN2_ALIAS|CBR, I37,		0,	0 },
{"bnel",		"s,t,p",	0,    (int) M_BNEL,	INSN_MACRO,		0,		I1,		0,	I37 },
{"bnel",		"s,I,p",	0,    (int) M_BNEL_I,	INSN_MACRO,		0,		I1,		0,	I37 },
{"break",		"",		    0x441b,     0xffff,	TRAP,			0,		I37,		0,	0 },
{"break",		"",		    0x4680,     0xffff,	TRAP,			0,		I1,		0,	I37 },
{"break",		"",		0x00000007, 0xffffffff,	TRAP,			0,		I1,		0,	0 },
{"break",		"+K",		    0x441b,     0xfc3f,	TRAP,			0,		I37,		0,	0 },
{"break",		"mF",		    0x4680,     0xfff0,	TRAP,			0,		I1,		0,	I37 },
{"break",		"c",		0x00000007, 0xfc00ffff,	TRAP,			0,		I1,		0,	0 },
{"break",		"c,q",		0x00000007, 0xfc00003f,	TRAP,			0,		I1,		0,	0 },
{"c.f.d",		"S,T",		0x5400043c, 0xfc00ffff,	RD_1|RD_2|WR_CC|FP_D,	0,		I1,		0,	I37 },
{"c.f.d",		"M,S,T",	0x5400043c, 0xfc001fff,	RD_2|RD_3|WR_CC|FP_D,	0,		I1,		0,	I37 },
{"c.f.s",		"S,T",		0x5400003c, 0xfc00ffff,	RD_1|RD_2|WR_CC|FP_S,	0,		I1,		0,	I37 },
{"c.f.s",		"M,S,T",	0x5400003c, 0xfc001fff,	RD_2|RD_3|WR_CC|FP_S,	0,		I1,		0,	I37 },
{"c.f.ps",		"S,T",		0x5400083c, 0xfc00ffff,	RD_1|RD_2|WR_CC|FP_D,	0,		I1,		0,	I37 },
{"c.f.ps",		"M,S,T",	0x5400083c, 0xfc001fff,	RD_2|RD_3|WR_CC|FP_D,	0,		I1,		0,	I37 },
{"c.un.d",		"S,T",		0x5400047c, 0xfc00ffff,	RD_1|RD_2|WR_CC|FP_D,	0,		I1,		0,	I37 },
{"c.un.d",		"M,S,T",	0x5400047c, 0xfc001fff,	RD_2|RD_3|WR_CC|FP_D,	0,		I1,		0,	I37 },
{"c.un.s",		"S,T",		0x5400007c, 0xfc00ffff,	RD_1|RD_2|WR_CC|FP_S,	0,		I1,		0,	I37 },
{"c.un.s",		"M,S,T",	0x5400007c, 0xfc001fff,	RD_2|RD_3|WR_CC|FP_S,	0,		I1,		0,	I37 },
{"c.un.ps",		"S,T",		0x5400087c, 0xfc00ffff,	RD_1|RD_2|WR_CC|FP_D,	0,		I1,		0,	I37 },
{"c.un.ps",		"M,S,T",	0x5400087c, 0xfc001fff,	RD_2|RD_3|WR_CC|FP_D,	0,		I1,		0,	I37 },
{"c.eq.d",		"S,T",		0x540004bc, 0xfc00ffff,	RD_1|RD_2|WR_CC|FP_D,	0,		I1,		0,	I37 },
{"c.eq.d",		"M,S,T",	0x540004bc, 0xfc001fff,	RD_2|RD_3|WR_CC|FP_D,	0,		I1,		0,	I37 },
{"c.eq.s",		"S,T",		0x540000bc, 0xfc00ffff,	RD_1|RD_2|WR_CC|FP_S,	0,		I1,		0,	I37 },
{"c.eq.s",		"M,S,T",	0x540000bc, 0xfc001fff,	RD_2|RD_3|WR_CC|FP_S,	0,		I1,		0,	I37 },
{"c.eq.ps",		"S,T",		0x540008bc, 0xfc00ffff,	RD_1|RD_2|WR_CC|FP_D,	0,		I1,		0,	I37 },
{"c.eq.ps",		"M,S,T",	0x540008bc, 0xfc001fff,	RD_2|RD_3|WR_CC|FP_D,	0,		I1,		0,	I37 },
{"c.ueq.d",		"S,T",		0x540004fc, 0xfc00ffff,	RD_1|RD_2|WR_CC|FP_D,	0,		I1,		0,	I37 },
{"c.ueq.d",		"M,S,T",	0x540004fc, 0xfc001fff,	RD_2|RD_3|WR_CC|FP_D,	0,		I1,		0,	I37 },
{"c.ueq.s",		"S,T",		0x540000fc, 0xfc00ffff,	RD_1|RD_2|WR_CC|FP_S,	0,		I1,		0,	I37 },
{"c.ueq.s",		"M,S,T",	0x540000fc, 0xfc001fff,	RD_2|RD_3|WR_CC|FP_S,	0,		I1,		0,	I37 },
{"c.ueq.ps",		"S,T",		0x540008fc, 0xfc00ffff,	RD_1|RD_2|WR_CC|FP_D,	0,		I1,		0,	I37 },
{"c.ueq.ps",		"M,S,T",	0x540008fc, 0xfc001fff,	RD_2|RD_3|WR_CC|FP_D,	0,		I1,		0,	I37 },
{"c.olt.d",		"S,T",		0x5400053c, 0xfc00ffff,	RD_1|RD_2|WR_CC|FP_D,	0,		I1,		0,	I37 },
{"c.olt.d",		"M,S,T",	0x5400053c, 0xfc001fff,	RD_2|RD_3|WR_CC|FP_D,	0,		I1,		0,	I37 },
{"c.olt.s",		"S,T",		0x5400013c, 0xfc00ffff,	RD_1|RD_2|WR_CC|FP_S,	0,		I1,		0,	I37 },
{"c.olt.s",		"M,S,T",	0x5400013c, 0xfc001fff,	RD_2|RD_3|WR_CC|FP_S,	0,		I1,		0,	I37 },
{"c.olt.ps",		"S,T",		0x5400093c, 0xfc00ffff,	RD_1|RD_2|WR_CC|FP_D,	0,		I1,		0,	I37 },
{"c.olt.ps",		"M,S,T",	0x5400093c, 0xfc001fff,	RD_2|RD_3|WR_CC|FP_D,	0,		I1,		0,	I37 },
{"c.ult.d",		"S,T",		0x5400057c, 0xfc00ffff,	RD_1|RD_2|WR_CC|FP_D,	0,		I1,		0,	I37 },
{"c.ult.d",		"M,S,T",	0x5400057c, 0xfc001fff,	RD_2|RD_3|WR_CC|FP_D,	0,		I1,		0,	I37 },
{"c.ult.s",		"S,T",		0x5400017c, 0xfc00ffff,	RD_1|RD_2|WR_CC|FP_S,	0,		I1,		0,	I37 },
{"c.ult.s",		"M,S,T",	0x5400017c, 0xfc001fff,	RD_2|RD_3|WR_CC|FP_S,	0,		I1,		0,	I37 },
{"c.ult.ps",		"S,T",		0x5400097c, 0xfc00ffff,	RD_1|RD_2|WR_CC|FP_D,	0,		I1,		0,	I37 },
{"c.ult.ps",		"M,S,T",	0x5400097c, 0xfc001fff,	RD_2|RD_3|WR_CC|FP_D,	0,		I1,		0,	I37 },
{"c.ole.d",		"S,T",		0x540005bc, 0xfc00ffff,	RD_1|RD_2|WR_CC|FP_D,	0,		I1,		0,	I37 },
{"c.ole.d",		"M,S,T",	0x540005bc, 0xfc001fff,	RD_2|RD_3|WR_CC|FP_D,	0,		I1,		0,	I37 },
{"c.ole.s",		"S,T",		0x540001bc, 0xfc00ffff,	RD_1|RD_2|WR_CC|FP_S,	0,		I1,		0,	I37 },
{"c.ole.s",		"M,S,T",	0x540001bc, 0xfc001fff,	RD_2|RD_3|WR_CC|FP_S,	0,		I1,		0,	I37 },
{"c.ole.ps",		"S,T",		0x540009bc, 0xfc00ffff,	RD_1|RD_2|WR_CC|FP_D,	0,		I1,		0,	I37 },
{"c.ole.ps",		"M,S,T",	0x540009bc, 0xfc001fff,	RD_2|RD_3|WR_CC|FP_D,	0,		I1,		0,	I37 },
{"c.ule.d",		"S,T",		0x540005fc, 0xfc00ffff,	RD_1|RD_2|WR_CC|FP_D,	0,		I1,		0,	I37 },
{"c.ule.d",		"M,S,T",	0x540005fc, 0xfc001fff,	RD_2|RD_3|WR_CC|FP_D,	0,		I1,		0,	I37 },
{"c.ule.s",		"S,T",		0x540001fc, 0xfc00ffff,	RD_1|RD_2|WR_CC|FP_S,	0,		I1,		0,	I37 },
{"c.ule.s",		"M,S,T",	0x540001fc, 0xfc001fff,	RD_2|RD_3|WR_CC|FP_S,	0,		I1,		0,	I37 },
{"c.ule.ps",		"S,T",		0x540009fc, 0xfc00ffff,	RD_1|RD_2|WR_CC|FP_D,	0,		I1,		0,	I37 },
{"c.ule.ps",		"M,S,T",	0x540009fc, 0xfc001fff,	RD_2|RD_3|WR_CC|FP_D,	0,		I1,		0,	I37 },
{"c.sf.d",		"S,T",		0x5400063c, 0xfc00ffff,	RD_1|RD_2|WR_CC|FP_D,	0,		I1,		0,	I37 },
{"c.sf.d",		"M,S,T",	0x5400063c, 0xfc001fff,	RD_2|RD_3|WR_CC|FP_D,	0,		I1,		0,	I37 },
{"c.sf.s",		"S,T",		0x5400023c, 0xfc00ffff,	RD_1|RD_2|WR_CC|FP_S,	0,		I1,		0,	I37 },
{"c.sf.s",		"M,S,T",	0x5400023c, 0xfc001fff,	RD_2|RD_3|WR_CC|FP_S,	0,		I1,		0,	I37 },
{"c.sf.ps",		"S,T",		0x54000a3c, 0xfc00ffff,	RD_1|RD_2|WR_CC|FP_D,	0,		I1,		0,	I37 },
{"c.sf.ps",		"M,S,T",	0x54000a3c, 0xfc001fff,	RD_2|RD_3|WR_CC|FP_D,	0,		I1,		0,	I37 },
{"c.ngle.d",		"S,T",		0x5400067c, 0xfc00ffff,	RD_1|RD_2|WR_CC|FP_D,	0,		I1,		0,	I37 },
{"c.ngle.d",		"M,S,T",	0x5400067c, 0xfc001fff,	RD_2|RD_3|WR_CC|FP_D,	0,		I1,		0,	I37 },
{"c.ngle.s",		"S,T",		0x5400027c, 0xfc00ffff,	RD_1|RD_2|WR_CC|FP_S,	0,		I1,		0,	I37 },
{"c.ngle.s",		"M,S,T",	0x5400027c, 0xfc001fff,	RD_2|RD_3|WR_CC|FP_S,	0,		I1,		0,	I37 },
{"c.ngle.ps",		"S,T",		0x54000a7c, 0xfc00ffff,	RD_1|RD_2|WR_CC|FP_D,	0,		I1,		0,	I37 },
{"c.ngle.ps",		"M,S,T",	0x54000a7c, 0xfc001fff,	RD_2|RD_3|WR_CC|FP_D,	0,		I1,		0,	I37 },
{"c.seq.d",		"S,T",		0x540006bc, 0xfc00ffff,	RD_1|RD_2|WR_CC|FP_D,	0,		I1,		0,	I37 },
{"c.seq.d",		"M,S,T",	0x540006bc, 0xfc001fff,	RD_2|RD_3|WR_CC|FP_D,	0,		I1,		0,	I37 },
{"c.seq.s",		"S,T",		0x540002bc, 0xfc00ffff,	RD_1|RD_2|WR_CC|FP_S,	0,		I1,		0,	I37 },
{"c.seq.s",		"M,S,T",	0x540002bc, 0xfc001fff,	RD_2|RD_3|WR_CC|FP_S,	0,		I1,		0,	I37 },
{"c.seq.ps",		"S,T",		0x54000abc, 0xfc00ffff,	RD_1|RD_2|WR_CC|FP_D,	0,		I1,		0,	I37 },
{"c.seq.ps",		"M,S,T",	0x54000abc, 0xfc001fff,	RD_2|RD_3|WR_CC|FP_D,	0,		I1,		0,	I37 },
{"c.ngl.d",		"S,T",		0x540006fc, 0xfc00ffff,	RD_1|RD_2|WR_CC|FP_D,	0,		I1,		0,	I37 },
{"c.ngl.d",		"M,S,T",	0x540006fc, 0xfc001fff,	RD_2|RD_3|WR_CC|FP_D,	0,		I1,		0,	I37 },
{"c.ngl.s",		"S,T",		0x540002fc, 0xfc00ffff,	RD_1|RD_2|WR_CC|FP_S,	0,		I1,		0,	I37 },
{"c.ngl.s",		"M,S,T",	0x540002fc, 0xfc001fff,	RD_2|RD_3|WR_CC|FP_S,	0,		I1,		0,	I37 },
{"c.ngl.ps",		"S,T",		0x54000afc, 0xfc00ffff,	RD_1|RD_2|WR_CC|FP_D,	0,		I1,		0,	I37 },
{"c.ngl.ps",		"M,S,T",	0x54000afc, 0xfc001fff,	RD_2|RD_3|WR_CC|FP_D,	0,		I1,		0,	I37 },
{"c.lt.d",		"S,T",		0x5400073c, 0xfc00ffff,	RD_1|RD_2|WR_CC|FP_D,	0,		I1,		0,	I37 },
{"c.lt.d",		"M,S,T",	0x5400073c, 0xfc001fff,	RD_2|RD_3|WR_CC|FP_D,	0,		I1,		0,	I37 },
{"c.lt.s",		"S,T",		0x5400033c, 0xfc00ffff,	RD_1|RD_2|WR_CC|FP_S,	0,		I1,		0,	I37 },
{"c.lt.s",		"M,S,T",	0x5400033c, 0xfc001fff,	RD_2|RD_3|WR_CC|FP_S,	0,		I1,		0,	I37 },
{"c.lt.ps",		"S,T",		0x54000b3c, 0xfc00ffff,	RD_1|RD_2|WR_CC|FP_D,	0,		I1,		0,	I37 },
{"c.lt.ps",		"M,S,T",	0x54000b3c, 0xfc001fff,	RD_2|RD_3|WR_CC|FP_D,	0,		I1,		0,	I37 },
{"c.nge.d",		"S,T",		0x5400077c, 0xfc00ffff,	RD_1|RD_2|WR_CC|FP_D,	0,		I1,		0,	I37 },
{"c.nge.d",		"M,S,T",	0x5400077c, 0xfc001fff,	RD_2|RD_3|WR_CC|FP_D,	0,		I1,		0,	I37 },
{"c.nge.s",		"S,T",		0x5400037c, 0xfc00ffff,	RD_1|RD_2|WR_CC|FP_S,	0,		I1,		0,	I37 },
{"c.nge.s",		"M,S,T",	0x5400037c, 0xfc001fff,	RD_2|RD_3|WR_CC|FP_S,	0,		I1,		0,	I37 },
{"c.nge.ps",		"S,T",		0x54000b7c, 0xfc00ffff,	RD_1|RD_2|WR_CC|FP_D,	0,		I1,		0,	I37 },
{"c.nge.ps",		"M,S,T",	0x54000b7c, 0xfc001fff,	RD_2|RD_3|WR_CC|FP_D,	0,		I1,		0,	I37 },
{"c.le.d",		"S,T",		0x540007bc, 0xfc00ffff,	RD_1|RD_2|WR_CC|FP_D,	0,		I1,		0,	I37 },
{"c.le.d",		"M,S,T",	0x540007bc, 0xfc001fff,	RD_2|RD_3|WR_CC|FP_D,	0,		I1,		0,	I37 },
{"c.le.s",		"S,T",		0x540003bc, 0xfc00ffff,	RD_1|RD_2|WR_CC|FP_S,	0,		I1,		0,	I37 },
{"c.le.s",		"M,S,T",	0x540003bc, 0xfc001fff,	RD_2|RD_3|WR_CC|FP_S,	0,		I1,		0,	I37 },
{"c.le.ps",		"S,T",		0x54000bbc, 0xfc00ffff,	RD_1|RD_2|WR_CC|FP_D,	0,		I1,		0,	I37 },
{"c.le.ps",		"M,S,T",	0x54000bbc, 0xfc001fff,	RD_2|RD_3|WR_CC|FP_D,	0,		I1,		0,	I37 },
{"c.ngt.d",		"S,T",		0x540007fc, 0xfc00ffff,	RD_1|RD_2|WR_CC|FP_D,	0,		I1,		0,	I37 },
{"c.ngt.d",		"M,S,T",	0x540007fc, 0xfc001fff,	RD_2|RD_3|WR_CC|FP_D,	0,		I1,		0,	I37 },
{"c.ngt.s",		"S,T",		0x540003fc, 0xfc00ffff,	RD_1|RD_2|WR_CC|FP_S,	0,		I1,		0,	I37 },
{"c.ngt.s",		"M,S,T",	0x540003fc, 0xfc001fff,	RD_2|RD_3|WR_CC|FP_S,	0,		I1,		0,	I37 },
{"c.ngt.ps",		"S,T",		0x54000bfc, 0xfc00ffff,	RD_1|RD_2|WR_CC|FP_D,	0,		I1,		0,	I37 },
{"c.ngt.ps",		"M,S,T",	0x54000bfc, 0xfc001fff,	RD_2|RD_3|WR_CC|FP_D,	0,		I1,		0,	I37 },
{"cache",		"k,~(b)",	0x20006000, 0xfc00f000,	RD_3,			0,		I1,		0,	I37 },
{"cache",		"k,+j(b)",	0x20006000, 0xfc00fe00,	RD_3,			0,		I37,		0,	0 },
{"cache",		"k,A(b)",	0,    (int) M_CACHE_AB,	INSN_MACRO,		0,		I1,		0,	0 },
{"ceil.l.d",		"T,S",		0x5400533b, 0xfc00ffff,	WR_1|RD_2|FP_D,		0,		I1,		0,	0 },
{"ceil.l.s",		"T,S",		0x5400133b, 0xfc00ffff,	WR_1|RD_2|FP_S|FP_D,	0,		I1,		0,	0 },
{"ceil.w.d",		"T,S",		0x54005b3b, 0xfc00ffff,	WR_1|RD_2|FP_S|FP_D,	0,		I1,		0,	0 },
{"ceil.w.s",		"T,S",		0x54001b3b, 0xfc00ffff,	WR_1|RD_2|FP_S,		0,		I1,		0,	0 },
{"cfc1",		"t,G",		0x5400103b, 0xfc00ffff,	WR_1|RD_C1,		0,		I1,		0,	0 },
{"cfc1",		"t,S",		0x5400103b, 0xfc00ffff,	WR_1|RD_C1,		0,		I1,		0,	0 },
{"cfc2",		"t,G",		0x0000cd3c, 0xfc00ffff,	WR_1|RD_C2,		0,		I1,		0,	0 },
{"clo",			"t,s",		0x00004b3c, 0xfc00ffff,	WR_1|RD_2,		0,		I1,		0,	0 },
{"clz",			"t,s",		0x00005b3c, 0xfc00ffff,	WR_1|RD_2,		0,		I1,		0,	0 },
{"cop2",		"C",		0x00000002, 0xfc000007,	CP,			0,		I1,		0,	0 },
{"ctc1",		"t,G",		0x5400183b, 0xfc00ffff,	RD_1|WR_CC,		0,		I1,		0,	0 },
{"ctc1",		"t,S",		0x5400183b, 0xfc00ffff,	RD_1|WR_CC,		0,		I1,		0,	0 },
{"ctc2",		"t,G",		0x0000dd3c, 0xfc00ffff,	RD_1|WR_C2|WR_CC,	0,		I1,		0,	0 },
{"cvt.d.l",		"T,S",		0x5400537b, 0xfc00ffff,	WR_1|RD_2|FP_D,		0,		I1,		0,	0 },
{"cvt.d.s",		"T,S",		0x5400137b, 0xfc00ffff,	WR_1|RD_2|FP_S|FP_D,	0,		I1,		0,	0 },
{"cvt.d.w",		"T,S",		0x5400337b, 0xfc00ffff,	WR_1|RD_2|FP_S|FP_D,	0,		I1,		0,	0 },
{"cvt.l.d",		"T,S",		0x5400413b, 0xfc00ffff,	WR_1|RD_2|FP_D,		0,		I1,		0,	0 },
{"cvt.l.s",		"T,S",		0x5400013b, 0xfc00ffff,	WR_1|RD_2|FP_S|FP_D,	0,		I1,		0,	0 },
{"cvt.s.l",		"T,S",		0x54005b7b, 0xfc00ffff,	WR_1|RD_2|FP_S|FP_D,	0,		I1,		0,	0 },
{"cvt.s.d",		"T,S",		0x54001b7b, 0xfc00ffff,	WR_1|RD_2|FP_S|FP_D,	0,		I1,		0,	0 },
{"cvt.s.w",		"T,S",		0x54003b7b, 0xfc00ffff,	WR_1|RD_2|FP_S,		0,		I1,		0,	0 },
{"cvt.s.pl",		"T,S",		0x5400213b, 0xfc00ffff,	WR_1|RD_2|FP_S|FP_D,	0,		I1,		0,	0 },
{"cvt.s.pu",		"T,S",		0x5400293b, 0xfc00ffff,	WR_1|RD_2|FP_S|FP_D,	0,		I1,		0,	0 },
{"cvt.w.d",		"T,S",		0x5400493b, 0xfc00ffff,	WR_1|RD_2|FP_S|FP_D,	0,		I1,		0,	0 },
{"cvt.w.s",		"T,S",		0x5400093b, 0xfc00ffff,	WR_1|RD_2|FP_S,		0,		I1,		0,	0 },
{"cvt.ps.s",		"D,V,T",	0x54000180, 0xfc0007ff,	WR_1|RD_2|RD_3|FP_S|FP_D, 0,		I1,		0,	I37 },
{"dabs",		"d,v",		0,    (int) M_DABS,	INSN_MACRO,		0,		I3,		0,	0 },
{"dadd",		"d,v,t",	0x58000110, 0xfc0007ff,	WR_1|RD_2|RD_3,		0,		I3,		0,	0 },
{"dadd",		"t,r,I",	0,    (int) M_DADD_I,	INSN_MACRO,		0,		I3,		0,	I69 },
{"daddi",		"t,r,.",	0x5800001c, 0xfc00003f,	WR_1|RD_2,		0,		I3,		0,	I69 },
{"daddi",		"t,r,I",	0,    (int) M_DADD_I,	INSN_MACRO,		0,		I3,		0,	I69 },
{"daddiu",		"t,r,j",	0x5c000000, 0xfc000000,	WR_1|RD_2,		0,		I3,		0,	0 },
{"daddu",		"d,v,t",	0x58000150, 0xfc0007ff,	WR_1|RD_2|RD_3,		0,		I3,		0,	0 },
{"daddu",		"t,r,I",	0,    (int) M_DADDU_I,	INSN_MACRO,		0,		I3,		0,	0 },
{"dclo",		"t,s",		0x58004b3c, 0xfc00ffff,	WR_1|RD_2,		0,		I3,		0,	0 },
{"dclz",		"t,s",		0x58005b3c, 0xfc00ffff,	WR_1|RD_2,		0,		I3,		0,	0 },
{"deret",		"",		0x0000e37c, 0xffffffff,	NODS,			0,		I1,		0,	0 },
{"dext",		"t,r,+A,+H",	0x5800002c, 0xfc00003f, WR_1|RD_2,		0,		I3,		0,	0 },
{"dext",		"t,r,+A,+G",	0x58000024, 0xfc00003f, WR_1|RD_2,		0,		I3,		0,	0 }, /* dextm */
{"dext",		"t,r,+E,+H",	0x58000014, 0xfc00003f, WR_1|RD_2,		0,		I3,		0,	0 }, /* dextu */
{"dextm",		"t,r,+A,+G",	0x58000024, 0xfc00003f, WR_1|RD_2,		0,		I3,		0,	0 },
{"dextu",		"t,r,+E,+H",	0x58000014, 0xfc00003f, WR_1|RD_2,		0,		I3,		0,	0 },
/* For ddiv, see the comments about div.  */
{"ddiv",		"d,+t,+s",	0x58000118, 0xfc0007ff, WR_1|RD_2|RD_3,		0,		I69,		0,	0 },
{"ddiv",		"z,s,t",	0x5800ab3c, 0xfc00ffff,	RD_2|RD_3|WR_HILO,	0,		I3,		0,	I69 },
{"ddiv",		"z,t",		0x5800ab3c, 0xfc1fffff,	RD_2|WR_HILO,		0,		I3,		0,	I69 },
{"ddiv",		"d,v,t",	0,    (int) M_DDIV_3,	INSN_MACRO,		0,		I3,		0,	I69 },
{"ddiv",		"d,v,I",	0,    (int) M_DDIV_3I,	INSN_MACRO,		0,		I3,		0,	I69 },
/* For ddivu, see the comments about div.  */
{"ddivu",		"d,+t,+s",	0x58000198, 0xfc0007ff, WR_1|RD_2|RD_3,		0,		I69,		0,	0 },
{"ddivu",		"z,s,t",	0x5800bb3c, 0xfc00ffff,	RD_2|RD_3|WR_HILO,	0,		I3,		0,	I69 },
{"ddivu",		"z,t",		0x5800bb3c, 0xfc1fffff,	RD_2|WR_HILO,		0,		I3,		0,	I69 },
{"ddivu",		"d,v,t",	0,    (int) M_DDIVU_3,	INSN_MACRO,		0,		I3,		0,	I69 },
{"ddivu",		"d,v,I",	0,    (int) M_DDIVU_3I,	INSN_MACRO,		0,		I3,		0,	I69 },
{"di",			"",		0x0000477c, 0xffffffff,	RD_C0,			0,		I1,		0,	0 },
{"di",			"s",		0x0000477c, 0xffe0ffff,	WR_1|RD_C0,		0,		I1,		0,	0 },
{"dins",		"t,r,+A,+B",	0x5800000c, 0xfc00003f, WR_1|RD_2,		0,		I3,		0,	0 },
{"dins",		"t,r,+A,+F",	0x58000004, 0xfc00003f, WR_1|RD_2,		0,		I3,		0,	0 }, /* dinsm */
{"dins",		"t,r,+E,+F",	0x58000034, 0xfc00003f, WR_1|RD_2,		0,		I3,		0,	0 }, /* dinsu */
{"dinsm",		"t,r,+A,+F",	0x58000004, 0xfc00003f, WR_1|RD_2,		0,		I3,		0,	0 },
{"dinsu",		"t,r,+E,+F",	0x58000034, 0xfc00003f, WR_1|RD_2,		0,		I3,		0,	0 },
/* The MIPS assembler treats the div opcode with two operands as
   though the first operand appeared twice (the first operand is both
   a source and a destination).  To get the div machine instruction,
   you must use an explicit destination of $0.  */
{"div",			"d,v,t",	0x00000118, 0xfc0007ff, WR_1|RD_2|RD_3, 	0,		I37,		0,	0 },
{"div",			"z,s,t",	0x0000ab3c, 0xfc00ffff,	RD_2|RD_3|WR_HILO,	0,		I1,		0,	I37 },
{"div",			"z,t",		0x0000ab3c, 0xfc1fffff,	RD_2|WR_HILO,		0,		I1,		0,	I37 },
{"div",			"d,v,t",	0,    (int) M_DIV_3,	INSN_MACRO,		0,		I1,		0,	I37 },
{"div",			"d,v,I",	0,    (int) M_DIV_3I,	INSN_MACRO,		0,		I1,		0,	I37 },
{"div.d",		"D,V,T",	0x540001f0, 0xfc0007ff,	WR_1|RD_2|RD_3|FP_D,	0,		I1,		0,	0 },
{"div.s",		"D,V,T",	0x540000f0, 0xfc0007ff,	WR_1|RD_2|RD_3|FP_S,	0,		I1,		0,	0 },
/* For divu, see the comments about div.  */
{"divu",		"d,v,t",	0x00000198, 0xfc0007ff, WR_1|RD_2|RD_3, 	0,		I37,		0,	0},
{"divu",		"z,s,t",	0x0000bb3c, 0xfc00ffff,	RD_2|RD_3|WR_HILO,	0,		I1,		0,	I37 },
{"divu",		"z,t",		0x0000bb3c, 0xfc1fffff,	RD_2|WR_HILO,		0,		I1,		0,	I37 },
{"divu",		"d,v,t",	0,    (int) M_DIVU_3,	INSN_MACRO,		0,		I1,		0,	I37 },
{"divu",		"d,v,I",	0,    (int) M_DIVU_3I,	INSN_MACRO,		0,		I1,		0,	I37 },
{"dla",			"t,A(b)",	0,    (int) M_DLA_AB,	INSN_MACRO,		0,		I3,		0,	0 },
{"dlca",		"t,A(b)",	0,    (int) M_DLCA_AB,	INSN_MACRO,		0,		I3,		0,	0 },
{"dli",			"t,j",		0x30000000, 0xfc1f0000,	WR_1,			0,		I3,		0,	0 }, /* addiu */
{"dli",			"t,i",		0x50000000, 0xfc1f0000,	WR_1,			0,		I3,		0,	0 }, /* ori */
{"dli",			"t,I",		0,    (int) M_DLI,	INSN_MACRO,		0,		I3,		0,	0 },
{"dmfc0",		"t,G",		0x580000fc, 0xfc00ffff,	WR_1|RD_C0,		0,		I3,		0,	0 },
{"dmfc0",		"t,G,H",	0x580000fc, 0xfc00c7ff,	WR_1|RD_C0,		0,		I3,		0,	0 },
{"dmfgc0",		"t,G",		0x580004fc, 0xfc00ffff,	WR_1|RD_C0,		0,		0,		IVIRT64, 0 },
{"dmfgc0",		"t,G,H",	0x580004fc, 0xfc00c7ff,	WR_1|RD_C0,		0,		0,		IVIRT64, 0 },
{"dmtc0",		"t,G",		0x580002fc, 0xfc00ffff,	RD_1|WR_C0|WR_CC,	0,		I3,		0,	0 },
{"dmtc0",		"t,G,H",	0x580002fc, 0xfc00c7ff,	RD_1|WR_C0|WR_CC,	0,		I3,		0,	0 },
{"dmtgc0",		"t,G",		0x580006fc, 0xfc00ffff,	RD_1|WR_C0|WR_CC,	0,		0,		IVIRT64, 0 },
{"dmtgc0",		"t,G,H",	0x580006fc, 0xfc00c7ff,	RD_1|WR_C0|WR_CC,	0,		0,		IVIRT64, 0 },
{"dmfc1",		"t,S",		0x5400243b, 0xfc00ffff,	WR_1|RD_2|FP_S|LC,	0,		I3,		0,	0 },
{"dmfc1",		"t,G",		0x5400243b, 0xfc00ffff,	WR_1|RD_2|FP_S|LC,	0,		I3,		0,	0 },
{"dmtc1",		"t,G",		0x54002c3b, 0xfc00ffff,	RD_1|WR_2|FP_S|CM,	0,		I3,		0,	0 },
{"dmtc1",		"t,S",		0x54002c3b, 0xfc00ffff,	RD_1|WR_2|FP_S|CM,	0,		I3,		0,	0 },
{"dmfc2",		"t,G",		0x00006d3c, 0xfc00ffff,	WR_1|RD_C2,		0,		I3,		0,	0 },
/*{"dmfc2",		"t,G,H",	0x58000283, 0xfc001fff,	WR_1|RD_C2,		0,		I3,		0,	0 },*/
{"dmtc2",		"t,G",		0x00007d3c, 0xfc00ffff,	RD_1|WR_C2|WR_CC,	0,		I3,		0,	0 },
/*{"dmtc2",		"t,G,H",	0x58000683, 0xfc001fff,	RD_1|WR_C2|WR_CC,	0,		I3,		0,	0 },*/
{"dmod",		"d,s,t",	0x58000158, 0xfc0007ff, WR_1|RD_2|RD_3,		0,		I69,		0,	0 },
{"dmodu",		"d,s,t",	0x580001d8, 0xfc0007ff, WR_1|RD_2|RD_3,		0,		I69,		0,	0 },
{"dmuh",		"d,s,t",	0x58000058, 0xfc0007ff, WR_1|RD_2|RD_3,		0,		I69,		0,	0 },
{"dmuhu",		"d,s,t",	0x580000d8, 0xfc0007ff, WR_1|RD_2|RD_3,      	0,		I69,		0,	0 },
{"dmul",		"d,s,t",	0x58000018, 0xfc0007ff, WR_1|RD_2|RD_3,		0,		I69,		0,	0 },
{"dmul",		"d,v,t",	0,    (int) M_DMUL,	INSN_MACRO,		0,		I3,		0,	I69 },
{"dmul",		"d,v,I",	0,    (int) M_DMUL_I,	INSN_MACRO,		0,		I3,		0,	I69 },
{"dmulo",		"d,v,t",	0,    (int) M_DMULO,	INSN_MACRO,		0,		I3,		0,	I69 },
{"dmulo",		"d,v,I",	0,    (int) M_DMULO_I,	INSN_MACRO,		0,		I3,		0,	I69 },
{"dmulou",		"d,v,t",	0,    (int) M_DMULOU,	INSN_MACRO,		0,		I3,		0,	I69 },
{"dmulou",		"d,v,I",	0,    (int) M_DMULOU_I,	INSN_MACRO,		0,		I3,		0,	I69 },
{"dmult",		"s,t",		0x58008b3c, 0xfc00ffff,	RD_1|RD_2|WR_HILO,	0,		I3,		0,	I69 },
{"dmultu",		"s,t",		0x58009b3c, 0xfc00ffff,	RD_1|RD_2|WR_HILO,	0,		I3,		0,	I69 },
{"dmulu",		"d,s,t",	0x58000098, 0xfc0007ff, WR_1|RD_2|RD_3,      	0,		I69,		0,	0 },
{"dneg",		"d,w",		0x58000190, 0xfc1f07ff,	WR_1|RD_2,		0,		I3,		0,	0 }, /* dsub 0 */
{"dnegu",		"d,w",		0x580001d0, 0xfc1f07ff,	WR_1|RD_2,		0,		I3,		0,	0 }, /* dsubu 0 */
{"drem",		"z,s,t",	0x5800ab3c, 0xfc00ffff,	RD_2|RD_3|WR_HILO,	0,		I3,		0,	I69 },
{"drem",		"d,v,t",	0,    (int) M_DREM_3,	INSN_MACRO,		0,		I3,		0,	I69 },
{"drem",		"d,v,I",	0,    (int) M_DREM_3I,	INSN_MACRO,		0,		I3,		0,	I69 },
{"dremu",		"z,s,t",	0x5800bb3c, 0xfc00ffff,	RD_2|RD_3|WR_HILO,	0,		I3,		0,	I69 },
{"dremu",		"d,v,t",	0,    (int) M_DREMU_3,	INSN_MACRO,		0,		I3,		0,	I69 },
{"dremu",		"d,v,I",	0,    (int) M_DREMU_3I,	INSN_MACRO,		0,		I3,		0,	I69 },
{"drol",		"d,v,t",	0,    (int) M_DROL,	INSN_MACRO,		0,		I3,		0,	0 },
{"drol",		"d,v,I",	0,    (int) M_DROL_I,	INSN_MACRO,		0,		I3,		0,	0 },
{"dror",		"d,v,t",	0,    (int) M_DROR,	INSN_MACRO,		0,		I3,		0,	0 },
{"dror",		"d,v,I",	0,    (int) M_DROR_I,	INSN_MACRO,		0,		I3,		0,	0 },
{"dror",		"t,r,<",	0x580000c0, 0xfc0007ff,	WR_1|RD_2,		0,		I3,		0,	0 },
{"drorv",		"d,t,s",	0x580000d0, 0xfc0007ff,	WR_1|RD_2|RD_3,		0,		I3,		0,	0 },
{"dror32",		"t,r,<",	0x580000c8, 0xfc0007ff,	WR_1|RD_2,		0,		I3,		0,	0 },
{"drotl",		"d,v,t",	0,    (int) M_DROL,	INSN_MACRO,		0,		I3,		0,	0 },
{"drotl",		"d,v,I",	0,    (int) M_DROL_I,	INSN_MACRO,		0,		I3,		0,	0 },
{"drotr",		"d,v,t",	0,    (int) M_DROR,	INSN_MACRO,		0,		I3,		0,	0 },
{"drotr",		"d,v,I",	0,    (int) M_DROR_I,	INSN_MACRO,		0,		I3,		0,	0 },
{"drotrv",		"d,t,s",	0x580000d0, 0xfc0007ff,	WR_1|RD_2|RD_3,		0,		I3,		0,	0 },
{"drotr32",		"t,r,<",	0x580000c8, 0xfc0007ff,	WR_1|RD_2,		0,		I3,		0,	0 },
{"dsbh",		"t,r",		0x58007b3c, 0xfc00ffff,	WR_1|RD_2,		0,		I3,		0,	0 },
{"dshd",		"t,r",		0x5800fb3c, 0xfc00ffff,	WR_1|RD_2,		0,		I3,		0,	0 },
{"dsllv",		"d,t,s",	0x58000010, 0xfc0007ff,	WR_1|RD_2|RD_3,		0,		I3,		0,	0 },
{"dsll32",		"t,r,<",	0x58000008, 0xfc0007ff,	WR_1|RD_2,		0,		I3,		0,	0 },
{"dsll",		"d,t,s",	0x58000010, 0xfc0007ff,	WR_1|RD_2|RD_3,		0,		I3,		0,	0 }, /* dsllv */
{"dsll",		"t,r,>",	0x58000008, 0xfc0007ff,	WR_1|RD_2,		0,		I3,		0,	0 }, /* dsll32 */
{"dsll",		"t,r,<",	0x58000000, 0xfc0007ff,	WR_1|RD_2,		0,		I3,		0,	0 },
{"dsrav",		"d,t,s",	0x58000090, 0xfc0007ff,	WR_1|RD_2|RD_3,		0,		I3,		0,	0 },
{"dsra32",		"t,r,<",	0x58000088, 0xfc0007ff,	WR_1|RD_2,		0,		I3,		0,	0 },
{"dsra",		"d,t,s",	0x58000090, 0xfc0007ff,	WR_1|RD_2|RD_3,		0,		I3,		0,	0 }, /* dsrav */
{"dsra",		"t,r,>",	0x58000088, 0xfc0007ff,	WR_1|RD_2,		0,		I3,		0,	0 }, /* dsra32 */
{"dsra",		"t,r,<",	0x58000080, 0xfc0007ff,	WR_1|RD_2,		0,		I3,		0,	0 },
{"dsrlv",		"d,t,s",	0x58000050, 0xfc0007ff,	WR_1|RD_2|RD_3,		0,		I3,		0,	0 },
{"dsrl32",		"t,r,<",	0x58000048, 0xfc0007ff,	WR_1|RD_2,		0,		I3,		0,	0 },
{"dsrl",		"d,t,s",	0x58000050, 0xfc0007ff,	WR_1|RD_2|RD_3,		0,		I3,		0,	0 }, /* dsrlv */
{"dsrl",		"t,r,>",	0x58000048, 0xfc0007ff,	WR_1|RD_2,		0,		I3,		0,	0 }, /* dsrl32 */
{"dsrl",		"t,r,<",	0x58000040, 0xfc0007ff,	WR_1|RD_2,		0,		I3,		0,	0 },
{"dsub",		"d,v,t",	0x58000190, 0xfc0007ff,	WR_1|RD_2|RD_3,		0,		I3,		0,	0 },
{"dsub",		"d,v,I",	0,    (int) M_DSUB_I,	INSN_MACRO,		0,		I3,		0,	I69 },
{"dsubu",		"d,v,t",	0x580001d0, 0xfc0007ff,	WR_1|RD_2|RD_3,		0,		I3,		0,	0 },
{"dsubu",		"d,v,I",	0,    (int) M_DSUBU_I,	INSN_MACRO,		0,		I3,		0,	0 },
{"dvp",			"s",		0x41600024, 0xffe0ffff, WR_1|NODS,		0,		I37,		0,	0 },
{"ei",			"",		0x0000577c, 0xffffffff,	WR_C0,			0,		I1,		0,	0 },
{"ei",			"s",		0x0000577c, 0xffe0ffff,	WR_1|WR_C0,		0,		I1,		0,	0 },
{"eret",		"",		0x0000f37c, 0xffffffff,	NODS,			0,		I1,		0,	0 },
{"eretnc",		"",		0x0001f37c, 0xffffffff,	NODS,			0,		I36,		0,	0 },
{"ext",			"t,r,+A,+C",	0x0000002c, 0xfc00003f, WR_1|RD_2,		0,		I1,		0,	0 },
{"evp",			"s",		0x41600004, 0xffe0ffff, WR_1|NODS,		0,		I37,		0,	0 },
{"floor.l.d",		"T,V",		0x5400433b, 0xfc00ffff,	WR_1|RD_2|FP_D,		0,		I1,		0,	0 },
{"floor.l.s",		"T,V",		0x5400033b, 0xfc00ffff,	WR_1|RD_2|FP_S|FP_D,	0,		I1,		0,	0 },
{"floor.w.d",		"T,V",		0x54004b3b, 0xfc00ffff,	WR_1|RD_2|FP_S|FP_D,	0,		I1,		0,	0 },
{"floor.w.s",		"T,V",		0x54000b3b, 0xfc00ffff,	WR_1|RD_2|FP_S,		0,		I1,		0,	0 },
{"hypcall",		"",		0x0000c37c, 0xffffffff,	TRAP,			0,		0,		IVIRT,	0 },
{"hypcall",		"+J",		0x0000c37c, 0xfc00ffff,	TRAP,			0,		0,		IVIRT,	0 },
{"ins",			"t,r,+A,+B",	0x0000000c, 0xfc00003f, WR_1|RD_2,		0,		I1,		0,	0 },
{"iret",		"",		0x0000d37c, 0xffffffff,	NODS,			0,		0,		MC,	0 },
{"jr",			"mj",		    0x4580,     0xffe0,	RD_1|UBD,		0,		I1,		0,	I37 },
{"jr",			"mp",		    0x4403,     0xfc1f,	RD_1,			INSN2_ALIAS|UBR|CTC, I37,	0,	0 }, /* jrc16 */
{"jr",			"s",		0x00000f3c, 0xffe0ffff,	RD_1|UBD,		BD32,		I1,		0,	I37 }, /* jalr */
{"jr",			"s",		0x80000000, 0xffe0ffff,	RD_1,			INSN2_ALIAS|UBR|CTC, I37,	0,	0 }, /* jic */
{"jrs",			"s",		0x00004f3c, 0xffe0ffff,	RD_1|UBD,		BD16,		I1,		0,	I37 }, /* jalrs */
{"jrcaddiusp",		"+P",		    0x4413,     0xfc1f,	0,			WR_sp|RD_31|RD_sp|UBR, I37,	0,	0 },
{"jraddiusp",		"mP",		    0x4700,     0xffe0,	NODS,			WR_sp|RD_31|RD_sp|UBR, I1,	0,	I37 },
{"jraddiusp",		"+P",		    0x4413,     0xfc1f,	0,			INSN2_ALIAS|WR_sp|RD_31|RD_sp|UBR, I37,	0,	0 },
/* This macro is after the real instruction so that it only matches with
   -minsn32.  */
{"jraddiusp",		"mP",		0,   (int) M_JRADDIUSP,	INSN_MACRO,		0,		I1,		0,	I37 },
{"jrc",			"mp",		    0x4403,     0xfc1f,	RD_1,			UBR,		I37,		0,	0 },
{"jrc",			"mj",		    0x45a0,     0xffe0,	RD_1|NODS,		UBR,		I1,		0,	I37 },
{"jrc",			"s",		0x80000000, 0xffe0ffff,	RD_1,			INSN2_ALIAS|UBR, I37,	0,	0 }, /* jic */
/* This macro is after the real instruction so that it only matches with
   -minsn32.  */
{"jrc",			"s",		0,    (int) M_JRC,	INSN_MACRO,		0,		I1,		0,	I37 },
{"jrc.hb",		"s",		0x00001f3c, 0xffe0ffff,	RD_1,			UBR,		I37,		0,	0 }, /* jalrc.hb */
{"jr.hb",		"s",		0x00001f3c, 0xffe0ffff,	RD_1|UBD,		BD32,		I1,		0,	I37 }, /* jalr.hb */
{"jr.hb",		"s",		0x00001f3c, 0xffe0ffff,	RD_1,			INSN2_ALIAS|UBR|CTC, I37,	0,	0 }, /* jalrc.hb */
{"jrs.hb",		"s",		0x00005f3c, 0xffe0ffff,	RD_1|UBD,		BD16,		I1,		0,	I37 }, /* jalrs.hb */
{"j",			"mj",		    0x4580,     0xffe0,	RD_1|UBD,		0,		I1,		0,	I37 }, /* jr */
{"j",			"mp",		    0x4403,     0xfc1f,	RD_1,			INSN2_ALIAS|UBR|CTC, I37,	0,	0 }, /* jrc16 */
{"j",			"+'",		0x94000000, 0xfc000000,	0,			INSN2_ALIAS|UBR|CTC, I37,	0,	0 }, /* bc */
{"j",			"s",		0x00000f3c, 0xffe0ffff,	RD_1|UBD,		BD32,		I1,		0,	I37 }, /* jr */
{"j",			"s",		0x80000000, 0xffe0ffff,	RD_1,			INSN2_ALIAS|UBR|CTC, I37,	0,	0 }, /* jic */
/* SVR4 PIC code requires special handling for j, so it must be a
   macro.  */
{"j",			"a",		0,    (int) M_J_A,	INSN_MACRO,		0,		I1,		0,	I37 },
/* This form of j is used by the disassembler and internally by the
   assembler, but will never match user input (because the line above
   will match first).  */
{"j",			"a",		0xd4000000, 0xfc000000,	UBD,			0,		I1,		0,	I37 },
{"jalr",		"mj",		    0x45c0,     0xffe0,	RD_1|WR_31|UBD,		BD32,		I1,		0,	I37 },
{"jalr",		"my,mj",	    0x45c0,     0xffe0,	RD_2|WR_31|UBD,		BD32,		I1,		0,	I37 },
{"jalr",		"mp",		    0x440b,     0xfc1f,	RD_1|WR_31,		INSN2_ALIAS|UBR|CTC, I37,	0,	0 },
{"jalr",		"my,mp",	    0x440b,     0xfc1f,	RD_2|WR_31,		INSN2_ALIAS|UBR|CTC, I37,	0,	0 },
{"jalr",		"s",		0x03e00f3c, 0xffe0ffff,	RD_1|WR_31|UBD,		BD32,		I1,		0,	I37 },
{"jalr",		"t,s",		0x00000f3c, 0xfc00ffff,	WR_1|RD_2|UBD,		BD32,		I1,		0,	I37 },
{"jalr",		"s",		0x03e00f3c, 0xffe0ffff,	RD_1|WR_31,		INSN2_ALIAS|UBR|CTC, I37,	0,	0 },
{"jalr",		"t,s",		0x00000f3c, 0xfc00ffff,	WR_1|RD_2,		INSN2_ALIAS|UBR|CTC, I37,	0,	0 },
{"jalr.hb",		"s",		0x03e01f3c, 0xffe0ffff,	RD_1|WR_31,		INSN2_ALIAS|UBR|CTC, I37,	0,	0 },
{"jalr.hb",		"t,s",		0x00001f3c, 0xfc00ffff,	WR_1|RD_2,		INSN2_ALIAS|UBR|CTC, I37,	0,	0 },
{"jalr.hb",		"s",		0x03e01f3c, 0xffe0ffff,	RD_1|WR_31|UBD,		BD32,		I1,		0,	I37 },
{"jalr.hb",		"t,s",		0x00001f3c, 0xfc00ffff,	WR_1|RD_2|UBD,		BD32,		I1,		0,	I37 },
{"jalrc",		"mp",		    0x440b,     0xfc1f,	RD_1|WR_31,		UBR,		I37,		0,	0 },
{"jalrc",		"my,mp",	    0x440b,     0xfc1f,	RD_2|WR_31,		UBR,		I37,		0,	0 },
{"jalrc",		"s",		0x03e00f3c, 0xffe0ffff,	RD_1|WR_31,		UBR,		I37,		0,	0 },
{"jalrc",		"t,s",		0x00000f3c, 0xfc00ffff,	WR_1|RD_2,		UBR,		I37,		0,	0 },
{"jalrc.hb",		"s",		0x03e01f3c, 0xffe0ffff,	RD_1|WR_31,		UBR,		I37,		0,	0 },
{"jalrc.hb",		"t,s",		0x00001f3c, 0xfc00ffff,	WR_1|RD_2,		UBR,		I37,		0,	0 },
{"jalrs",		"mp",		    0x440b,     0xfc1f,	RD_1|WR_31,		INSN2_ALIAS|UBR|CTC,		I37,		0,	0 }, /* jalrc */
{"jalrs",		"my,mp",	    0x440b,     0xfc1f,	RD_2|WR_31,		INSN2_ALIAS|UBR|CTC,		I37,		0,	0 }, /* jalrc */
{"jalrs",		"s",		0x03e00f3c, 0xffe0ffff,	RD_1|WR_31,		INSN2_ALIAS|UBR|CTC,		I37,		0,	0 }, /* jalrc */
{"jalrs",		"t,s",		0x00000f3c, 0xfc00ffff,	WR_1|RD_2,		INSN2_ALIAS|UBR|CTC,		I37,		0,	0 }, /* jalrc */
{"jalrs",		"mj",		    0x45e0,     0xffe0,	RD_1|WR_31|UBD,		BD16,		I1,		0,	I37 },
{"jalrs",		"my,mj",	    0x45e0,     0xffe0,	RD_2|WR_31|UBD,		BD16,		I1,		0,	I37 },
{"jalrs",		"s",		0x03e04f3c, 0xffe0ffff,	RD_1|WR_31|UBD,		BD16,		I1,		0,	I37 },
{"jalrs",		"t,s",		0x00004f3c, 0xfc00ffff,	WR_1|RD_2|UBD,		BD16,		I1,		0,	I37 },
{"jalrs.hb",		"s",		0x03e01f3c, 0xffe0ffff,	RD_1|WR_31,		INSN2_ALIAS|UBR|CTC,		I37,		0,	0 }, /* jalrc.hb */
{"jalrs.hb",		"t,s",		0x00001f3c, 0xfc00ffff,	WR_1|RD_2,		INSN2_ALIAS|UBR|CTC,		I37,		0,	0 }, /* jalrc.hb */
{"jalrs.hb",		"s",		0x03e05f3c, 0xffe0ffff,	RD_1|WR_31|UBD,		BD16,		I1,		0,	I37 },
{"jalrs.hb",		"t,s",		0x00005f3c, 0xfc00ffff,	WR_1|RD_2|UBD,		BD16,		I1,		0,	I37 },
/* SVR4 PIC code requires special handling for jal, so it must be a
   macro.  */
{"jal",			"d,s",		0,    (int) M_JAL_2,	INSN_MACRO,		0,		I1,		0,	0 },
{"jal",			"s",		0,    (int) M_JAL_1,	INSN_MACRO,		0,		I1,		0,	0 },
{"jal",			"a",		0,    (int) M_JAL_A,	INSN_MACRO,		0,		I1,		0,	0 },
/* This form of jal is used by the disassembler and internally by the
   assembler, but will never match user input (because the line above
   will match first).  */
{"jal",			"+'",		0xb4000000, 0xfc000000,	WR_31,			INSN2_ALIAS|UBR|CTC, I37,	0,	0 }, /* balc */
{"jal",			"a",		0xf4000000, 0xfc000000,	WR_31|UBD,		BD32,		I1,		0,	I37 },
{"jals",		"d,s",		0,    (int) M_JALS_2,	INSN_MACRO,		0,		I1,		0,	I37 },
{"jals",		"s",		0,    (int) M_JALS_1,	INSN_MACRO,		0,		I1,		0,	I37 },
{"jals",		"a",		0,    (int) M_JALS_A,	INSN_MACRO,		0,		I1,		0,	I37 },
{"jals",		"a",		0x74000000, 0xfc000000,	WR_31|UBD,		BD16,		I1,		0,	I37 },
{"jals",		"+'",		0xb4000000, 0xfc000000,	WR_31,			INSN2_ALIAS|UBR|CTC, I37,	0,	0 }, /* balc */
{"jalx",		"+i",		0xf0000000, 0xfc000000,	WR_31|UBD,		BD32,		I1,		0,	I37 },
{"la",			"t,A(b)",	0,    (int) M_LA_AB,	INSN_MACRO,		0,		I1,		0,	0 },
{"lb",			"t,o(b)",	0x1c000000, 0xfc000000,	WR_1|RD_3|LM,		0,		I1,		0,	0 },
{"lb",			"t,A(b)",	0,    (int) M_LB_AB,	INSN_MACRO,		0,		I1,		0,	0 },
{"lbu",			"md,mG(ml)",        0x0800,     0xfc00,	WR_1|RD_3|LM,		0,		I1,		0,	0 },
{"lbu",			"t,o(b)",	0x14000000, 0xfc000000,	WR_1|RD_3|LM,		0,		I1,		0,	0 },
{"lbu",			"t,A(b)",	0,    (int) M_LBU_AB,	INSN_MACRO,		0,		I1,		0,	0 },
{"lca",			"t,A(b)",	0,    (int) M_LCA_AB,	INSN_MACRO,		0,		I1,		0,	0 },
/* The macro has to be first to handle o32 correctly.  */
{"ldpc",		"t,-B",		0x78180000, 0xfc1c0000, WR_1,			RD_pc,		I69,		0,	0 },
{"ld",			"t,-b(mr)",	0x78180000, 0xfc1c0000, WR_1,		        RD_pc,		I69,		0,	0 },
{"ld",			"t,A(b)",	0,    (int) M_LD_AB,	INSN_MACRO,		0,		I1,		0,	0 },
{"ld",			"t,o(b)",	0xdc000000, 0xfc000000,	WR_1|RD_3|LM,		0,		I3,		0,	0 },
{"ldc1",		"T,o(b)",	0xbc000000, 0xfc000000,	WR_1|RD_3|FP_D|LM,	0,		I1,		0,	0 },
{"ldc1",		"E,o(b)",	0xbc000000, 0xfc000000,	WR_1|RD_3|FP_D|LM,	0,		I1,		0,	0 },
{"ldc1",		"T,A(b)",	0,    (int) M_LDC1_AB,	INSN_MACRO,		INSN2_M_FP_D,	I1,		0,	0 },
{"ldc1",		"E,A(b)",	0,    (int) M_LDC1_AB,	INSN_MACRO,		INSN2_M_FP_D,	I1,		0,	0 },
{"ldc2",		"E,~(b)",	0x20002000, 0xfc00f000,	RD_3|WR_CC|LM,		0,		I1,		0,	I37 },
{"ldc2",		"E,+:(b)",	0x20002000, 0xfc00f800,	RD_3|WR_CC|LM,		0,		I37,		0,	0 },
{"ldc2",		"E,A(b)",	0,    (int) M_LDC2_AB,	INSN_MACRO,		0,		I1,		0,	0 },
{"l.d",			"T,o(b)",	0xbc000000, 0xfc000000,	WR_1|RD_3|FP_D|LM,	0,		I1,		0,	0 }, /* ldc1 */
{"l.d",			"T,A(b)",	0,    (int) M_LDC1_AB,	INSN_MACRO,		INSN2_M_FP_D,	I1,		0,	0 },
{"ldl",			"t,~(b)",	0x60004000, 0xfc00f000,	WR_1|RD_3|LM,		0,		I3,		0,	I69 },
{"ldl",			"t,A(b)",	0,    (int) M_LDL_AB,	INSN_MACRO,		0,		I3,		0,	I69 },
{"ldm",			"n,~(b)",	0x20007000, 0xfc00f000,	RD_3|LM,		0,		I3,		0,	0 },
{"ldm",			"n,A(b)",	0,    (int) M_LDM_AB,	INSN_MACRO,		0,		I3,		0,	0 },
{"ldp",			"t,~(b)",	0x20004000, 0xfc00f000,	WR_1|RD_3|LM,		0,		I3,		0,	0 },
{"ldp",			"t,A(b)",	0,    (int) M_LDP_AB,	INSN_MACRO,		0,		I3,		0,	0 },
{"ldr",			"t,~(b)",	0x60005000, 0xfc00f000,	WR_1|RD_3|LM,		0,		I3,		0,	I69 },
{"ldr",			"t,A(b)",	0,    (int) M_LDR_AB,	INSN_MACRO,		0,		I3,		0,	I69 },
{"ldxc1",		"D,t(b)",	0x540000c8, 0xfc0007ff,	WR_1|RD_2|RD_3|FP_D|LM,	0,		I1,		0,	I37 },
{"lh",			"t,o(b)",	0x3c000000, 0xfc000000,	WR_1|RD_3|LM,		0,		I1,		0,	0 },
{"lh",			"t,A(b)",	0,    (int) M_LH_AB,	INSN_MACRO,		0,		I1,		0,	0 },
{"lhu",			"md,mH(ml)",        0x2800,     0xfc00,	WR_1|RD_3|LM,		0,		I1,		0,	0 },
{"lhu",			"t,o(b)",	0x34000000, 0xfc000000,	WR_1|RD_3|LM,		0,		I1,		0,	0 },
{"lhu",			"t,A(b)",	0,    (int) M_LHU_AB,	INSN_MACRO,		0,		I1,		0,	0 },
/* li is at the start of the table.  */
{"li.d",		"t,F",		0,    (int) M_LI_D,	INSN_MACRO,		INSN2_M_FP_D,	I1,		0,	0 },
{"li.d",		"T,L",		0,    (int) M_LI_DD,	INSN_MACRO,		INSN2_M_FP_D,	I1,		0,	0 },
{"li.s",		"t,f",		0,    (int) M_LI_S,	INSN_MACRO,		INSN2_M_FP_S,	I1,		0,	0 },
{"li.s",		"T,l",		0,    (int) M_LI_SS,	INSN_MACRO,		INSN2_M_FP_S,	I1,		0,	0 },
{"ll",			"t,~(b)",	0x60003000, 0xfc00f000,	WR_1|RD_3|LM,		0,		I1,		0,	I37 },
{"ll",			"t,+j(b)",	0x60003000, 0xfc00fe00,	WR_1|RD_3|LM,		0,		I37,		0,	0 },
{"ll",			"t,A(b)",	0,    (int) M_LL_AB,	INSN_MACRO,		0,		I1,		0,	0 },
{"llx",			"t,+j(b)",	0x60001000, 0xfc00fe00,	WR_1|RD_3|LM|NODS,	NNODS,		I37,		0,	0 },
{"llx",			"t,A(b)",	0,    (int) M_LLX_AB,	INSN_MACRO,		0,		I37,		0,	0 },
{"lld",			"t,~(b)",	0x60007000, 0xfc00f000,	WR_1|RD_3|LM,		0,		I3,		0,	I69 },
{"lld",			"t,+j(b)",	0x60007000, 0xfc00fe00,	WR_1|RD_3|LM,		0,		I69,		0,	0 },
{"lld",			"t,A(b)",	0,    (int) M_LLD_AB,	INSN_MACRO,		0,		I3,		0,	0 },
{"lldx",		"t,+j(b)",	0x60005000, 0xfc00fe00,	WR_1|RD_3|LM|NODS,	NNODS,		I69,		0,	0 },
{"lldx",		"t,A(b)",	0,    (int) M_LLDX_AB,	INSN_MACRO,		0,		I69,		0,	0 },
{"lui",			"t,u",		0x10000000, 0xfc1f0000,	WR_1,			0,		I37,		0,	0 },
{"lui",			"s,u",		0x41a00000, 0xffe00000,	WR_1,			0,		I1,		0,	I37 },
{"luxc1",		"D,t(b)",	0x54000148, 0xfc0007ff,	WR_1|RD_2|RD_3|FP_D|LM,	0,		I1,		0,	I37 },
{"lwpc",		"t,-A",		0x78080000, 0xfc180000, WR_1|LM,		RD_pc,		I37,		0,	0 },
{"lw",			"md,mJ(ml)",        0x6800,     0xfc00,	WR_1|RD_3|LM,		0,		I1,		0,	0 },
{"lw",			"mp,mU(ms)",        0x4800,     0xfc00,	WR_1|RD_3|LM,		0,		I1,		0,	0 }, /* lwsp */
{"lw",			"md,mA(ma)",        0x6400,     0xfc00,	WR_1|RD_3|LM,		0,		I1,		0,	0 }, /* lwgp */
{"lw",			"t,-a(mr)",	0x78080000, 0xfc180000, WR_1|LM,		RD_pc,		I37,		0,	0 },
{"lw",			"t,o(b)",	0xfc000000, 0xfc000000,	WR_1|RD_3|LM,		0,		I1,		0,	0 },
{"lw",			"t,A(b)",	0,    (int) M_LW_AB,	INSN_MACRO,		0,		I1,		0,	0 },
{"lwc1",		"T,o(b)",	0x9c000000, 0xfc000000,	WR_1|RD_3|FP_S|LM,	0,		I1,		0,	0 },
{"lwc1",		"E,o(b)",	0x9c000000, 0xfc000000,	WR_1|RD_3|FP_S|LM,	0,		I1,		0,	0 },
{"lwc1",		"T,A(b)",	0,    (int) M_LWC1_AB,	INSN_MACRO,		INSN2_M_FP_S,	I1,		0,	0 },
{"lwc1",		"E,A(b)",	0,    (int) M_LWC1_AB,	INSN_MACRO,		INSN2_M_FP_S,	I1,		0,	0 },
{"lwc2",		"E,~(b)",	0x20000000, 0xfc00f000,	RD_3|WR_CC|LM,		0,		I1,		0,	I37 },
{"lwc2",		"E,+:(b)",	0x20000000, 0xfc00f800,	RD_3|WR_CC|LM,		0,		I37,		0,	0 },
{"lwc2",		"E,A(b)",	0,    (int) M_LWC2_AB,	INSN_MACRO,		0,		I1,		0,	0 },
{"l.s",			"T,o(b)",	0x9c000000, 0xfc000000,	WR_1|RD_3|FP_S|LM,	0,		I1,		0,	0 }, /* lwc1 */
{"l.s",			"T,A(b)",	0,    (int) M_LWC1_AB,	INSN_MACRO,		INSN2_M_FP_S,	I1,		0,	0 },
{"lwl",			"t,~(b)",	0x60000000, 0xfc00f000,	WR_1|RD_3|LM,		0,		I1,		0,	I37 },
{"lwl",			"t,A(b)",	0,    (int) M_LWL_AB,	INSN_MACRO,		0,		I1,		0,	I37 },
{"lcache",		"t,~(b)",	0x60000000, 0xfc00f000,	WR_1|RD_3|LM,		0,		I1,		0,	I37 }, /* same */
{"lcache",		"t,A(b)",	0,    (int) M_LWL_AB,	INSN_MACRO,		0,		I1,		0,	I37 },
{"lwm",			"+N,+L(ms)",	    0x4402,     0xfc0f,	RD_3|LM,		0,		I37,		0,	0 },
{"lwm",			"mN,mJ(ms)",	    0x4500,     0xffc0,	RD_3|NODS|LM,		0,		I1,		0,	I37 },
{"lwm",			"n,~(b)",	0x20005000, 0xfc00f000,	RD_3|NODS|LM,		0,		I1,		0,	0 },
{"lwm",			"n,A(b)",	0,    (int) M_LWM_AB,	INSN_MACRO,		0,		I1,		0,	0 },
{"lwp",			"t,~(b)",	0x20001000, 0xfc00f000,	WR_1|RD_3|NODS|LM,	0,		I1,		0,	0 },
{"lwp",			"t,A(b)",	0,    (int) M_LWP_AB,	INSN_MACRO,		0,		I1,		0,	0 },
{"lwr",			"t,~(b)",	0x60001000, 0xfc00f000,	WR_1|RD_3|LM,		0,		I1,		0,	I37 },
{"lwr",			"t,A(b)",	0,    (int) M_LWR_AB,	INSN_MACRO,		0,		I1,		0,	I37 },
{"lwupc",		"t,-A",		0x78100000, 0xfc180000, WR_1|LM,		RD_pc,		I69,		0,	0 },
{"lwu",			"t,~(b)",	0x6000e000, 0xfc00f000,	WR_1|RD_3|LM,		0,		I3,		0,	0 },
{"lwu"	,		"t,-a(mr)",	0x78100000, 0xfc180000, WR_1|RD_pc,		0,		I69,		0,	0 },
{"lwu",			"t,A(b)",	0,    (int) M_LWU_AB,	INSN_MACRO,		0,		I3,		0,	0 },
{"lwxc1",		"D,t(b)",	0x54000048, 0xfc0007ff,	WR_1|RD_2|RD_3|FP_S|LM,	0,		I1,		0,	I37 },
{"flush",		"t,~(b)",	0x60001000, 0xfc00f000,	WR_1|RD_3,		0,		I1,		0,	I37 }, /* same */
{"flush",		"t,A(b)",	0,    (int) M_LWR_AB,	INSN_MACRO,		0,		I1,		0,	I37 },
{"lwxs",		"d,t(b)",	0x00000100, 0xfc0007ff,	WR_1|RD_2|RD_3|LM,	0,		I37,		0,	0 },
{"lwxs",		"d,t(b)",	0x00000118, 0xfc0007ff,	WR_1|RD_2|RD_3|LM,	0,		I1,		0,	I37 },
{"madd",		"s,t",		0x0000cb3c, 0xfc00ffff,	RD_1|RD_2|MOD_HILO,	0,		I1,		0,	I37 },
{"madd",		"7,s,t",	0x00000abc, 0xfc003fff,	RD_2|RD_3|MOD_a,	0,		0,		D32,	0 },
{"madd.d",		"D,R,S,T",	0x54000009, 0xfc00003f,	WR_1|RD_2|RD_3|RD_4|FP_D, 0,		I1,		0,	I37 },
{"madd.s",		"D,R,S,T",	0x54000001, 0xfc00003f,	WR_1|RD_2|RD_3|RD_4|FP_S, 0,		I1,		0,	I37 },
{"madd.ps",		"D,R,S,T",	0x54000011, 0xfc00003f,	WR_1|RD_2|RD_3|RD_4|FP_D, 0,		I1,		0,	I37 },
{"maddu",		"s,t",		0x0000db3c, 0xfc00ffff,	RD_1|RD_2|MOD_HILO,	0,		I1,		0,	I37 },
{"maddu",		"7,s,t",	0x00001abc, 0xfc003fff,	RD_2|RD_3|MOD_a,	0,		0,		D32,	0 },
{"mfc0",		"t,G",		0x000000fc, 0xfc00ffff,	WR_1|RD_C0,		0,		I1,		0,	0 },
{"mfc0",		"t,G,H",	0x000000fc, 0xfc00c7ff,	WR_1|RD_C0,		0,		I1,		0,	0 },
{"mfc1",		"t,S",		0x5400203b, 0xfc00ffff,	WR_1|RD_2|FP_S|LC,	0,		I1,		0,	0 },
{"mfc1",		"t,G",		0x5400203b, 0xfc00ffff,	WR_1|RD_2|FP_S|LC,	0,		I1,		0,	0 },
{"mfc2",		"t,G",		0x00004d3c, 0xfc00ffff,	WR_1|RD_C2,		0,		I1,		0,	0 },
{"mfgc0",		"t,G",		0x000004fc, 0xfc00ffff,	WR_1|RD_C0,		0,		0,		IVIRT,	0 },
{"mfgc0",		"t,G,H",	0x000004fc, 0xfc00c7ff,	WR_1|RD_C0,		0,		0,		IVIRT,	0 },
{"mfhc0",		"t,G",		0x000000f4, 0xfc00ffff,	WR_1|RD_C0,		0,		0,		XPA,	0 },
{"mfhc0",		"t,G,H",	0x000000f4, 0xfc00c7ff,	WR_1|RD_C0,		0,		0,		XPA,	0 },
{"mfhgc0",		"t,G",		0x000004f4, 0xfc00ffff,	WR_1|RD_C0,		0,		0,		IVIRT_XPA,	0 },
{"mfhgc0",		"t,G,H",	0x000004f4, 0xfc00c7ff,	WR_1|RD_C0,		0,		0,		IVIRT_XPA,	0 },
{"mfhc1",		"t,S",		0x5400303b, 0xfc00ffff,	WR_1|RD_2|FP_D|LC,	0,		I1,		0,	0 },
{"mfhc1",		"t,G",		0x5400303b, 0xfc00ffff,	WR_1|RD_2|FP_D|LC,	0,		I1,		0,	0 },
{"mfhc2",		"t,G",		0x00008d3c, 0xfc00ffff,	WR_1|RD_C2,		0,		I1,		0,	0 },
{"mfhi",		"mj",		    0x4600,     0xffe0,	WR_1|RD_HI,		0,		I1,		0,	I37 },
{"mfhi",		"s",		0x00000d7c, 0xffe0ffff,	WR_1|RD_HI,		0,		I1,		0,	I37 },
{"mfhi",		"s,7",		0x0000007c, 0xffe03fff,	WR_1|RD_HI,		0,		0,		D32,	0 },
{"mflo",		"mj",		    0x4640,     0xffe0,	WR_1|RD_LO,		0,		I1,		0,	I37 },
{"mflo",		"s",		0x00001d7c, 0xffe0ffff,	WR_1|RD_LO,		0,		I1,		0,	I37 },
{"mflo",		"s,7",		0x0000107c, 0xffe03fff,	WR_1|RD_LO,		0,		0,		D32,	0 },
{"mod",			"d,v,t",	0x00000158, 0xfc0007ff, WR_1|RD_2|RD_3, 	0,		I37,		0,	0},
{"modu",		"d,v,t",	0x000001d8, 0xfc0007ff, WR_1|RD_2|RD_3, 	0,		I37,		0,	0},
{"mov.d",		"T,S",		0x5400207b, 0xfc00ffff,	WR_1|RD_2|FP_D,		0,		I1,		0,	0 },
{"mov.s",		"T,S",		0x5400007b, 0xfc00ffff,	WR_1|RD_2|FP_S,		0,		I1,		0,	0 },
{"mov.ps",		"T,S",		0x5400407b, 0xfc00ffff,	WR_1|RD_2|FP_D,		0,		I1,		0,	I37 },
{"movep",		"mh,-m,mn",     0x4404,     0xfc04,	WR_1|RD_2|RD_3|NODS,	0,		I37,		0,	0 },
{"movep",		"mh,mm,mn",     0x8400,     0xfc01,	WR_1|RD_2|RD_3|NODS,	0,		I1,		0,	I37 },
/* This macro is after the real instruction so that it only matches with
   -minsn32.  */
{"movep",		"mh,mm,mn",	0,    (int) M_MOVEP,	INSN_MACRO,		0,		I1,		0,	0 },
{"movf",		"t,s,M",	0x5400017b, 0xfc001fff,	WR_1|RD_2|RD_CC|FP_S|FP_D, 0,		I1,		0,	I37 },
{"movf.d",		"T,S,M",	0x54000220, 0xfc001fff,	WR_1|RD_2|RD_CC|FP_D,	0,		I1,		0,	I37 },
{"movf.s",		"T,S,M",	0x54000020, 0xfc001fff,	WR_1|RD_2|RD_CC|FP_S,	0,		I1,		0,	I37 },
{"movf.ps",		"T,S,M",	0x54000420, 0xfc001fff,	WR_1|RD_2|RD_CC|FP_D,	0,		I1,		0,	I37 },
{"movn",		"d,v,t",	0x00000018, 0xfc0007ff,	WR_1|RD_2|RD_3,		0,		I1,		0,	I37 },
{"movn.d",		"D,S,t",	0x54000138, 0xfc0007ff,	WR_1|RD_2|RD_3|FP_D,	0,		I1,		0,	I37 },
{"movn.s",		"D,S,t",	0x54000038, 0xfc0007ff,	WR_1|RD_2|RD_3|FP_S,	0,		I1,		0,	I37 },
{"movn.ps",		"D,S,t",	0x54000238, 0xfc0007ff,	WR_1|RD_2|RD_3|FP_D,	0,		I1,		0,	I37 },
{"movt",		"t,s,M",	0x5400097b, 0xfc001fff,	WR_1|RD_2|RD_CC|FP_S|FP_D, 0,		I1,		0,	I37 },
{"movt.d",		"T,S,M",	0x54000260, 0xfc001fff,	WR_1|RD_2|RD_CC|FP_D,	0,		I1,		0,	I37 },
{"movt.s",		"T,S,M",	0x54000060, 0xfc001fff,	WR_1|RD_2|RD_CC|FP_S,	0,		I1,		0,	I37 },
{"movt.ps",		"T,S,M",	0x54000460, 0xfc001fff,	WR_1|RD_2|RD_CC|FP_D,	0,		I1,		0,	I37 },
{"movz",		"d,v,t",	0x00000058, 0xfc0007ff,	WR_1|RD_2|RD_3,		0,		I1,		0,	I37 },
{"movz.d",		"D,S,t",	0x54000178, 0xfc0007ff,	WR_1|RD_2|RD_3|FP_D,	0,		I1,		0,	I37 },
{"movz.s",		"D,S,t",	0x54000078, 0xfc0007ff,	WR_1|RD_2|RD_3|FP_S,	0,		I1,		0,	I37 },
{"movz.ps",		"D,S,t",	0x54000278, 0xfc0007ff,	WR_1|RD_2|RD_3|FP_D,	0,		I1,		0,	I37 },
{"msub",		"s,t",		0x0000eb3c, 0xfc00ffff,	RD_1|RD_2|MOD_HILO,	0,		I1,		0,	I37 },
{"msub",		"7,s,t",	0x00002abc, 0xfc003fff,	RD_2|RD_3|MOD_a,	0,		0,		D32,	0 },
{"msub.d",		"D,R,S,T",	0x54000029, 0xfc00003f,	WR_1|RD_2|RD_3|RD_4|FP_D, 0,		I1,		0,	I37 },
{"msub.s",		"D,R,S,T",	0x54000021, 0xfc00003f,	WR_1|RD_2|RD_3|RD_4|FP_S, 0,		I1,		0,	I37 },
{"msub.ps",		"D,R,S,T",	0x54000031, 0xfc00003f,	WR_1|RD_2|RD_3|RD_4|FP_D, 0,		I1,		0,	I37 },
{"msubu",		"s,t",		0x0000fb3c, 0xfc00ffff,	RD_1|RD_2|MOD_HILO,	0,		I1,		0,	I37 },
{"msubu",		"7,s,t",	0x00003abc, 0xfc003fff,	RD_2|RD_3|MOD_a,	0,		0,		D32,	0 },
{"mtc0",		"t,G",		0x000002fc, 0xfc00ffff,	RD_1|WR_C0|WR_CC,	0,		I1,		0,	0 },
{"mtc0",		"t,G,H",	0x000002fc, 0xfc00c7ff,	RD_1|WR_C0|WR_CC,	0,		I1,		0,	0 },
{"mtc1",		"t,S",		0x5400283b, 0xfc00ffff,	RD_1|WR_2|FP_S|CM,	0,		I1,		0,	0 },
{"mtc1",		"t,G",		0x5400283b, 0xfc00ffff,	RD_1|WR_2|FP_S|CM,	0,		I1,		0,	0 },
{"mtc2",		"t,G",		0x00005d3c, 0xfc00ffff,	RD_1|WR_C2|WR_CC,	0,		I1,		0,	0 },
{"mtgc0",		"t,G",		0x000006fc, 0xfc00ffff,	RD_1|WR_C0|WR_CC,	0,		0,		IVIRT,	0 },
{"mtgc0",		"t,G,H",	0x000006fc, 0xfc00c7ff,	RD_1|WR_C0|WR_CC,	0,		0,		IVIRT,	0 },
{"mthc0",		"t,G",		0x000002f4, 0xfc00ffff,	RD_1|WR_C0|WR_CC,	0,		0,		XPA,	0 },
{"mthc0",		"t,G,H",	0x000002f4, 0xfc00c7ff,	RD_1|WR_C0|WR_CC,	0,		0,		XPA,	0 },
{"mthgc0",		"t,G",		0x000006f4, 0xfc00ffff,	RD_1|WR_C0|WR_CC,	0,		0,		IVIRT_XPA,	0 },
{"mthgc0",		"t,G,H",	0x000006f4, 0xfc00c7ff,	RD_1|WR_C0|WR_CC,	0,		0,		IVIRT_XPA,	0 },
{"mthc1",		"t,S",		0x5400383b, 0xfc00ffff,	RD_1|WR_2|FP_D|CM,	0,		I1,		0,	0 },
{"mthc1",		"t,G",		0x5400383b, 0xfc00ffff,	RD_1|WR_2|FP_D|CM,	0,		I1,		0,	0 },
{"mthc2",		"t,G",		0x00009d3c, 0xfc00ffff,	RD_1|WR_C2|WR_CC,	0,		I1,		0,	0 },
{"mthi",		"s",		0x00002d7c, 0xffe0ffff,	RD_1|WR_HI,		0,		I1,		0,	I37 },
{"mthi",		"s,7",		0x0000207c, 0xffe03fff,	RD_1|WR_HI,		0,		0,		D32,	0 },
{"mtlo",		"s",		0x00003d7c, 0xffe0ffff,	RD_1|WR_LO,		0,		I1,		0,	I37 },
{"mtlo",		"s,7",		0x0000307c, 0xffe03fff,	RD_1|WR_LO,		0,		0,		D32,	0 },
{"muh",			"d,v,t",	0x00000058, 0xfc0007ff,	WR_1|RD_2|RD_3,		0,		I37,		0,	0 },
{"muhu",		"d,v,t",	0x000000d8, 0xfc0007ff, WR_1|RD_2|RD_3, 	0,		I37,		0,	0},
{"mul",			"d,v,t",	0x00000018, 0xfc0007ff,	WR_1|RD_2|RD_3,		0,		I37,		0,	0 },
{"mul",			"d,v,t",	0x00000210, 0xfc0007ff,	WR_1|RD_2|RD_3|WR_HILO,	0,		I1,		0,	I37 },
{"mul",			"d,v,I",	0,    (int) M_MUL_I,	INSN_MACRO,		0,		I1,		0,	I37 },
{"mul.d",		"D,V,T",	0x540001b0, 0xfc0007ff,	WR_1|RD_2|RD_3|FP_D,	0,		I1,		0,	0 },
{"mul.s",		"D,V,T",	0x540000b0, 0xfc0007ff,	WR_1|RD_2|RD_3|FP_S,	0,		I1,		0,	0 },
{"mul.ps",		"D,V,T",	0x540002b0, 0xfc0007ff,	WR_1|RD_2|RD_3|FP_D,	0,		I1,		0,	I37 },
{"mulo",		"d,v,t",	0,    (int) M_MULO,	INSN_MACRO,		0,		I1,		0,	I37 },
{"mulo",		"d,v,I",	0,    (int) M_MULO_I,	INSN_MACRO,		0,		I1,		0,	I37 },
{"mulou",		"d,v,t",	0,    (int) M_MULOU,	INSN_MACRO,		0,		I1,		0,	I37 },
{"mulou",		"d,v,I",	0,    (int) M_MULOU_I,	INSN_MACRO,		0,		I1,		0,	I37 },
{"mult",		"s,t",		0x00008b3c, 0xfc00ffff,	RD_1|RD_2|WR_HILO,	0,		I1,		0,	I37 },
{"mult",		"7,s,t",	0x00000cbc, 0xfc003fff,	RD_2|RD_3|WR_a,		0,		0,		D32,	0 },
{"multu",		"s,t",		0x00009b3c, 0xfc00ffff,	RD_1|RD_2|WR_HILO,	0,		I1,		0,	I37 },
{"multu",		"7,s,t",	0x00001cbc, 0xfc003fff,	RD_2|RD_3|WR_a,		0,		0,		D32,	0 },
{"mulu",		"d,v,t",	0x00000098, 0xfc0007ff, WR_1|RD_2|RD_3, 	0,		I37,		0,	0},
{"neg",			"d,w",		0x00000190, 0xfc1f07ff,	WR_1|RD_2,		0,		I1,		0,	0 }, /* sub 0 */
{"negu",		"d,w",		0x000001d0, 0xfc1f07ff,	WR_1|RD_2,		0,		I1,		0,	0 }, /* subu 0 */
{"neg.d",		"T,V",		0x54002b7b, 0xfc00ffff,	WR_1|RD_2|FP_D,		0,		I1,		0,	0 },
{"neg.s",		"T,V",		0x54000b7b, 0xfc00ffff,	WR_1|RD_2|FP_S,		0,		I1,		0,	0 },
{"neg.ps",		"T,V",		0x54004b7b, 0xfc00ffff,	WR_1|RD_2|FP_D,		0,		I1,		0,	I37 },
{"nmadd.d",		"D,R,S,T",	0x5400000a, 0xfc00003f,	WR_1|RD_2|RD_3|RD_4|FP_D, 0,		I1,		0,	I37 },
{"nmadd.s",		"D,R,S,T",	0x54000002, 0xfc00003f,	WR_1|RD_2|RD_3|RD_4|FP_S, 0,		I1,		0,	I37 },
{"nmadd.ps",		"D,R,S,T",	0x54000012, 0xfc00003f,	WR_1|RD_2|RD_3|RD_4|FP_D, 0,		I1,		0,	I37 },
{"nmsub.d",		"D,R,S,T",	0x5400002a, 0xfc00003f,	WR_1|RD_2|RD_3|RD_4|FP_D, 0,		I1,		0,	I37 },
{"nmsub.s",		"D,R,S,T",	0x54000022, 0xfc00003f,	WR_1|RD_2|RD_3|RD_4|FP_S, 0,		I1,		0,	I37 },
{"nmsub.ps",		"D,R,S,T",	0x54000032, 0xfc00003f,	WR_1|RD_2|RD_3|RD_4|FP_D, 0,		I1,		0,	I37 },
/* nop is at the start of the table.  */
{"not",			"md,ml",	    0x4400,     0xfc0f,	WR_1|RD_2,		0,		I37,		0,	0 }, /* put not before nor */
{"not",			"mf,mg",	    0x4400,     0xffc0,	WR_1|RD_2,		0,		I1,		0,	I37 }, /* put not before nor */
{"not",			"d,v",		0x000002d0, 0xffe007ff,	WR_1|RD_2,		0,		I1,		0,	0 }, /* nor d,s,0 */
{"nor",			"md,mz,ml",	    0x4400,     0xfc0f,	WR_1|RD_3,		0,		I37,		0,	0 }, /* not */
{"nor",			"md,ml,mz",	    0x4400,     0xfc0f,	WR_1|RD_2,		0,		I37,		0,	0 }, /* not */
{"nor",			"mf,mz,mg",	    0x4400,     0xffc0,	WR_1|RD_3,		0,		I1,		0,	I37 }, /* not */
{"nor",			"mf,mg,mz",	    0x4400,     0xffc0,	WR_1|RD_2,		0,		I1,		0,	I37 }, /* not */
{"nor",			"d,v,t",	0x000002d0, 0xfc0007ff,	WR_1|RD_2|RD_3,		0,		I1,		0,	0 },
{"nor",			"t,r,I",	0,    (int) M_NOR_I,	INSN_MACRO,		0,		I1,		0,	0 },
{"or",			"mp,mj,mz",	    0x0c00,     0xfc00,	WR_1|RD_2,		0,		I1,		0,	0 }, /* move */
{"or",			"mp,mz,mj",	    0x0c00,     0xfc00,	WR_1|RD_3,		0,		I1,		0,	0 }, /* move */
{"or",			"md,mt,ml",	    0x4409,     0xfc0f,	MOD_1|RD_3,		0,		I37,		0,	0 },
{"or",			"md,ml,mx",	    0x4409,     0xfc0f,	MOD_1|RD_2,		0,		I37,		0,	0 },
{"or",			"mf,mt,mg",	    0x44c0,     0xffc0,	MOD_1|RD_3,		0,		I1,		0,	I37 },
{"or",			"mf,mg,mx",	    0x44c0,     0xffc0,	MOD_1|RD_2,		0,		I1,		0,	I37 },
{"or",			"d,v,t",	0x00000290, 0xfc0007ff,	WR_1|RD_2|RD_3,		0,		I1,		0,	0 },
{"or",			"t,r,I",	0,    (int) M_OR_I,	INSN_MACRO,		0,		I1,		0,	0 },
{"ori",			"mp,mj,mZ",	    0x0c00,     0xfc00,	WR_1|RD_2,		0,		I1,		0,	0 }, /* move */
{"ori",			"t,r,i",	0x50000000, 0xfc000000,	WR_1|RD_2,		0,		I1,		0,	0 },
{"pll.ps",		"D,V,T",	0x54000080, 0xfc0007ff,	WR_1|RD_2|RD_3|FP_D,	0,		I1,		0,	I37 },
{"plu.ps",		"D,V,T",	0x540000c0, 0xfc0007ff,	WR_1|RD_2|RD_3|FP_D,	0,		I1,		0,	I37 },
{"pul.ps",		"D,V,T",	0x54000100, 0xfc0007ff,	WR_1|RD_2|RD_3|FP_D,	0,		I1,		0,	I37 },
{"puu.ps",		"D,V,T",	0x54000140, 0xfc0007ff,	WR_1|RD_2|RD_3|FP_D,	0,		I1,		0,	I37 },
/* pref is at the start of the table.  */
{"recip.d",		"T,S",		0x5400523b, 0xfc00ffff,	WR_1|RD_2|FP_D,		0,		I1,		0,	0 },
{"recip.s",		"T,S",		0x5400123b, 0xfc00ffff,	WR_1|RD_2|FP_S,		0,		I1,		0,	0 },
{"rem",			"z,s,t",	0x0000ab3c, 0xfc00ffff,	RD_2|RD_3|WR_HILO,	0,		I1,		0,	I37 },
{"rem",			"d,v,t",	0,    (int) M_REM_3,	INSN_MACRO,		0,		I1,		0,	I37 },
{"rem",			"d,v,I",	0,    (int) M_REM_3I,	INSN_MACRO,		0,		I1,		0,	I37 },
{"remu",		"z,s,t",	0x0000bb3c, 0xfc00ffff,	RD_2|RD_3|WR_HILO,	0,		I1,		0,	I37 },
{"remu",		"d,v,t",	0,    (int) M_REMU_3,	INSN_MACRO,		0,		I1,		0,	I37 },
{"remu",		"d,v,I",	0,    (int) M_REMU_3I,	INSN_MACRO,		0,		I1,		0,	I37 },
<<<<<<< HEAD
{"rdhwr",		"t,K",		0x00006b3c, 0xfc00ffff,	WR_1,			0,		I1,		0,	0 },
=======
{"rdhwr",		"t,K",		0x00006b3c, 0xfc00ffff,	WR_1,			0,		I1,		0,	I37 },
{"rdhwr",		"t,K",		0x000001c0, 0xfc00ffff,	WR_1,			0,		I37,		0,	0 },
{"rdhwr",		"t,K,H",	0x000001c0, 0xfc00c7ff,	WR_1,			0,		I37,		0,	0 },
>>>>>>> 54f7aa31
{"rdpgpr",		"t,r",		0x0000e17c, 0xfc00ffff,	WR_1,			0,		I1,		0,	0 },
{"rol",			"d,v,t",	0,    (int) M_ROL,	INSN_MACRO,		0,		I1,		0,	0 },
{"rol",			"d,v,I",	0,    (int) M_ROL_I,	INSN_MACRO,		0,		I1,		0,	0 },
{"ror",			"d,v,t",	0,    (int) M_ROR,	INSN_MACRO,		0,		I1,		0,	0 },
{"ror",			"d,v,I",	0,    (int) M_ROR_I,	INSN_MACRO,		0,		I1,		0,	0 },
{"ror",			"t,r,<",	0x000000c0, 0xfc0007ff,	WR_1|RD_2,		0,		I1,		0,	0 },
{"rorv",		"d,t,s",	0x000000d0, 0xfc0007ff,	WR_1|RD_2|RD_3,		0,		I1,		0,	0 },
{"rotl",		"d,v,t",	0,    (int) M_ROL,	INSN_MACRO,		0,		I1,		0,	0 },
{"rotl",		"d,v,I",	0,    (int) M_ROL_I,	INSN_MACRO,		0,		I1,		0,	0 },
{"rotr",		"d,v,t",	0,    (int) M_ROR,	INSN_MACRO,		0,		I1,		0,	0 },
{"rotr",		"t,r,<",	0x000000c0, 0xfc0007ff,	WR_1|RD_2,		0,		I1,		0,	0 },
{"rotrv",		"d,t,s",	0x000000d0, 0xfc0007ff,	WR_1|RD_2|RD_3,		0,		I1,		0,	0 },
{"round.l.d",		"T,S",		0x5400733b, 0xfc00ffff,	WR_1|RD_2|FP_D,		0,		I1,		0,	0 },
{"round.l.s",		"T,S",		0x5400333b, 0xfc00ffff,	WR_1|RD_2|FP_S|FP_D,	0,		I1,		0,	0 },
{"round.w.d",		"T,S",		0x54007b3b, 0xfc00ffff,	WR_1|RD_2|FP_S|FP_D,	0,		I1,		0,	0 },
{"round.w.s",		"T,S",		0x54003b3b, 0xfc00ffff,	WR_1|RD_2|FP_S,		0,		I1,		0,	0 },
{"rsqrt.d",		"T,S",		0x5400423b, 0xfc00ffff,	WR_1|RD_2|FP_D,		0,		I1,		0,	0 },
{"rsqrt.s",		"T,S",		0x5400023b, 0xfc00ffff,	WR_1|RD_2|FP_S,		0,		I1,		0,	0 },
{"sb",			"mq,mL(ml)",        0x8800,     0xfc00,	RD_1|RD_3|SM,		0,		I1,		0,	0 },
{"sb",			"t,o(b)",	0x18000000, 0xfc000000,	RD_1|RD_3|SM,		0,		I1,		0,	0 },
{"sb",			"t,A(b)",	0,    (int) M_SB_AB,	INSN_MACRO,		0,		I1,		0,	0 },
{"scx",			"t,+j(b)",	0x60009000, 0xfc00fe00,	MOD_1|RD_3|SM|NODS,	NNODS,		I37,		0,	0 },
{"scx",			"t,A(b)",	0,    (int) M_SCX_AB,	INSN_MACRO,		0,		I37,		0,	0 },
{"sc",			"t,~(b)",	0x6000b000, 0xfc00f000,	MOD_1|RD_3|SM,		0,		I1,		0,	I37 },
{"sc",			"t,+j(b)",	0x6000b000, 0xfc00fe00,	MOD_1|RD_3|SM,		0,		I37,		0,	0 },
{"sc",			"t,A(b)",	0,    (int) M_SC_AB,	INSN_MACRO,		0,		I1,		0,	0 },
{"scdx",		"t,~(b)",	0x6000d000, 0xfc00f000,	MOD_1|RD_3|SM|NODS,	NNODS,		I69,		0,	0 },
{"scdx",		"t,A(b)",	0,    (int) M_SCDX_AB,	INSN_MACRO,		0,		I69,		0,	0 },
{"scd",			"t,~(b)",	0x6000f000, 0xfc00f000,	MOD_1|RD_3|SM,		0,		I3,		0,	I69 },
{"scd",			"t,+j(b)",	0x6000f000, 0xfc00fe00,	MOD_1|RD_3|SM,		0,		I69,		0,	0 },
{"scd",			"t,A(b)",	0,    (int) M_SCD_AB,	INSN_MACRO,		0,		I3,		0,	0 },
/* The macro has to be first to handle o32 correctly.  */
{"sd",			"t,A(b)",	0,    (int) M_SD_AB,	INSN_MACRO,		0,		I1,		0,	0 },
{"sd",			"t,o(b)",	0xd8000000, 0xfc000000,	RD_1|RD_3|SM,		0,		I3,		0,	0 },
{"sdbbp",		"",		    0x443b,     0xffff,	TRAP,			0,		I37,		0,	0 },
{"sdbbp",		"",		    0x46c0,     0xffff,	TRAP,			0,		I1,		0,	I37 },
{"sdbbp",		"",		0x0000db7c, 0xffffffff,	TRAP,			0,		I1,		0,	0 },
{"sdbbp",		"+K",		    0x443b,     0xfc3f,	TRAP,			0,		I37,		0,	0 },
{"sdbbp",		"mO",		    0x46c0,     0xfff0,	TRAP,			0,		I1,		0,	I37 },
{"sdbbp",		"+J",		0x0000db7c, 0xfc00ffff,	TRAP,			0,		I1,		0,	0 },
{"sdc1",		"T,o(b)",	0xb8000000, 0xfc000000,	RD_1|RD_3|SM|FP_D,	0,		I1,		0,	0 },
{"sdc1",		"E,o(b)",	0xb8000000, 0xfc000000,	RD_1|RD_3|SM|FP_D,	0,		I1,		0,	0 },
{"sdc1",		"T,A(b)",	0,    (int) M_SDC1_AB,	INSN_MACRO,		INSN2_M_FP_D,	I1,		0,	0 },
{"sdc1",		"E,A(b)",	0,    (int) M_SDC1_AB,	INSN_MACRO,		INSN2_M_FP_D,	I1,		0,	0 },
{"sdc2",		"E,~(b)",	0x2000a000, 0xfc00f000,	RD_3|RD_C2|SM,		0,		I1,		0,	I37 },
{"sdc2",		"E,+:(b)",	0x2000a000, 0xfc00f800,	RD_3|RD_C2|SM,		0,		I37,		0,	0 },
{"sdc2",		"E,A(b)",	0,    (int) M_SDC2_AB,	INSN_MACRO,		0,		I1,		0,	0 },
{"s.d",			"T,o(b)",	0xb8000000, 0xfc000000,	RD_1|RD_3|SM|FP_D,	0,		I1,		0,	0 }, /* sdc1 */
{"s.d",			"T,A(b)",	0,    (int) M_SDC1_AB,	INSN_MACRO,		INSN2_M_FP_D,	I1,		0,	0 },
{"sdl",			"t,~(b)",	0x6000c000, 0xfc00f000,	RD_1|RD_3|SM,		0,		I3,		0,	I69 },
{"sdl",			"t,A(b)",	0,    (int) M_SDL_AB,	INSN_MACRO,		0,		I3,		0,	I69 },
{"sdm",			"n,~(b)",	0x2000f000, 0xfc00f000,	RD_3|SM,		0,		I3,		0,	0 },
{"sdm",			"n,A(b)",	0,    (int) M_SDM_AB,	INSN_MACRO,		0,		I3,		0,	0 },
{"sdp",			"t,~(b)",	0x2000c000, 0xfc00f000,	RD_1|RD_3|SM,		0,		I3,		0,	0 },
{"sdp",			"t,A(b)",	0,    (int) M_SDP_AB,	INSN_MACRO,		0,		I3,		0,	0 },
{"sdr",			"t,~(b)",	0x6000d000, 0xfc00f000,	RD_1|RD_3|SM,		0,		I3,		0,	I69 },
{"sdr",			"t,A(b)",	0,    (int) M_SDR_AB,	INSN_MACRO,		0,		I3,		0,	I69 },
{"sdxc1",		"D,t(b)",	0x54000108, 0xfc0007ff,	RD_1|RD_2|RD_3|SM|FP_D,	0,		I1,		0,	I37 },
{"seb",			"t,r",		0x00002b3c, 0xfc00ffff,	WR_1|RD_2,		0,		I1,		0,	0 },
{"seh",			"t,r",		0x00003b3c, 0xfc00ffff,	WR_1|RD_2,		0,		I1,		0,	0 },
{"seq",			"d,v,t",	0,    (int) M_SEQ,	INSN_MACRO,		0,		I1,		0,	0 },
{"seq",			"d,v,I",	0,    (int) M_SEQ_I,	INSN_MACRO,		0,		I1,		0,	0 },
{"sge",			"d,v,t",	0,    (int) M_SGE,	INSN_MACRO,		0,		I1,		0,	0 },
{"sge",			"d,v,I",	0,    (int) M_SGE_I,	INSN_MACRO,		0,		I1,		0,	0 },
{"sgeu",		"d,v,t",	0,    (int) M_SGEU,	INSN_MACRO,		0,		I1,		0,	0 },
{"sgeu",		"d,v,I",	0,    (int) M_SGEU_I,	INSN_MACRO,		0,		I1,		0,	0 },
{"sgt",			"d,v,t",	0,    (int) M_SGT,	INSN_MACRO,		0,		I1,		0,	0 },
{"sgt",			"d,v,I",	0,    (int) M_SGT_I,	INSN_MACRO,		0,		I1,		0,	0 },
{"sgtu",		"d,v,t",	0,    (int) M_SGTU,	INSN_MACRO,		0,		I1,		0,	0 },
{"sgtu",		"d,v,I",	0,    (int) M_SGTU_I,	INSN_MACRO,		0,		I1,		0,	0 },
{"sh",			"mq,mH(ml)",	    0xa800,     0xfc00,	RD_1|RD_3|SM,		0,		I1,		0,	0 },
{"sh",			"t,o(b)",	0x38000000, 0xfc000000,	RD_1|RD_3|SM,		0,		I1,		0,	0 },
{"sh",			"t,A(b)",	0,    (int) M_SH_AB,	INSN_MACRO,		0,		I1,		0,	0 },
{"sle",			"d,v,t",	0,    (int) M_SLE,	INSN_MACRO,		0,		I1,		0,	0 },
{"sle",			"d,v,I",	0,    (int) M_SLE_I,	INSN_MACRO,		0,		I1,		0,	0 },
{"sleu",		"d,v,t",	0,    (int) M_SLEU,	INSN_MACRO,		0,		I1,		0,	0 },
{"sleu",		"d,v,I",	0,    (int) M_SLEU_I,	INSN_MACRO,		0,		I1,		0,	0 },
{"sllv",		"d,t,s",	0x00000010, 0xfc0007ff,	WR_1|RD_2|RD_3,		0,		I1,		0,	0 },
{"sll",			"md,mc,mM",	    0x2400,     0xfc01,	WR_1|RD_2,		0,		I1,		0,	0 },
{"sll",			"d,w,s",	0x00000010, 0xfc0007ff,	WR_1|RD_2|RD_3,		0,		I1,		0,	0 }, /* sllv */
{"sll",			"t,r,<",	0x00000000, 0xfc0007ff,	WR_1|RD_2,		0,		I1,		0,	0 },
{"slt",			"d,v,t",	0x00000350, 0xfc0007ff,	WR_1|RD_2|RD_3,		0,		I1,		0,	0 },
{"slt",			"d,v,I",	0,    (int) M_SLT_I,	INSN_MACRO,		0,		I1,		0,	0 },
{"slti",		"t,r,j",	0x90000000, 0xfc000000,	WR_1|RD_2,		0,		I1,		0,	0 },
{"sltiu",		"t,r,j",	0xb0000000, 0xfc000000,	WR_1|RD_2,		0,		I1,		0,	0 },
{"sltu",		"d,v,t",	0x00000390, 0xfc0007ff,	WR_1|RD_2|RD_3,		0,		I1,		0,	0 },
{"sltu",		"d,v,I",	0,    (int) M_SLTU_I,	INSN_MACRO,		0,		I1,		0,	0 },
{"sne",			"d,v,t",	0,    (int) M_SNE,	INSN_MACRO,		0,		I1,		0,	0 },
{"sne",			"d,v,I",	0,    (int) M_SNE_I,	INSN_MACRO,		0,		I1,		0,	0 },
{"sqrt.d",		"T,S",		0x54004a3b, 0xfc00ffff,	WR_1|RD_2|FP_D,		0,		I1,		0,	0 },
{"sqrt.s",		"T,S",		0x54000a3b, 0xfc00ffff,	WR_1|RD_2|FP_S,		0,		I1,		0,	0 },
{"srav",		"d,t,s",	0x00000090, 0xfc0007ff,	WR_1|RD_2|RD_3,		0,		I1,		0,	0 },
{"sra",			"d,w,s",	0x00000090, 0xfc0007ff,	WR_1|RD_2|RD_3,		0,		I1,		0,	0 }, /* srav */
{"sra",			"t,r,<",	0x00000080, 0xfc0007ff,	WR_1|RD_2,		0,		I1,		0,	0 },
{"srlv",		"d,t,s",	0x00000050, 0xfc0007ff,	WR_1|RD_2|RD_3,		0,		I1,		0,	0 },
{"srl",			"md,mc,mM",	    0x2401,     0xfc01,	WR_1|RD_2,		0,		I1,		0,	0 },
{"srl",			"d,w,s",	0x00000050, 0xfc0007ff,	WR_1|RD_2|RD_3,		0,		I1,		0,	0 }, /* srlv */
{"srl",			"t,r,<",	0x00000040, 0xfc0007ff,	WR_1|RD_2,		0,		I1,		0,	0 },
/* ssnop is at the start of the table.  */
{"sub",			"d,v,t",	0x00000190, 0xfc0007ff,	WR_1|RD_2|RD_3,		0,		I1,		0,	0 },
{"sub",			"d,v,I",	0,    (int) M_SUB_I,	INSN_MACRO,		0,		I1,		0,	0 },
{"sub.d",		"D,V,T",	0x54000170, 0xfc0007ff,	WR_1|RD_2|RD_3|FP_D,	0,		I1,		0,	0 },
{"sub.s",		"D,V,T",	0x54000070, 0xfc0007ff,	WR_1|RD_2|RD_3|FP_S,	0,		I1,		0,	0 },
{"sub.ps",		"D,V,T",	0x54000270, 0xfc0007ff,	WR_1|RD_2|RD_3|FP_D,	0,		I1,		0,	I37 },
{"subu",		"-d,-e,ml",	    0x0401,     0xfc01,	WR_1|RD_2|RD_3,		0,		I37,		0,	0 },
{"subu",		"md,me,ml",	    0x0401,     0xfc01,	WR_1|RD_2|RD_3,		0,		I1,		0,	I37 },
{"subu",		"d,v,t",	0x000001d0, 0xfc0007ff,	WR_1|RD_2|RD_3,		0,		I1,		0,	0 },
{"subu",		"d,v,I",	0,    (int) M_SUBU_I,	INSN_MACRO,		0,		I1,		0,	0 },
{"suxc1",		"D,t(b)",	0x54000188, 0xfc0007ff,	RD_1|RD_2|RD_3|SM|FP_D,	0,		I1,		0,	I37 },
{"sw",			"mq,mJ(ml)",	    0xe800,     0xfc00,	RD_1|RD_3|SM,		0,		I1,		0,	0 },
{"sw",			"mp,mU(ms)",	    0xc800,     0xfc00,	RD_1|RD_3|SM,		0,		I1,		0,	0 }, /* swsp */
{"sw",			"t,o(b)",	0xf8000000, 0xfc000000,	RD_1|RD_3|SM,		0,		I1,		0,	0 },
{"sw",			"t,A(b)",	0,    (int) M_SW_AB,	INSN_MACRO,		0,		I1,		0,	0 },
{"swc1",		"T,o(b)",	0x98000000, 0xfc000000,	RD_1|RD_3|SM|FP_S,	0,		I1,		0,	0 },
{"swc1",		"E,o(b)",	0x98000000, 0xfc000000,	RD_1|RD_3|SM|FP_S,	0,		I1,		0,	0 },
{"swc1",		"T,A(b)",	0,    (int) M_SWC1_AB,	INSN_MACRO,		INSN2_M_FP_S,	I1,		0,	0 },
{"swc1",		"E,A(b)",	0,    (int) M_SWC1_AB,	INSN_MACRO,		INSN2_M_FP_S,	I1,		0,	0 },
{"swc2",		"E,~(b)",	0x20008000, 0xfc00f000,	RD_3|RD_C2|SM,		0,		I1,		0,	I37 },
{"swc2",		"E,+:(b)",	0x20008000, 0xfc00f800,	RD_3|RD_C2|SM,		0,		I37,		0,	0 },
{"swc2",		"E,A(b)",	0,    (int) M_SWC2_AB,	INSN_MACRO,		0,		I1,		0,	0 },
{"s.s",			"T,o(b)",	0x98000000, 0xfc000000,	RD_1|RD_3|SM|FP_S,	0,		I1,		0,	0 }, /* swc1 */
{"s.s",			"T,A(b)",	0,    (int) M_SWC1_AB,	INSN_MACRO,		INSN2_M_FP_S,	I1,		0,	0 },
{"swl",			"t,~(b)",	0x60008000, 0xfc00f000,	RD_1|RD_3|SM,		0,		I1,		0,	I37 },
{"swl",			"t,A(b)",	0,    (int) M_SWL_AB,	INSN_MACRO,		0,		I1,		0,	I37 },
{"scache",		"t,~(b)",	0x60008000, 0xfc00f000,	RD_1|RD_3|SM,		0,		I1,		0,	I37 }, /* same */
{"scache",		"t,A(b)",	0,    (int) M_SWL_AB,	INSN_MACRO,		0,		I1,		0,	I37 },
{"swm",			"+N,+L(ms)",    0x440a,     0xfc0f,	RD_3,			0,		I37,		0,	0 },
{"swm",			"mN,mJ(ms)",    0x4540,     0xffc0,	RD_3|NODS,		0,		I1,		0,	I37 },
{"swm",			"n,~(b)",	0x2000d000, 0xfc00f000,	RD_3|SM|NODS,		0,		I1,		0,	0 },
{"swm",			"n,A(b)",	0,    (int) M_SWM_AB,	INSN_MACRO,		0,		I1,		0,	0 },
{"swp",			"t,~(b)",	0x20009000, 0xfc00f000,	RD_1|RD_3|SM|NODS,	0,		I1,		0,	0 },
{"swp",			"t,A(b)",	0,    (int) M_SWP_AB,	INSN_MACRO,		0,		I1,		0,	0 },
{"swr",			"t,~(b)",	0x60009000, 0xfc00f000,	RD_1|RD_3|SM,		0,		I1,		0,	I37 },
{"swr",			"t,A(b)",	0,    (int) M_SWR_AB,	INSN_MACRO,		0,		I1,		0,	I37 },
{"invalidate",		"t,~(b)",	0x60009000, 0xfc00f000,	RD_1|RD_3|SM,		0,		I1,		0,	I37 }, /* same */
{"invalidate",		"t,A(b)",	0,    (int) M_SWR_AB,	INSN_MACRO,		0,		I1,		0,	I37 },
{"swxc1",		"D,t(b)",	0x54000088, 0xfc0007ff,	RD_1|RD_2|RD_3|SM|FP_S,	0,		I1,		0,	I37 },
{"sync_acquire",	"",		0x00116b7c, 0xffffffff,	NODS,			0,		I1,		0,	0 },
{"sync_mb",		"",		0x00106b7c, 0xffffffff,	NODS,			0,		I1,		0,	0 },
{"sync_release",	"",		0x00126b7c, 0xffffffff,	NODS,			0,		I1,		0,	0 },
{"sync_rmb",		"",		0x00136b7c, 0xffffffff,	NODS,			0,		I1,		0,	0 },
{"sync_wmb",		"",		0x00046b7c, 0xffffffff,	NODS,			0,		I1,		0,	0 },
{"sync",		"",		0x00006b7c, 0xffffffff,	NODS,			0,		I1,		0,	0 },
{"sync",		"1",		0x00006b7c, 0xffe0ffff,	NODS,			0,		I1,		0,	0 },
{"synci",		"o(b)",		0x41800000, 0xffe00000,	RD_2|SM,		0,		I37,		0,	0 },
{"synci",		"o(b)",		0x42000000, 0xffe00000,	RD_2|SM,		0,		I1,		0,	I37 },
{"syscall",		"",		0x00008b7c, 0xffffffff,	TRAP,			0,		I1,		0,	0 },
{"syscall",		"+J",		0x00008b7c, 0xfc00ffff,	TRAP,			0,		I1,		0,	0 },
{"teqi",		"s,j",		0x41c00000, 0xffe00000,	RD_1|TRAP,		0,		I1,		0,	I37 },
{"teq",			"s,t",		0x0000003c, 0xfc00ffff,	RD_1|RD_2|TRAP,		0,		I1,		0,	0 },
{"teq",			"s,t,|",	0x0000003c, 0xfc000fff,	RD_1|RD_2|TRAP,		0,		I1,		0,	0 },
{"teq",			"s,j",		0x41c00000, 0xffe00000,	RD_1|TRAP,		0,		I1,		0,	I37 }, /* teqi */
{"teq",			"s,I",		0,    (int) M_TEQ_I,	INSN_MACRO,		0,		I1,		0,	0 },
{"tgei",		"s,j",		0x41200000, 0xffe00000,	RD_1|TRAP,		0,		I1,		0,	I37 },
{"tge",			"s,t",		0x0000023c, 0xfc00ffff,	RD_1|RD_2|TRAP,		0,		I1,		0,	0 },
{"tge",			"s,t,|",	0x0000023c, 0xfc000fff,	RD_1|RD_2|TRAP,		0,		I1,		0,	0 },
{"tge",			"s,j",		0x41200000, 0xffe00000,	RD_1|TRAP,		0,		I1,		0,	I37 }, /* tgei */
{"tge",			"s,I",		0,    (int) M_TGE_I,	INSN_MACRO,		0,		I1,		0,	0 },
{"tgeiu",		"s,j",		0x41600000, 0xffe00000,	RD_1|TRAP,		0,		I1,		0,	I37 },
{"tgeu",		"s,t",		0x0000043c, 0xfc00ffff,	RD_1|RD_2|TRAP,		0,		I1,		0,	0 },
{"tgeu",		"s,t,|",	0x0000043c, 0xfc000fff,	RD_1|RD_2|TRAP,		0,		I1,		0,	0 },
{"tgeu",		"s,j",		0x41600000, 0xffe00000,	RD_1|TRAP,		0,		I1,		0,	I37 }, /* tgeiu */
{"tgeu",		"s,I",		0,    (int) M_TGEU_I,	INSN_MACRO,		0,		I1,		0,	0 },
{"tlbinv",		"",		0x0000437c, 0xffffffff,	INSN_TLB,		0,		I37,		TLBINV,	0 },
{"tlbinvf",		"",		0x0000537c, 0xffffffff,	INSN_TLB,		0,		I37,		TLBINV,	0 },
{"tlbginv",		"",		0x0000417c, 0xffffffff,	INSN_TLB,		0,		0,		IVIRT,	0 },
{"tlbginvf",		"",		0x0000517c, 0xffffffff,	INSN_TLB,		0,		0,		IVIRT,	0 },
{"tlbgp",		"",		0x0000017c, 0xffffffff,	INSN_TLB,		0,		0,		IVIRT,	0 },
{"tlbgr",		"",		0x0000117c, 0xffffffff,	INSN_TLB,		0,		0,		IVIRT,	0 },
{"tlbgwi",		"",		0x0000217c, 0xffffffff,	INSN_TLB,		0,		0,		IVIRT,	0 },
{"tlbgwr",		"",		0x0000317c, 0xffffffff,	INSN_TLB,		0,		0,		IVIRT,	0 },
{"tlbp",		"",		0x0000037c, 0xffffffff,	INSN_TLB,		0,		I1,		0,	0 },
{"tlbr",		"",		0x0000137c, 0xffffffff,	INSN_TLB,		0,		I1,		0,	0 },
{"tlbwi",		"",		0x0000237c, 0xffffffff,	INSN_TLB,		0,		I1,		0,	0 },
{"tlbwr",		"",		0x0000337c, 0xffffffff,	INSN_TLB,		0,		I1,		0,	0 },
{"tlti",		"s,j",		0x41000000, 0xffe00000,	RD_1|TRAP,		0,		I1,		0,	I37 },
{"tlt",			"s,t",		0x0000083c, 0xfc00ffff,	RD_1|RD_2|TRAP,		0,		I1,		0,	0 },
{"tlt",			"s,t,|",	0x0000083c, 0xfc000fff,	RD_1|RD_2|TRAP,		0,		I1,		0,	0 },
{"tlt",			"s,j",		0x41000000, 0xffe00000,	RD_1|TRAP,		0,		I1,		0,	I37 }, /* tlti */
{"tlt",			"s,I",		0,    (int) M_TLT_I,	INSN_MACRO,		0,		I1,		0,	0 },
{"tltiu",		"s,j",		0x41400000, 0xffe00000,	RD_1|TRAP,		0,		I1,		0,	I37 },
{"tltu",		"s,t",		0x00000a3c, 0xfc00ffff,	RD_1|RD_2|TRAP,		0,		I1,		0,	0 },
{"tltu",		"s,t,|",	0x00000a3c, 0xfc000fff,	RD_1|RD_2|TRAP,		0,		I1,		0,	0 },
{"tltu",		"s,j",		0x41400000, 0xffe00000,	RD_1|TRAP,		0,		I1,		0,	I37 }, /* tltiu */
{"tltu",		"s,I",		0,    (int) M_TLTU_I,	INSN_MACRO,		0,		I1,		0,	0 },
{"tnei",		"s,j",		0x41800000, 0xffe00000,	RD_1|TRAP,		0,		I1,		0,	I37 },
{"tne",			"s,t",		0x00000c3c, 0xfc00ffff,	RD_1|RD_2|TRAP,		0,		I1,		0,	0 },
{"tne",			"s,t,|",	0x00000c3c, 0xfc000fff,	RD_1|RD_2|TRAP,		0,		I1,		0,	0 },
{"tne",			"s,j",		0x41800000, 0xffe00000,	RD_1|TRAP,		0,		I1,		0,	I37 }, /* tnei */
{"tne",			"s,I",		0,    (int) M_TNE_I,	INSN_MACRO,		0,		I1,		0,	0 },
{"trunc.l.d",		"T,S",		0x5400633b, 0xfc00ffff,	WR_1|RD_2|FP_D,		0,		I1,		0,	0 },
{"trunc.l.s",		"T,S",		0x5400233b, 0xfc00ffff,	WR_1|RD_2|FP_S|FP_D,	0,		I1,		0,	0 },
{"trunc.w.d",		"T,S",		0x54006b3b, 0xfc00ffff,	WR_1|RD_2|FP_S|FP_D,	0,		I1,		0,	0 },
{"trunc.w.s",		"T,S",		0x54002b3b, 0xfc00ffff,	WR_1|RD_2|FP_S,		0,		I1,		0,	0 },
{"uld",			"t,A(b)",	0,    (int) M_ULD_AB,	INSN_MACRO,		0,		I3,		0,	I69 },
{"ulh",			"t,A(b)",	0,    (int) M_ULH_AB,	INSN_MACRO,		0,		I1,		0,	I37 },
{"ulhu",		"t,A(b)",	0,    (int) M_ULHU_AB,	INSN_MACRO,		0,		I1,		0,	I37 },
{"ulw",			"t,A(b)",	0,    (int) M_ULW_AB,	INSN_MACRO,		0,		I1,		0,	I37 },
{"usd",			"t,A(b)",	0,    (int) M_USD_AB,	INSN_MACRO,		0,		I3,		0,	I69 },
{"ush",			"t,A(b)",	0,    (int) M_USH_AB,	INSN_MACRO,		0,		I1,		0,	I37 },
{"usw",			"t,A(b)",	0,    (int) M_USW_AB,	INSN_MACRO,		0,		I1,		0,	I37 },
{"wait",		"",		0x0000937c, 0xffffffff,	NODS,			0,		I1,		0,	0 },
{"wait",		"+J",		0x0000937c, 0xfc00ffff,	NODS,			0,		I1,		0,	0 },
{"wrpgpr",		"t,r",		0x0000f17c, 0xfc00ffff,	RD_2,			0,		I1,		0,	0 },
{"wsbh",		"t,r",		0x00007b3c, 0xfc00ffff,	WR_1|RD_2,		0,		I1,		0,	0 },
{"xor",			"md,mt,ml",	    0x4408,     0xfc0f,	MOD_1|RD_3,		0,		I37,		0,	0 },
{"xor",			"md,ml,mx",	    0x4408,     0xfc0f,	MOD_1|RD_2,		0,		I37,		0,	0 },
{"xor",			"mf,mt,mg",	    0x4440,     0xffc0,	MOD_1|RD_3,		0,		I1,		0,	I37 },
{"xor",			"mf,mg,mx",	    0x4440,     0xffc0,	MOD_1|RD_2,		0,		I1,		0,	I37 },
{"xor",			"d,v,t",	0x00000310, 0xfc0007ff,	WR_1|RD_2|RD_3,		0,		I1,		0,	0 },
{"xor",			"t,r,I",	0,    (int) M_XOR_I,	INSN_MACRO,		0,		I1,		0,	0 },
{"xori",		"t,r,i",	0x70000000, 0xfc000000,	WR_1|RD_2,		0,		I1,		0,	0 },
/* microMIPS R6 */
{"aui",			"t,s,u",	0x10000000, 0xfc000000,	WR_1|RD_2,		0,		I37,		0,	0 },
{"aluipc",		"t,u",		0x781f0000, 0xfc1f0000, WR_1,			RD_pc,		I37,		0,	0 },
{"auipc",		"t,u",		0x781e0000, 0xfc1f0000, WR_1,			RD_pc,		I37,		0,	0 },
{"daui",		"t,s,u",	0xf0000000, 0xfc000000,	WR_1|RD_2,		0,		I69,		0,	0 },

{"align",		"d,s,t,+I",	0x0000001f, 0xfc0001ff,	WR_1|RD_2|RD_3,		0,		I37,		0,	0 },
{"dalign",		"d,s,t,+O",	0x5800001c, 0xfc0000ff,	WR_1|RD_2|RD_3,		0,		I69,		0,	0 },
{"bitswap",		"v,w",		0x00000b3c, 0xfc00ffff,	WR_1|RD_2,		0,		I37,		0,	0 },
{"dbitswap",		"v,w",		0x58000b3c, 0xfc00ffff,	WR_1|RD_2,		0,		I69,		0,	0 },

{"blezc",		"-t,p",		0xf4000000, 0xfc1f0000,	RD_1,			CBR,		I37,		0,	0 },
{"bgezc",		"+;,p",		0xf4000000, 0xfc000000,	RD_1,			CBR,		I37,		0,	0 },
{"bgec",		"-s,-v,p",	0xf4000000, 0xfc000000,	RD_1|RD_2,		CBR,		I37,		0,	0 },
{"bgtzc",		"-t,p",		0xd4000000, 0xfc1f0000,	RD_1,			CBR,		I37,		0,	0 },
{"bltzc",		"+;,p",		0xd4000000, 0xfc000000,	RD_1,			CBR,		I37,		0,	0 },
{"bltc",		"-s,-v,p",	0xd4000000, 0xfc000000,	RD_1|RD_2,		CBR,		I37,		0,	0 },
{"blezalc",		"-t,p",		0xc0000000, 0xfc1f0000,	RD_1|WR_31,		CBR,		I37,		0,	0 },
{"bgezalc",		"+;,p",		0xc0000000, 0xfc000000,	RD_1|WR_31,		CBR,		I37,		0,	0 },
{"bgeuc",		"-s,-v,p",	0xc0000000, 0xfc000000,	RD_1|RD_2,		CBR,		I37,		0,	0 },
{"bgtzalc",		"-t,p",		0xe0000000, 0xfc1f0000,	RD_1|WR_31,		CBR,		I37,		0,	0 },
{"bltzalc",		"+;,p",		0xe0000000, 0xfc000000,	RD_1|WR_31,		CBR,		I37,		0,	0 },
{"bltuc",		"-s,-v,p",	0xe0000000, 0xfc000000,	RD_1|RD_2,		CBR,		I37,		0,	0 },

{"jic",			"s,j",		0x80000000, 0xffe00000,	RD_1,			UBR,		I37,		0,	0 },
{"jialc",		"s,j",		0xa0000000, 0xffe00000,	RD_1,			UBR,		I37,		0,	0 },

{"cmp.af.s",		"D,S,T",	0x54000005, 0xfc0007ff,	WR_1|RD_2|RD_3|FP_S,	0,		I37,		0,	0 },
{"cmp.af.d",		"D,S,T",	0x54000015, 0xfc0007ff,	WR_1|RD_2|RD_3|FP_D,	0,		I37,		0,	0 },
{"cmp.eq.s",		"D,S,T",	0x54000085, 0xfc0007ff,	WR_1|RD_2|RD_3|FP_S,	0,		I37,		0,	0 },
{"cmp.eq.d",		"D,S,T",	0x54000095, 0xfc0007ff,	WR_1|RD_2|RD_3|FP_D,	0,		I37,		0,	0 },
{"cmp.le.s",		"D,S,T",	0x54000185, 0xfc0007ff,	WR_1|RD_2|RD_3|FP_S,	0,		I37,		0,	0 },
{"cmp.le.d",		"D,S,T",	0x54000195, 0xfc0007ff,	WR_1|RD_2|RD_3|FP_D,	0,		I37,		0,	0 },
{"cmp.lt.s",		"D,S,T",	0x54000105, 0xfc0007ff,	WR_1|RD_2|RD_3|FP_S,	0,		I37,		0,	0 },
{"cmp.lt.d",		"D,S,T",	0x54000115, 0xfc0007ff,	WR_1|RD_2|RD_3|FP_D,	0,		I37,		0,	0 },
{"cmp.ne.s",		"D,S,T",	0x540004c5, 0xfc0007ff,	WR_1|RD_2|RD_3|FP_S,	0,		I37,		0,	0 },
{"cmp.ne.d",		"D,S,T",	0x540004d5, 0xfc0007ff,	WR_1|RD_2|RD_3|FP_D,	0,		I37,		0,	0 },
{"cmp.or.s",		"D,S,T",	0x54000445, 0xfc0007ff,	WR_1|RD_2|RD_3|FP_S,	0,		I37,		0,	0 },
{"cmp.or.d",		"D,S,T",	0x54000455, 0xfc0007ff,	WR_1|RD_2|RD_3|FP_D,	0,		I37,		0,	0 },
{"cmp.ueq.s",		"D,S,T",	0x540000c5, 0xfc0007ff,	WR_1|RD_2|RD_3|FP_S,	0,		I37,		0,	0 },
{"cmp.ueq.d",		"D,S,T",	0x540000d5, 0xfc0007ff,	WR_1|RD_2|RD_3|FP_D,	0,		I37,		0,	0 },
{"cmp.ule.s",		"D,S,T",	0x540001c5, 0xfc0007ff,	WR_1|RD_2|RD_3|FP_S,	0,		I37,		0,	0 },
{"cmp.ule.d",		"D,S,T",	0x540001d5, 0xfc0007ff,	WR_1|RD_2|RD_3|FP_D,	0,		I37,		0,	0 },
{"cmp.ult.s",		"D,S,T",	0x54000145, 0xfc0007ff,	WR_1|RD_2|RD_3|FP_S,	0,		I37,		0,	0 },
{"cmp.ult.d",		"D,S,T",	0x54000155, 0xfc0007ff,	WR_1|RD_2|RD_3|FP_D,	0,		I37,		0,	0 },
{"cmp.un.s",		"D,S,T",	0x54000045, 0xfc0007ff,	WR_1|RD_2|RD_3|FP_S,	0,		I37,		0,	0 },
{"cmp.un.d",		"D,S,T",	0x54000055, 0xfc0007ff,	WR_1|RD_2|RD_3|FP_D,	0,		I37,		0,	0 },
{"cmp.une.s",		"D,S,T",	0x54000485, 0xfc0007ff,	WR_1|RD_2|RD_3|FP_S,	0,		I37,		0,	0 },
{"cmp.une.d",		"D,S,T",	0x54000495, 0xfc0007ff,	WR_1|RD_2|RD_3|FP_D,	0,		I37,		0,	0 },
{"cmp.saf.s",		"D,S,T",	0x54000205, 0xfc0007ff,	WR_1|RD_2|RD_3|FP_S,	0,		I37,		0,	0 },
{"cmp.saf.d",		"D,S,T",	0x54000215, 0xfc0007ff,	WR_1|RD_2|RD_3|FP_D,	0,		I37,		0,	0 },
{"cmp.seq.s",		"D,S,T",	0x54000285, 0xfc0007ff,	WR_1|RD_2|RD_3|FP_S,	0,		I37,		0,	0 },
{"cmp.seq.d",		"D,S,T",	0x54000295, 0xfc0007ff,	WR_1|RD_2|RD_3|FP_D,	0,		I37,		0,	0 },
{"cmp.sle.s",		"D,S,T",	0x54000385, 0xfc0007ff,	WR_1|RD_2|RD_3|FP_S,	0,		I37,		0,	0 },
{"cmp.sle.d",		"D,S,T",	0x54000395, 0xfc0007ff,	WR_1|RD_2|RD_3|FP_D,	0,		I37,		0,	0 },
{"cmp.slt.s",		"D,S,T",	0x54000305, 0xfc0007ff,	WR_1|RD_2|RD_3|FP_S,	0,		I37,		0,	0 },
{"cmp.slt.d",		"D,S,T",	0x54000315, 0xfc0007ff,	WR_1|RD_2|RD_3|FP_D,	0,		I37,		0,	0 },
{"cmp.sne.s",		"D,S,T",	0x540006c5, 0xfc0007ff,	WR_1|RD_2|RD_3|FP_S,	0,		I37,		0,	0 },
{"cmp.sne.d",		"D,S,T",	0x540006d5, 0xfc0007ff,	WR_1|RD_2|RD_3|FP_D,	0,		I37,		0,	0 },
{"cmp.sor.s",		"D,S,T",	0x54000645, 0xfc0007ff,	WR_1|RD_2|RD_3|FP_S,	0,		I37,		0,	0 },
{"cmp.sor.d",		"D,S,T",	0x54000655, 0xfc0007ff,	WR_1|RD_2|RD_3|FP_D,	0,		I37,		0,	0 },
{"cmp.sueq.s",		"D,S,T",	0x540002c5, 0xfc0007ff,	WR_1|RD_2|RD_3|FP_S,	0,		I37,		0,	0 },
{"cmp.sueq.d",		"D,S,T",	0x540002d5, 0xfc0007ff,	WR_1|RD_2|RD_3|FP_D,	0,		I37,		0,	0 },
{"cmp.sule.s",		"D,S,T",	0x540003c5, 0xfc0007ff,	WR_1|RD_2|RD_3|FP_S,	0,		I37,		0,	0 },
{"cmp.sule.d",		"D,S,T",	0x540003d5, 0xfc0007ff,	WR_1|RD_2|RD_3|FP_D,	0,		I37,		0,	0 },
{"cmp.sult.s",		"D,S,T",	0x54000345, 0xfc0007ff,	WR_1|RD_2|RD_3|FP_S,	0,		I37,		0,	0 },
{"cmp.sult.d",		"D,S,T",	0x54000355, 0xfc0007ff,	WR_1|RD_2|RD_3|FP_D,	0,		I37,		0,	0 },
{"cmp.sun.s",		"D,S,T",	0x54000245, 0xfc0007ff,	WR_1|RD_2|RD_3|FP_S,	0,		I37,		0,	0 },
{"cmp.sun.d",		"D,S,T",	0x54000255, 0xfc0007ff,	WR_1|RD_2|RD_3|FP_S,	0,		I37,		0,	0 },
{"cmp.sune.s",		"D,S,T",	0x54000685, 0xfc0007ff,	WR_1|RD_2|RD_3|FP_S,	0,		I37,		0,	0 },
{"cmp.sune.d",		"D,S,T",	0x54000695, 0xfc0007ff,	WR_1|RD_2|RD_3|FP_D,	0,		I37,		0,	0 },

{"maddf.s",		"D,S,T",	0x540001b8, 0xfc0007ff,	MOD_1|RD_2|RD_3|FP_S,	0,		I37,		0,	0 },
{"maddf.d",		"D,S,T",	0x540003b8, 0xfc0007ff,	MOD_1|RD_2|RD_3|FP_D,	0,		I37,		0,	0 },
{"msubf.s",		"D,S,T",	0x540001f8, 0xfc0007ff,	MOD_1|RD_2|RD_3|FP_S,	0,		I37,		0,	0 },
{"msubf.d",		"D,S,T",	0x540003f8, 0xfc0007ff,	MOD_1|RD_2|RD_3|FP_D,	0,		I37,		0,	0 },
{"sel.s",		"D,S,T",	0x540000b8, 0xfc0007ff, MOD_1|RD_2|RD_3|FP_S,   0,		I37,		0,	0 },
{"sel.d",		"D,S,T",	0x540002b8, 0xfc0007ff, MOD_1|RD_2|RD_3|FP_D,   0,		I37,		0,	0 },
{"seleqz",		"d,s,t",	0x00000140, 0xfc0007ff, WR_1|RD_2|RD_3, 	0,		I37,		0,	0 },
{"seleqz.s",		"D,S,T",	0x54000038, 0xfc0007ff, WR_1|RD_2|RD_3|FP_S,	0,		I37,		0,	0 },
{"seleqz.d",		"D,S,T",	0x54000238, 0xfc0007ff, WR_1|RD_2|RD_3|FP_D,	0,		I37,		0,	0 },
{"selnez",		"d,s,t",	0x00000180, 0xfc0007ff, WR_1|RD_2|RD_3, 	0,		I37,		0,	0 },
{"selnez.s",		"D,S,T",	0x54000078, 0xfc0007ff, WR_1|RD_2|RD_3|FP_S,	0,		I37,		0,	0 },
{"selnez.d",		"D,S,T",	0x54000278, 0xfc0007ff, WR_1|RD_2|RD_3|FP_D,	0,		I37,		0,	0 },

{"class.s",		"+D,+S",	0x54000060, 0xfc00ffff,	WR_1|RD_2|FP_S,		0,		I37,		0,	0 },
{"class.d",		"+D,+S",	0x54000260, 0xfc00ffff,	WR_1|RD_2|FP_D,		0,		I37,		0,	0 },
{"min.s",		"D,S,T",	0x54000003, 0xfc0007ff,	WR_1|RD_2|RD_3|FP_D,	0,		I37,		0,	0 },
{"min.d",		"D,S,T",	0x54000203, 0xfc0007ff,	WR_1|RD_2|RD_3|FP_D,	0,		I37,		0,	0 },
{"max.s",		"D,S,T",	0x5400000b, 0xfc0007ff,	WR_1|RD_2|RD_3|FP_D,	0,		I37,		0,	0 },
{"max.d",		"D,S,T",	0x5400020b, 0xfc0007ff,	WR_1|RD_2|RD_3|FP_D,	0,		I37,		0,	0 },
{"mina.s",		"D,S,T",	0x54000023, 0xfc0007ff,	WR_1|RD_2|RD_3|FP_S,	0,		I37,		0,	0 },
{"mina.d",		"D,S,T",	0x54000223, 0xfc0007ff,	WR_1|RD_2|RD_3|FP_D,	0,		I37,		0,	0 },
{"maxa.s",		"D,S,T",	0x5400002b, 0xfc0007ff,	WR_1|RD_2|RD_3|FP_S,	0,		I37,		0,	0 },
{"maxa.d",		"D,S,T",	0x5400022b, 0xfc0007ff,	WR_1|RD_2|RD_3|FP_D,	0,		I37,		0,	0 },
{"rint.s",		"+D,+S",	0x54000020, 0xfc00ffff,	WR_1|RD_2|FP_S,		0,		I37,		0,	0 },
{"rint.d",		"+D,+S",	0x54000220, 0xfc00ffff,	WR_1|RD_2|FP_D,		0,		I37,		0,	0 },

{"bc1eqzc",		"+D,p",		0x41000000, 0xffe00000,	RD_1|FP_S,		CBR,		I37,		0,	0 },
{"bc1nezc",		"+D,p",		0x41200000, 0xffe00000,	RD_1|FP_S,		CBR,		I37,		0,	0 },
{"bc2eqzc",		"G,p",		0x41400000, 0xffe00000, RD_C2,			CBR,		I37,		0,	0 },
{"bc2nezc",		"G,p",		0x41600000, 0xffe00000, RD_C2,			CBR,		I37,		0,	0 },
{"dahi",		"s,mx,u",	0x42200000, 0xffe00000,	MOD_1,			0,		I69,		0,	0 },
{"dati",		"s,mx,u",	0x42000000, 0xffe00000,	MOD_1,			0,		I69,		0,	0 },

/* microMIPS Enhanced VA Scheme */
{"lbue",		"t,+j(b)",	0x60006000, 0xfc00fe00, WR_1|RD_3|LM,		0,		0,		EVA,	0 },
{"lbue",		"t,A(b)",	0,    (int) M_LBUE_AB,	INSN_MACRO,		0,		0,		EVA,	0 },
{"lhue",		"t,+j(b)",	0x60006200, 0xfc00fe00, WR_1|RD_3|LM,		0,		0,		EVA,	0 },
{"lhue",		"t,A(b)",	0,    (int) M_LHUE_AB,	INSN_MACRO,		0,		0,		EVA,	0 },
{"lbe",			"t,+j(b)",	0x60006800, 0xfc00fe00, WR_1|RD_3|LM,		0,		0,		EVA,	0 },
{"lbe",			"t,A(b)",	0,    (int) M_LBE_AB,	INSN_MACRO,		0,		0,		EVA,	0 },
{"lhe",			"t,+j(b)",	0x60006a00, 0xfc00fe00, WR_1|RD_3|LM,		0,		0,		EVA,	0 },
{"lhe",			"t,A(b)",	0,    (int) M_LHE_AB,	INSN_MACRO,		0,		0,		EVA,	0 },
{"lle",			"t,+j(b)",	0x60006c00, 0xfc00fe00, WR_1|RD_3|LM,		0,		0,		EVA,	0 },
{"lle",			"t,A(b)",	0,    (int) M_LLE_AB,	INSN_MACRO,		0,		0,		EVA,	0 },
{"llxe",		"t,+j(b)",	0x60006400, 0xfc00fe00, WR_1|RD_3|LM|NODS,	NNODS,		0,		EVA_R6,	0 },
{"llxe",		"t,A(b)",	0,    (int) M_LLXE_AB,	INSN_MACRO,		0,		0,		EVA_R6,	0 },
{"lwe",			"t,+j(b)",	0x60006e00, 0xfc00fe00, WR_1|RD_3|LM,		0,		0,		EVA,	0 },
{"lwe",			"t,A(b)",	0,    (int) M_LWE_AB,	INSN_MACRO,		0,		0,		EVA,	0 },
{"lwle",		"t,+j(b)",	0x60006400, 0xfc00fe00, WR_1|RD_3|LM,		0,		0,		EVA,	I37 },
{"lwle",		"t,A(b)",	0,    (int) M_LWLE_AB,	INSN_MACRO,		0,		0,		EVA,	I37 },
{"lwre",		"t,+j(b)",	0x60006600, 0xfc00fe00, WR_1|RD_3|LM,		0,		0,		EVA,	I37 },
{"lwre",		"t,A(b)",	0,    (int) M_LWRE_AB,	INSN_MACRO,		0,		0,		EVA,	I37 },
{"sbe",			"t,+j(b)",	0x6000a800, 0xfc00fe00, WR_1|RD_3|SM,		0,		0,		EVA,	0 },
{"sbe",			"t,A(b)",	0,    (int) M_SBE_AB,	INSN_MACRO,		0,		0,		EVA,	0 },
{"scxe",		"t,+j(b)",	0x6000a000, 0xfc00fe00, MOD_1|RD_3|SM|NODS,	NNODS,		0,		EVA_R6,	0 },
{"scxe",		"t,A(b)",	0,    (int) M_SCXE_AB,	INSN_MACRO,		0,		0,		EVA_R6,	0 },
{"sce",			"t,+j(b)",	0x6000ac00, 0xfc00fe00, MOD_1|RD_3|SM,		0,		0,		EVA,	0 },
{"sce",			"t,A(b)",	0,    (int) M_SCE_AB,	INSN_MACRO,		0,		0,		EVA,	0 },
{"she",			"t,+j(b)",	0x6000aa00, 0xfc00fe00, WR_1|RD_3|SM,		0,		0,		EVA,	0 },
{"she",			"t,A(b)",	0,    (int) M_SHE_AB,	INSN_MACRO,		0,		0,		EVA,	0 },
{"swe",			"t,+j(b)",	0x6000ae00, 0xfc00fe00, WR_1|RD_3|SM,		0,		0,		EVA,	0 },
{"swe",			"t,A(b)",	0,    (int) M_SWE_AB,	INSN_MACRO,		0,		0,		EVA,	0 },
{"swle",		"t,+j(b)",	0x6000a000, 0xfc00fe00, WR_1|RD_3|SM,		0,		0,		EVA,	I37 },
{"swle",		"t,A(b)",	0,    (int) M_SWLE_AB,	INSN_MACRO,		0,		0,		EVA,	I37 },
{"swre",		"t,+j(b)",	0x6000a200, 0xfc00fe00, WR_1|RD_3|SM,		0,		0,		EVA,	I37 },
{"swre",		"t,A(b)",	0,    (int) M_SWRE_AB,	INSN_MACRO,		0,		0,		EVA,	I37 },
{"cachee",		"k,+j(b)",	0x6000a600, 0xfc00fe00, RD_3,			0,		0,		EVA,	0 },
{"cachee",		"k,A(b)",	0,    (int) M_CACHEE_AB,INSN_MACRO,		0,		0,		EVA,	0 },
{"prefe",		"k,+j(b)",	0x6000a400, 0xfc00fe00, RD_3|LM,		0,		0,		EVA,	0 },
{"prefe",		"k,A(b)",	0,    (int) M_PREFE_AB,	INSN_MACRO,		0,		0,		EVA,	0 },
/* MIPS DSP ASE.  */
{"absq_s.ph",		"t,s",		0x0000113c, 0xfc00ffff,	WR_1|RD_2,		0,		0,		D32,	0 },
{"absq_s.w",		"t,s",		0x0000213c, 0xfc00ffff,	WR_1|RD_2,		0,		0,		D32,	0 },
{"addq.ph",		"d,s,t",	0x0000000d, 0xfc0007ff,	WR_1|RD_2|RD_3,		0,		0,		D32,	0 },
{"addq_s.ph",		"d,s,t",	0x0000040d, 0xfc0007ff,	WR_1|RD_2|RD_3,		0,		0,		D32,	0 },
{"addq_s.w",		"d,s,t",	0x00000305, 0xfc0007ff,	WR_1|RD_2|RD_3,		0,		0,		D32,	0 },
{"addsc",		"d,s,t",	0x00000385, 0xfc0007ff,	WR_1|RD_2|RD_3,		0,		0,		D32,	0 },
{"addu.qb",		"d,s,t",	0x000000cd, 0xfc0007ff,	WR_1|RD_2|RD_3,		0,		0,		D32,	0 },
{"addu_s.qb",		"d,s,t",	0x000004cd, 0xfc0007ff,	WR_1|RD_2|RD_3,		0,		0,		D32,	0 },
{"addwc",		"d,s,t",	0x000003c5, 0xfc0007ff,	WR_1|RD_2|RD_3,		0,		0,		D32,	0 },
{"bitrev",		"t,s",		0x0000313c, 0xfc00ffff,	WR_1|RD_2,		0,		0,		D32,	0 },
{"bposge32c",		"p",		0x43200000, 0xffff0000,	0,			CBR,		0,		D34,	0 },
{"bposge32",		"p",		0x43200000, 0xffff0000,	0,			INSN2_ALIAS|CBR|CTC,		0,		D34,	0 },
{"bposge32",		"p",		0x43600000, 0xffff0000,	CBD,			0,		0,		D32,	I37 },
{"cmp.eq.ph",		"s,t",		0x00000005, 0xfc00ffff,	RD_1|RD_2,		0,		0,		D32,	0 },
{"cmpgu.eq.qb",		"d,s,t",	0x000000c5, 0xfc0007ff, WR_1|RD_2|RD_3,		0,		0,		D32,	0 },
{"cmp.le.ph",		"s,t",		0x00000085, 0xfc00ffff,	RD_1|RD_2,		0,		0,		D32,	0 },
{"cmpgu.le.qb",		"d,s,t",	0x00000145, 0xfc0007ff, WR_1|RD_2|RD_3,		0,		0,		D32,	0 },
{"cmp.lt.ph",		"s,t",		0x00000045, 0xfc00ffff,	RD_1|RD_2,		0,		0,		D32,	0 },
{"cmpgu.lt.qb",		"d,s,t",	0x00000105, 0xfc0007ff, WR_1|RD_2|RD_3,		0,		0,		D32,	0 },
{"cmpu.eq.qb",		"s,t",		0x00000245, 0xfc00ffff,	RD_1|RD_2,		0,		0,		D32,	0 },
{"cmpu.le.qb",		"s,t",		0x000002c5, 0xfc00ffff,	RD_1|RD_2,		0,		0,		D32,	0 },
{"cmpu.lt.qb",		"s,t",		0x00000285, 0xfc00ffff,	RD_1|RD_2,		0,		0,		D32,	0 },
{"dpaq_sa.l.w",		"7,s,t",	0x000012bc, 0xfc003fff, RD_2|RD_3|MOD_a,	0,		0,		D32,	0 },
{"dpaq_s.w.ph",		"7,s,t",	0x000002bc, 0xfc003fff, RD_2|RD_3|MOD_a,	0,		0,		D32,	0 },
{"dpau.h.qbl",		"7,s,t",	0x000020bc, 0xfc003fff,	RD_2|RD_3|MOD_a,	0,		0,		D32,	0 },
{"dpau.h.qbr",		"7,s,t",	0x000030bc, 0xfc003fff,	RD_2|RD_3|MOD_a,	0,		0,		D32,	0 },
{"dpsq_sa.l.w",		"7,s,t",	0x000016bc, 0xfc003fff, RD_2|RD_3|MOD_a,	0,		0,		D32,	0 },
{"dpsq_s.w.ph",		"7,s,t",	0x000006bc, 0xfc003fff, RD_2|RD_3|MOD_a,	0,		0,		D32,	0 },
{"dpsu.h.qbl",		"7,s,t",	0x000024bc, 0xfc003fff,	RD_2|RD_3|MOD_a,	0,		0,		D32,	0 },
{"dpsu.h.qbr",		"7,s,t",	0x000034bc, 0xfc003fff,	RD_2|RD_3|MOD_a,	0,		0,		D32,	0 },
{"extpdp",		"t,7,6",	0x0000367c, 0xfc003fff,	WR_1|RD_a|DSP_VOLA,	0,		0,		D32,	0 },
{"extpdpv",		"t,7,s",	0x000038bc, 0xfc003fff,	WR_1|RD_3|RD_a|DSP_VOLA, 0,		0,		D32,	0 },
{"extp",		"t,7,6",	0x0000267c, 0xfc003fff,	WR_1|RD_a,		0,		0,		D32,	0 },
{"extpv",		"t,7,s",	0x000028bc, 0xfc003fff,	WR_1|RD_3|RD_a,		0,		0,		D32,	0 },
{"extr_rs.w",		"t,7,6",	0x00002e7c, 0xfc003fff,	WR_1|RD_a,		0,		0,		D32,	0 },
{"extr_r.w",		"t,7,6",	0x00001e7c, 0xfc003fff,	WR_1|RD_a,		0,		0,		D32,	0 },
{"extr_s.h",		"t,7,6",	0x00003e7c, 0xfc003fff,	WR_1|RD_a,		0,		0,		D32,	0 },
{"extrv_rs.w",		"t,7,s",	0x00002ebc, 0xfc003fff,	WR_1|RD_3|RD_a,		0,		0,		D32,	0 },
{"extrv_r.w",		"t,7,s",	0x00001ebc, 0xfc003fff,	WR_1|RD_3|RD_a,		0,		0,		D32,	0 },
{"extrv_s.h",		"t,7,s",	0x00003ebc, 0xfc003fff,	WR_1|RD_3|RD_a,		0,		0,		D32,	0 },
{"extrv.w",		"t,7,s",	0x00000ebc, 0xfc003fff,	WR_1|RD_3|RD_a,		0,		0,		D32,	0 },
{"extr.w",		"t,7,6",	0x00000e7c, 0xfc003fff,	WR_1|RD_a,		0,		0,		D32,	0 },
{"insv",		"t,s",		0x0000413c, 0xfc00ffff,	WR_1|RD_2,		0,		0,		D32,	0 },
{"lbux",		"d,t(b)",	0x00000225, 0xfc0007ff,	WR_1|RD_2|RD_3|LM,	0,		0,		D32,	0 },
{"lhx",			"d,t(b)",	0x00000165, 0xfc0007ff,	WR_1|RD_2|RD_3|LM,	0,		0,		D32,	0 },
{"lwx",			"d,t(b)",	0x000001a5, 0xfc0007ff,	WR_1|RD_2|RD_3|LM,	0,		0,		D32,	0 },
{"maq_sa.w.phl",	"7,s,t",	0x00003a7c, 0xfc003fff, RD_2|RD_3|MOD_a,	0,		0,		D32,	0 },
{"maq_sa.w.phr",	"7,s,t",	0x00002a7c, 0xfc003fff, RD_2|RD_3|MOD_a,	0,		0,		D32,	0 },
{"maq_s.w.phl",		"7,s,t",	0x00001a7c, 0xfc003fff, RD_2|RD_3|MOD_a,	0,		0,		D32,	0 },
{"maq_s.w.phr",		"7,s,t",	0x00000a7c, 0xfc003fff, RD_2|RD_3|MOD_a,	0,		0,		D32,	0 },
{"modsub",		"d,s,t",	0x00000295, 0xfc0007ff,	WR_1|RD_2|RD_3,		0,		0,		D32,	0 },
{"mthlip",		"s,7",		0x0000027c, 0xffe03fff,	RD_1|MOD_a|DSP_VOLA,	0,		0,		D32,	0 },
{"muleq_s.w.phl",	"d,s,t",	0x00000025, 0xfc0007ff, WR_1|RD_2|RD_3|WR_HILO, 0,		0,		D32,	0 },
{"muleq_s.w.phr",	"d,s,t",	0x00000065, 0xfc0007ff, WR_1|RD_2|RD_3|WR_HILO, 0,		0,		D32,	0 },
{"muleu_s.ph.qbl",	"d,s,t",	0x00000095, 0xfc0007ff, WR_1|RD_2|RD_3|WR_HILO, 0,		0,		D32,	0 },
{"muleu_s.ph.qbr",	"d,s,t",	0x000000d5, 0xfc0007ff, WR_1|RD_2|RD_3|WR_HILO, 0,		0,		D32,	0 },
{"mulq_rs.ph",		"d,s,t",	0x00000115, 0xfc0007ff,	WR_1|RD_2|RD_3|WR_HILO,	0,		0,		D32,	0 },
{"mulsaq_s.w.ph",	"7,s,t",	0x00003cbc, 0xfc003fff, RD_2|RD_3|MOD_a,	0,		0,		D32,	0 },
{"packrl.ph",		"d,s,t",	0x000001ad, 0xfc0007ff,	WR_1|RD_2|RD_3,		0,		0,		D32,	0 },
{"pick.ph",		"d,s,t",	0x0000022d, 0xfc0007ff,	WR_1|RD_2|RD_3,		0,		0,		D32,	0 },
{"pick.qb",		"d,s,t",	0x000001ed, 0xfc0007ff,	WR_1|RD_2|RD_3,		0,		0,		D32,	0 },
{"precequ.ph.qbla",	"t,s",		0x0000733c, 0xfc00ffff, WR_1|RD_2,		0,		0,		D32,	0 },
{"precequ.ph.qbl",	"t,s",		0x0000713c, 0xfc00ffff, WR_1|RD_2,		0,		0,		D32,	0 },
{"precequ.ph.qbra",	"t,s",		0x0000933c, 0xfc00ffff, WR_1|RD_2,		0,		0,		D32,	0 },
{"precequ.ph.qbr",	"t,s",		0x0000913c, 0xfc00ffff, WR_1|RD_2,		0,		0,		D32,	0 },
{"preceq.w.phl",	"t,s",		0x0000513c, 0xfc00ffff,	WR_1|RD_2,		0,		0,		D32,	0 },
{"preceq.w.phr",	"t,s",		0x0000613c, 0xfc00ffff,	WR_1|RD_2,		0,		0,		D32,	0 },
{"preceu.ph.qbla",	"t,s",		0x0000b33c, 0xfc00ffff, WR_1|RD_2,		0,		0,		D32,	0 },
{"preceu.ph.qbl",	"t,s",		0x0000b13c, 0xfc00ffff, WR_1|RD_2,		0,		0,		D32,	0 },
{"preceu.ph.qbra",	"t,s",		0x0000d33c, 0xfc00ffff, WR_1|RD_2,		0,		0,		D32,	0 },
{"preceu.ph.qbr",	"t,s",		0x0000d13c, 0xfc00ffff, WR_1|RD_2,		0,		0,		D32,	0 },
{"precrq.ph.w",		"d,s,t",	0x000000ed, 0xfc0007ff, WR_1|RD_2|RD_3,		0,		0,		D32,	0 },
{"precrq.qb.ph",	"d,s,t",	0x000000ad, 0xfc0007ff, WR_1|RD_2|RD_3,		0,		0,		D32,	0 },
{"precrq_rs.ph.w",	"d,s,t",	0x0000012d, 0xfc0007ff, WR_1|RD_2|RD_3,		0,		0,		D32,	0 },
{"precrqu_s.qb.ph",	"d,s,t",	0x0000016d, 0xfc0007ff, WR_1|RD_2|RD_3,		0,		0,		D32,	0 },
{"raddu.w.qb",		"t,s",		0x0000f13c, 0xfc00ffff,	WR_1|RD_2,		0,		0,		D32,	0 },
{"rddsp",		"t",		0x000fc67c, 0xfc1fffff,	WR_1,			0,		0,		D32,	0 },
{"rddsp",		"t,8",		0x0000067c, 0xfc103fff,	WR_1,			0,		0,		D32,	0 },
{"repl.ph",		"d,@",		0x0000003d, 0xfc0007ff,	WR_1,			0,		0,		D32,	0 },
{"repl.qb",		"t,5",		0x000005fc, 0xfc001fff,	WR_1,			0,		0,		D32,	0 },
{"replv.ph",		"t,s",		0x0000033c, 0xfc00ffff,	WR_1|RD_2,		0,		0,		D32,	0 },
{"replv.qb",		"t,s",		0x0000133c, 0xfc00ffff,	WR_1|RD_2,		0,		0,		D32,	0 },
{"shilo",		"7,0",		0x0000001d, 0xffc03fff,	MOD_a,			0,		0,		D32,	0 },
{"shilov",		"7,s",		0x0000127c, 0xffe03fff,	RD_2|MOD_a,		0,		0,		D32,	0 },
{"shll.ph",		"t,s,4",	0x000003b5, 0xfc000fff,	WR_1|RD_2,		0,		0,		D32,	0 },
{"shll.qb",		"t,s,3",	0x0000087c, 0xfc001fff,	WR_1|RD_2,		0,		0,		D32,	0 },
{"shll_s.ph",		"t,s,4",	0x00000bb5, 0xfc000fff,	WR_1|RD_2,		0,		0,		D32,	0 },
{"shll_s.w",		"t,s,^",	0x000003f5, 0xfc0007ff,	WR_1|RD_2,		0,		0,		D32,	0 },
{"shllv.ph",		"d,t,s",	0x0000038d, 0xfc0007ff,	WR_1|RD_2|RD_3,		0,		0,		D32,	0 },
{"shllv.qb",		"d,t,s",	0x00000395, 0xfc0007ff,	WR_1|RD_2|RD_3,		0,		0,		D32,	0 },
{"shllv_s.ph",		"d,t,s",	0x0000078d, 0xfc0007ff,	WR_1|RD_2|RD_3,		0,		0,		D32,	0 },
{"shllv_s.w",		"d,t,s",	0x000003d5, 0xfc0007ff,	WR_1|RD_2|RD_3,		0,		0,		D32,	0 },
{"shra.ph",		"t,s,4",	0x00000335, 0xfc000fff,	WR_1|RD_2,		0,		0,		D32,	0 },
{"shra_r.ph",		"t,s,4",	0x00000735, 0xfc000fff,	WR_1|RD_2,		0,		0,		D32,	0 },
{"shra_r.w",		"t,s,^",	0x000002f5, 0xfc0007ff,	WR_1|RD_2,		0,		0,		D32,	0 },
{"shrav.ph",		"d,t,s",	0x0000018d, 0xfc0007ff,	WR_1|RD_2|RD_3,		0,		0,		D32,	0 },
{"shrav_r.ph",		"d,t,s",	0x0000058d, 0xfc0007ff,	WR_1|RD_2|RD_3,		0,		0,		D32,	0 },
{"shrav_r.w",		"d,t,s",	0x000002d5, 0xfc0007ff,	WR_1|RD_2|RD_3,		0,		0,		D32,	0 },
{"shrl.qb",		"t,s,3",	0x0000187c, 0xfc001fff,	WR_1|RD_2,		0,		0,		D32,	0 },
{"shrlv.qb",		"d,t,s",	0x00000355, 0xfc0007ff,	WR_1|RD_2|RD_3,		0,		0,		D32,	0 },
{"subq.ph",		"d,s,t",	0x0000020d, 0xfc0007ff,	WR_1|RD_2|RD_3,		0,		0,		D32,	0 },
{"subq_s.ph",		"d,s,t",	0x0000060d, 0xfc0007ff,	WR_1|RD_2|RD_3,		0,		0,		D32,	0 },
{"subq_s.w",		"d,s,t",	0x00000345, 0xfc0007ff,	WR_1|RD_2|RD_3,		0,		0,		D32,	0 },
{"subu.qb",		"d,s,t",	0x000002cd, 0xfc0007ff,	WR_1|RD_2|RD_3,		0,		0,		D32,	0 },
{"subu_s.qb",		"d,s,t",	0x000006cd, 0xfc0007ff,	WR_1|RD_2|RD_3,		0,		0,		D32,	0 },
{"wrdsp",		"t",		0x000fd67c, 0xfc1fffff,	RD_1|DSP_VOLA,		0,		0,		D32,	0 },
{"wrdsp",		"t,8",		0x0000167c, 0xfc103fff,	RD_1|DSP_VOLA,		0,		0,		D32,	0 },
/* MIPS DSP ASE Rev2.  */
{"absq_s.qb",		"t,s",		0x0000013c, 0xfc00ffff,	WR_1|RD_2,		0,		0,		D33,	0 },
{"addqh.ph",		"d,s,t",	0x0000004d, 0xfc0007ff,	WR_1|RD_2|RD_3,		0,		0,		D33,	0 },
{"addqh_r.ph",		"d,s,t",	0x0000044d, 0xfc0007ff,	WR_1|RD_2|RD_3,		0,		0,		D33,	0 },
{"addqh.w",		"d,s,t",	0x0000008d, 0xfc0007ff,	WR_1|RD_2|RD_3,		0,		0,		D33,	0 },
{"addqh_r.w",		"d,s,t",	0x0000048d, 0xfc0007ff,	WR_1|RD_2|RD_3,		0,		0,		D33,	0 },
{"addu.ph",		"d,s,t",	0x0000010d, 0xfc0007ff,	WR_1|RD_2|RD_3,		0,		0,		D33,	0 },
{"addu_s.ph",		"d,s,t",	0x0000050d, 0xfc0007ff,	WR_1|RD_2|RD_3,		0,		0,		D33,	0 },
{"adduh.qb",		"d,s,t",	0x0000014d, 0xfc0007ff,	WR_1|RD_2|RD_3,		0,		0,		D33,	0 },
{"adduh_r.qb",		"d,s,t",	0x0000054d, 0xfc0007ff,	WR_1|RD_2|RD_3,		0,		0,		D33,	0 },
{"append",		"t,s,h",	0x00000215, 0xfc0007ff,	MOD_1|RD_2,		0,		0,		D33,	0 },
{"balign",		"t,s,I",	0,    (int) M_BALIGN,	INSN_MACRO,		0,		0,		D33,	0 },
{"balign",		"t,s,2",	0x000008bc, 0xfc003fff,	MOD_1|RD_2,		0,		0,		D33,	0 },
{"cmpgdu.eq.qb",	"d,s,t", 	0x00000185, 0xfc0007ff, WR_1|RD_2|RD_3,		0,		0,		D33,	0 },
{"cmpgdu.lt.qb",	"d,s,t", 	0x000001c5, 0xfc0007ff, WR_1|RD_2|RD_3,		0,		0,		D33,	0 },
{"cmpgdu.le.qb",	"d,s,t", 	0x00000205, 0xfc0007ff, WR_1|RD_2|RD_3,		0,		0,		D33,	0 },
{"dpa.w.ph",		"7,s,t",	0x000000bc, 0xfc003fff,	RD_2|RD_3|MOD_a,	0,		0,		D33,	0 },
{"dpaqx_s.w.ph",	"7,s,t", 	0x000022bc, 0xfc003fff, RD_2|RD_3|MOD_a,	0,		0,		D33,	0 },
{"dpaqx_sa.w.ph",	"7,s,t", 	0x000032bc, 0xfc003fff, RD_2|RD_3|MOD_a,	0,		0,		D33,	0 },
{"dpax.w.ph",		"7,s,t",	0x000010bc, 0xfc003fff,	RD_2|RD_3|MOD_a,	0,		0,		D33,	0 },
{"dps.w.ph",		"7,s,t",	0x000004bc, 0xfc003fff,	RD_2|RD_3|MOD_a,	0,		0,		D33,	0 },
{"dpsqx_s.w.ph",	"7,s,t", 	0x000026bc, 0xfc003fff, RD_2|RD_3|MOD_a,	0,		0,		D33,	0 },
{"dpsqx_sa.w.ph",	"7,s,t", 	0x000036bc, 0xfc003fff, RD_2|RD_3|MOD_a,	0,		0,		D33,	0 },
{"dpsx.w.ph",		"7,s,t",	0x000014bc, 0xfc003fff,	RD_2|RD_3|MOD_a,	0,		0,		D33,	0 },
{"mul.ph",		"d,s,t",	0x0000002d, 0xfc0007ff,	WR_1|RD_2|RD_3|WR_HILO,	0,		0,		D33,	0 },
{"mul_s.ph",		"d,s,t",	0x0000042d, 0xfc0007ff,	WR_1|RD_2|RD_3|WR_HILO,	0,		0,		D33,	0 },
{"mulq_rs.w",		"d,s,t",	0x00000195, 0xfc0007ff,	WR_1|RD_2|RD_3|WR_HILO,	0,		0,		D33,	0 },
{"mulq_s.ph",		"d,s,t",	0x00000155, 0xfc0007ff,	WR_1|RD_2|RD_3|WR_HILO,	0,		0,		D33,	0 },
{"mulq_s.w",		"d,s,t",	0x000001d5, 0xfc0007ff,	WR_1|RD_2|RD_3|WR_HILO,	0,		0,		D33,	0 },
{"mulsa.w.ph",		"7,s,t",	0x00002cbc, 0xfc003fff,	RD_2|RD_3|MOD_a,	0,		0,		D33,	0 },
{"precr.qb.ph",		"d,s,t", 	0x0000006d, 0xfc0007ff, WR_1|RD_2|RD_3,		0,		0,		D33,	0 },
{"precr_sra.ph.w",	"t,s,h", 	0x000003cd, 0xfc0007ff, MOD_1|RD_2,		0,		0,		D33,	0 },
{"precr_sra_r.ph.w",	"t,s,h", 	0x000007cd, 0xfc0007ff, MOD_1|RD_2,		0,		0,		D33,	0 },
{"prepend",		"t,s,h",	0x00000255, 0xfc0007ff,	MOD_1|RD_2,		0,		0,		D33,	0 },
{"shra.qb",		"t,s,3",	0x000001fc, 0xfc001fff,	WR_1|RD_2,		0,		0,		D33,	0 },
{"shra_r.qb",		"t,s,3",	0x000011fc, 0xfc001fff,	WR_1|RD_2,		0,		0,		D33,	0 },
{"shrav.qb",		"d,t,s",	0x000001cd, 0xfc0007ff,	WR_1|RD_2|RD_3,		0,		0,		D33,	0 },
{"shrav_r.qb",		"d,t,s",	0x000005cd, 0xfc0007ff,	WR_1|RD_2|RD_3,		0,		0,		D33,	0 },
{"shrl.ph",		"t,s,4",	0x000003fc, 0xfc000fff,	WR_1|RD_2,		0,		0,		D33,	0 },
{"shrlv.ph",		"d,t,s",	0x00000315, 0xfc0007ff,	WR_1|RD_2|RD_3,		0,		0,		D33,	0 },
{"subu.ph",		"d,s,t",	0x0000030d, 0xfc0007ff,	WR_1|RD_2|RD_3,		0,		0,		D33,	0 },
{"subu_s.ph",		"d,s,t",	0x0000070d, 0xfc0007ff,	WR_1|RD_2|RD_3,		0,		0,		D33,	0 },
{"subuh.qb",		"d,s,t",	0x0000034d, 0xfc0007ff,	WR_1|RD_2|RD_3,		0,		0,		D33,	0 },
{"subuh_r.qb",		"d,s,t",	0x0000074d, 0xfc0007ff,	WR_1|RD_2|RD_3,		0,		0,		D33,	0 },
{"subqh.ph",		"d,s,t",	0x0000024d, 0xfc0007ff,	WR_1|RD_2|RD_3,		0,		0,		D33,	0 },
{"subqh_r.ph",		"d,s,t",	0x0000064d, 0xfc0007ff,	WR_1|RD_2|RD_3,		0,		0,		D33,	0 },
{"subqh.w",		"d,s,t",	0x0000028d, 0xfc0007ff,	WR_1|RD_2|RD_3,		0,		0,		D33,	0 },
{"subqh_r.w",		"d,s,t",	0x0000068d, 0xfc0007ff,	WR_1|RD_2|RD_3,		0,		0,		D33,	0 },
/* MSA Extension.  */
{"sll.b",		"+d,+e,+h",	0x5800001a, 0xffe0003f,	WR_1|RD_2|RD_3,		0,		0,		MSA,	0 },
{"sll.h",		"+d,+e,+h",	0x5820001a, 0xffe0003f,	WR_1|RD_2|RD_3,		0,		0,		MSA,	0 },
{"sll.w",		"+d,+e,+h",	0x5840001a, 0xffe0003f,	WR_1|RD_2|RD_3,		0,		0,		MSA,	0 },
{"sll.d",		"+d,+e,+h",	0x5860001a, 0xffe0003f,	WR_1|RD_2|RD_3,		0,		0,		MSA,	0 },
{"slli.b",		"+d,+e,+!",	0x58700012, 0xfff8003f,	WR_1|RD_2,		0,		0,		MSA,	0 },
{"slli.h",		"+d,+e,+@",	0x58600012, 0xfff0003f,	WR_1|RD_2,		0,		0,		MSA,	0 },
{"slli.w",		"+d,+e,+x",	0x58400012, 0xffe0003f,	WR_1|RD_2,		0,		0,		MSA,	0 },
{"slli.d",		"+d,+e,+#",	0x58000012, 0xffc0003f,	WR_1|RD_2,		0,		0,		MSA,	0 },
{"sra.b",		"+d,+e,+h",	0x5880001a, 0xffe0003f,	WR_1|RD_2|RD_3,		0,		0,		MSA,	0 },
{"sra.h",		"+d,+e,+h",	0x58a0001a, 0xffe0003f,	WR_1|RD_2|RD_3,		0,		0,		MSA,	0 },
{"sra.w",		"+d,+e,+h",	0x58c0001a, 0xffe0003f,	WR_1|RD_2|RD_3,		0,		0,		MSA,	0 },
{"sra.d",		"+d,+e,+h",	0x58e0001a, 0xffe0003f,	WR_1|RD_2|RD_3,		0,		0,		MSA,	0 },
{"srai.b",		"+d,+e,+!",	0x58f00012, 0xfff8003f,	WR_1|RD_2,		0,		0,		MSA,	0 },
{"srai.h",		"+d,+e,+@",	0x58e00012, 0xfff0003f,	WR_1|RD_2,		0,		0,		MSA,	0 },
{"srai.w",		"+d,+e,+x",	0x58c00012, 0xffe0003f,	WR_1|RD_2,		0,		0,		MSA,	0 },
{"srai.d",		"+d,+e,+#",	0x58800012, 0xffc0003f,	WR_1|RD_2,		0,		0,		MSA,	0 },
{"srl.b",		"+d,+e,+h",	0x5900001a, 0xffe0003f,	WR_1|RD_2|RD_3,		0,		0,		MSA,	0 },
{"srl.h",		"+d,+e,+h",	0x5920001a, 0xffe0003f,	WR_1|RD_2|RD_3,		0,		0,		MSA,	0 },
{"srl.w",		"+d,+e,+h",	0x5940001a, 0xffe0003f,	WR_1|RD_2|RD_3,		0,		0,		MSA,	0 },
{"srl.d",		"+d,+e,+h",	0x5960001a, 0xffe0003f,	WR_1|RD_2|RD_3,		0,		0,		MSA,	0 },
{"srli.b",		"+d,+e,+!",	0x59700012, 0xfff8003f,	WR_1|RD_2,		0,		0,		MSA,	0 },
{"srli.h",		"+d,+e,+@",	0x59600012, 0xfff0003f,	WR_1|RD_2,		0,		0,		MSA,	0 },
{"srli.w",		"+d,+e,+x",	0x59400012, 0xffe0003f,	WR_1|RD_2,		0,		0,		MSA,	0 },
{"srli.d",		"+d,+e,+#",	0x59000012, 0xffc0003f,	WR_1|RD_2,		0,		0,		MSA,	0 },
{"bclr.b",		"+d,+e,+h",	0x5980001a, 0xffe0003f,	WR_1|RD_2|RD_3,		0,		0,		MSA,	0 },
{"bclr.h",		"+d,+e,+h",	0x59a0001a, 0xffe0003f,	WR_1|RD_2|RD_3,		0,		0,		MSA,	0 },
{"bclr.w",		"+d,+e,+h",	0x59c0001a, 0xffe0003f,	WR_1|RD_2|RD_3,		0,		0,		MSA,	0 },
{"bclr.d",		"+d,+e,+h",	0x59e0001a, 0xffe0003f,	WR_1|RD_2|RD_3,		0,		0,		MSA,	0 },
{"bclri.b",		"+d,+e,+!",	0x59f00012, 0xfff8003f,	WR_1|RD_2,		0,		0,		MSA,	0 },
{"bclri.h",		"+d,+e,+@",	0x59e00012, 0xfff0003f,	WR_1|RD_2,		0,		0,		MSA,	0 },
{"bclri.w",		"+d,+e,+x",	0x59c00012, 0xffe0003f,	WR_1|RD_2,		0,		0,		MSA,	0 },
{"bclri.d",		"+d,+e,+#",	0x59800012, 0xffc0003f,	WR_1|RD_2,		0,		0,		MSA,	0 },
{"bset.b",		"+d,+e,+h",	0x5a00001a, 0xffe0003f,	WR_1|RD_2|RD_3,		0,		0,		MSA,	0 },
{"bset.h",		"+d,+e,+h",	0x5a20001a, 0xffe0003f,	WR_1|RD_2|RD_3,		0,		0,		MSA,	0 },
{"bset.w",		"+d,+e,+h",	0x5a40001a, 0xffe0003f,	WR_1|RD_2|RD_3,		0,		0,		MSA,	0 },
{"bset.d",		"+d,+e,+h",	0x5a60001a, 0xffe0003f,	WR_1|RD_2|RD_3,		0,		0,		MSA,	0 },
{"bseti.b",		"+d,+e,+!",	0x5a700012, 0xfff8003f,	WR_1|RD_2,		0,		0,		MSA,	0 },
{"bseti.h",		"+d,+e,+@",	0x5a600012, 0xfff0003f,	WR_1|RD_2,		0,		0,		MSA,	0 },
{"bseti.w",		"+d,+e,+x",	0x5a400012, 0xffe0003f,	WR_1|RD_2,		0,		0,		MSA,	0 },
{"bseti.d",		"+d,+e,+#",	0x5a000012, 0xffc0003f,	WR_1|RD_2,		0,		0,		MSA,	0 },
{"bneg.b",		"+d,+e,+h",	0x5a80001a, 0xffe0003f,	WR_1|RD_2|RD_3,		0,		0,		MSA,	0 },
{"bneg.h",		"+d,+e,+h",	0x5aa0001a, 0xffe0003f,	WR_1|RD_2|RD_3,		0,		0,		MSA,	0 },
{"bneg.w",		"+d,+e,+h",	0x5ac0001a, 0xffe0003f,	WR_1|RD_2|RD_3,		0,		0,		MSA,	0 },
{"bneg.d",		"+d,+e,+h",	0x5ae0001a, 0xffe0003f,	WR_1|RD_2|RD_3,		0,		0,		MSA,	0 },
{"bnegi.b",		"+d,+e,+!",	0x5af00012, 0xfff8003f,	WR_1|RD_2,		0,		0,		MSA,	0 },
{"bnegi.h",		"+d,+e,+@",	0x5ae00012, 0xfff0003f,	WR_1|RD_2,		0,		0,		MSA,	0 },
{"bnegi.w",		"+d,+e,+x",	0x5ac00012, 0xffe0003f,	WR_1|RD_2,		0,		0,		MSA,	0 },
{"bnegi.d",		"+d,+e,+#",	0x5a800012, 0xffc0003f,	WR_1|RD_2,		0,		0,		MSA,	0 },
{"binsl.b",		"+d,+e,+h",	0x5b00001a, 0xffe0003f,	MOD_1|RD_2|RD_3,	0,		0,		MSA,	0 },
{"binsl.h",		"+d,+e,+h",	0x5b20001a, 0xffe0003f,	MOD_1|RD_2|RD_3,	0,		0,		MSA,	0 },
{"binsl.w",		"+d,+e,+h",	0x5b40001a, 0xffe0003f,	MOD_1|RD_2|RD_3,	0,		0,		MSA,	0 },
{"binsl.d",		"+d,+e,+h",	0x5b60001a, 0xffe0003f,	MOD_1|RD_2|RD_3,	0,		0,		MSA,	0 },
{"binsli.b",		"+d,+e,+!",	0x5b700012, 0xfff8003f,	MOD_1|RD_2,		0,		0,		MSA,	0 },
{"binsli.h",		"+d,+e,+@",	0x5b600012, 0xfff0003f,	MOD_1|RD_2,		0,		0,		MSA,	0 },
{"binsli.w",		"+d,+e,+x",	0x5b400012, 0xffe0003f,	MOD_1|RD_2,		0,		0,		MSA,	0 },
{"binsli.d",		"+d,+e,+#",	0x5b000012, 0xffc0003f,	MOD_1|RD_2,		0,		0,		MSA,	0 },
{"binsr.b",		"+d,+e,+h",	0x5b80001a, 0xffe0003f,	MOD_1|RD_2|RD_3,	0,		0,		MSA,	0 },
{"binsr.h",		"+d,+e,+h",	0x5ba0001a, 0xffe0003f,	MOD_1|RD_2|RD_3,	0,		0,		MSA,	0 },
{"binsr.w",		"+d,+e,+h",	0x5bc0001a, 0xffe0003f,	MOD_1|RD_2|RD_3,	0,		0,		MSA,	0 },
{"binsr.d",		"+d,+e,+h",	0x5be0001a, 0xffe0003f,	MOD_1|RD_2|RD_3,	0,		0,		MSA,	0 },
{"binsri.b",		"+d,+e,+!",	0x5bf00012, 0xfff8003f,	MOD_1|RD_2,		0,		0,		MSA,	0 },
{"binsri.h",		"+d,+e,+@",	0x5be00012, 0xfff0003f,	MOD_1|RD_2,		0,		0,		MSA,	0 },
{"binsri.w",		"+d,+e,+x",	0x5bc00012, 0xffe0003f,	MOD_1|RD_2,		0,		0,		MSA,	0 },
{"binsri.d",		"+d,+e,+#",	0x5b800012, 0xffc0003f,	MOD_1|RD_2,		0,		0,		MSA,	0 },
{"addv.b",		"+d,+e,+h",	0x5800002a, 0xffe0003f,	WR_1|RD_2|RD_3,		0,		0,		MSA,	0 },
{"addv.h",		"+d,+e,+h",	0x5820002a, 0xffe0003f,	WR_1|RD_2|RD_3,		0,		0,		MSA,	0 },
{"addv.w",		"+d,+e,+h",	0x5840002a, 0xffe0003f,	WR_1|RD_2|RD_3,		0,		0,		MSA,	0 },
{"addv.d",		"+d,+e,+h",	0x5860002a, 0xffe0003f,	WR_1|RD_2|RD_3,		0,		0,		MSA,	0 },
{"addvi.b",		"+d,+e,+$",	0x58000029, 0xffe0003f,	WR_1|RD_2,		0,		0,		MSA,	0 },
{"addvi.h",		"+d,+e,+$",	0x58200029, 0xffe0003f,	WR_1|RD_2,		0,		0,		MSA,	0 },
{"addvi.w",		"+d,+e,+$",	0x58400029, 0xffe0003f,	WR_1|RD_2,		0,		0,		MSA,	0 },
{"addvi.d",		"+d,+e,+$",	0x58600029, 0xffe0003f,	WR_1|RD_2,		0,		0,		MSA,	0 },
{"subv.b",		"+d,+e,+h",	0x5880002a, 0xffe0003f,	WR_1|RD_2|RD_3,		0,		0,		MSA,	0 },
{"subv.h",		"+d,+e,+h",	0x58a0002a, 0xffe0003f,	WR_1|RD_2|RD_3,		0,		0,		MSA,	0 },
{"subv.w",		"+d,+e,+h",	0x58c0002a, 0xffe0003f,	WR_1|RD_2|RD_3,		0,		0,		MSA,	0 },
{"subv.d",		"+d,+e,+h",	0x58e0002a, 0xffe0003f,	WR_1|RD_2|RD_3,		0,		0,		MSA,	0 },
{"subvi.b",		"+d,+e,+$",	0x58800029, 0xffe0003f,	WR_1|RD_2,		0,		0,		MSA,	0 },
{"subvi.h",		"+d,+e,+$",	0x58a00029, 0xffe0003f,	WR_1|RD_2,		0,		0,		MSA,	0 },
{"subvi.w",		"+d,+e,+$",	0x58c00029, 0xffe0003f,	WR_1|RD_2,		0,		0,		MSA,	0 },
{"subvi.d",		"+d,+e,+$",	0x58e00029, 0xffe0003f,	WR_1|RD_2,		0,		0,		MSA,	0 },
{"max_s.b",		"+d,+e,+h",	0x5900002a, 0xffe0003f,	WR_1|RD_2|RD_3,		0,		0,		MSA,	0 },
{"max_s.h",		"+d,+e,+h",	0x5920002a, 0xffe0003f,	WR_1|RD_2|RD_3,		0,		0,		MSA,	0 },
{"max_s.w",		"+d,+e,+h",	0x5940002a, 0xffe0003f,	WR_1|RD_2|RD_3,		0,		0,		MSA,	0 },
{"max_s.d",		"+d,+e,+h",	0x5960002a, 0xffe0003f,	WR_1|RD_2|RD_3,		0,		0,		MSA,	0 },
{"maxi_s.b",		"+d,+e,+%",	0x59000029, 0xffe0003f,	WR_1|RD_2,		0,		0,		MSA,	0 },
{"maxi_s.h",		"+d,+e,+%",	0x59200029, 0xffe0003f,	WR_1|RD_2,		0,		0,		MSA,	0 },
{"maxi_s.w",		"+d,+e,+%",	0x59400029, 0xffe0003f,	WR_1|RD_2,		0,		0,		MSA,	0 },
{"maxi_s.d",		"+d,+e,+%",	0x59600029, 0xffe0003f,	WR_1|RD_2,		0,		0,		MSA,	0 },
{"max_u.b",		"+d,+e,+h",	0x5980002a, 0xffe0003f,	WR_1|RD_2|RD_3,		0,		0,		MSA,	0 },
{"max_u.h",		"+d,+e,+h",	0x59a0002a, 0xffe0003f,	WR_1|RD_2|RD_3,		0,		0,		MSA,	0 },
{"max_u.w",		"+d,+e,+h",	0x59c0002a, 0xffe0003f,	WR_1|RD_2|RD_3,		0,		0,		MSA,	0 },
{"max_u.d",		"+d,+e,+h",	0x59e0002a, 0xffe0003f,	WR_1|RD_2|RD_3,		0,		0,		MSA,	0 },
{"maxi_u.b",		"+d,+e,+$",	0x59800029, 0xffe0003f,	WR_1|RD_2,		0,		0,		MSA,	0 },
{"maxi_u.h",		"+d,+e,+$",	0x59a00029, 0xffe0003f,	WR_1|RD_2,		0,		0,		MSA,	0 },
{"maxi_u.w",		"+d,+e,+$",	0x59c00029, 0xffe0003f,	WR_1|RD_2,		0,		0,		MSA,	0 },
{"maxi_u.d",		"+d,+e,+$",	0x59e00029, 0xffe0003f,	WR_1|RD_2,		0,		0,		MSA,	0 },
{"min_s.b",		"+d,+e,+h",	0x5a00002a, 0xffe0003f,	WR_1|RD_2|RD_3,		0,		0,		MSA,	0 },
{"min_s.h",		"+d,+e,+h",	0x5a20002a, 0xffe0003f,	WR_1|RD_2|RD_3,		0,		0,		MSA,	0 },
{"min_s.w",		"+d,+e,+h",	0x5a40002a, 0xffe0003f,	WR_1|RD_2|RD_3,		0,		0,		MSA,	0 },
{"min_s.d",		"+d,+e,+h",	0x5a60002a, 0xffe0003f,	WR_1|RD_2|RD_3,		0,		0,		MSA,	0 },
{"mini_s.b",		"+d,+e,+%",	0x5a000029, 0xffe0003f,	WR_1|RD_2,		0,		0,		MSA,	0 },
{"mini_s.h",		"+d,+e,+%",	0x5a200029, 0xffe0003f,	WR_1|RD_2,		0,		0,		MSA,	0 },
{"mini_s.w",		"+d,+e,+%",	0x5a400029, 0xffe0003f,	WR_1|RD_2,		0,		0,		MSA,	0 },
{"mini_s.d",		"+d,+e,+%",	0x5a600029, 0xffe0003f,	WR_1|RD_2,		0,		0,		MSA,	0 },
{"min_u.b",		"+d,+e,+h",	0x5a80002a, 0xffe0003f,	WR_1|RD_2|RD_3,		0,		0,		MSA,	0 },
{"min_u.h",		"+d,+e,+h",	0x5aa0002a, 0xffe0003f,	WR_1|RD_2|RD_3,		0,		0,		MSA,	0 },
{"min_u.w",		"+d,+e,+h",	0x5ac0002a, 0xffe0003f,	WR_1|RD_2|RD_3,		0,		0,		MSA,	0 },
{"min_u.d",		"+d,+e,+h",	0x5ae0002a, 0xffe0003f,	WR_1|RD_2|RD_3,		0,		0,		MSA,	0 },
{"mini_u.b",		"+d,+e,+$",	0x5a800029, 0xffe0003f,	WR_1|RD_2,		0,		0,		MSA,	0 },
{"mini_u.h",		"+d,+e,+$",	0x5aa00029, 0xffe0003f,	WR_1|RD_2,		0,		0,		MSA,	0 },
{"mini_u.w",		"+d,+e,+$",	0x5ac00029, 0xffe0003f,	WR_1|RD_2,		0,		0,		MSA,	0 },
{"mini_u.d",		"+d,+e,+$",	0x5ae00029, 0xffe0003f,	WR_1|RD_2,		0,		0,		MSA,	0 },
{"max_a.b",		"+d,+e,+h",	0x5b00002a, 0xffe0003f,	WR_1|RD_2|RD_3,		0,		0,		MSA,	0 },
{"max_a.h",		"+d,+e,+h",	0x5b20002a, 0xffe0003f,	WR_1|RD_2|RD_3,		0,		0,		MSA,	0 },
{"max_a.w",		"+d,+e,+h",	0x5b40002a, 0xffe0003f,	WR_1|RD_2|RD_3,		0,		0,		MSA,	0 },
{"max_a.d",		"+d,+e,+h",	0x5b60002a, 0xffe0003f,	WR_1|RD_2|RD_3,		0,		0,		MSA,	0 },
{"min_a.b",		"+d,+e,+h",	0x5b80002a, 0xffe0003f,	WR_1|RD_2|RD_3,		0,		0,		MSA,	0 },
{"min_a.h",		"+d,+e,+h",	0x5ba0002a, 0xffe0003f,	WR_1|RD_2|RD_3,		0,		0,		MSA,	0 },
{"min_a.w",		"+d,+e,+h",	0x5bc0002a, 0xffe0003f,	WR_1|RD_2|RD_3,		0,		0,		MSA,	0 },
{"min_a.d",		"+d,+e,+h",	0x5be0002a, 0xffe0003f,	WR_1|RD_2|RD_3,		0,		0,		MSA,	0 },
{"ceq.b",		"+d,+e,+h",	0x5800003a, 0xffe0003f,	WR_1|RD_2|RD_3,		0,		0,		MSA,	0 },
{"ceq.h",		"+d,+e,+h",	0x5820003a, 0xffe0003f,	WR_1|RD_2|RD_3,		0,		0,		MSA,	0 },
{"ceq.w",		"+d,+e,+h",	0x5840003a, 0xffe0003f,	WR_1|RD_2|RD_3,		0,		0,		MSA,	0 },
{"ceq.d",		"+d,+e,+h",	0x5860003a, 0xffe0003f,	WR_1|RD_2|RD_3,		0,		0,		MSA,	0 },
{"ceqi.b",		"+d,+e,+%",	0x58000039, 0xffe0003f,	WR_1|RD_2,		0,		0,		MSA,	0 },
{"ceqi.h",		"+d,+e,+%",	0x58200039, 0xffe0003f,	WR_1|RD_2,		0,		0,		MSA,	0 },
{"ceqi.w",		"+d,+e,+%",	0x58400039, 0xffe0003f,	WR_1|RD_2,		0,		0,		MSA,	0 },
{"ceqi.d",		"+d,+e,+%",	0x58600039, 0xffe0003f,	WR_1|RD_2,		0,		0,		MSA,	0 },
{"clt_s.b",		"+d,+e,+h",	0x5900003a, 0xffe0003f,	WR_1|RD_2|RD_3,		0,		0,		MSA,	0 },
{"clt_s.h",		"+d,+e,+h",	0x5920003a, 0xffe0003f,	WR_1|RD_2|RD_3,		0,		0,		MSA,	0 },
{"clt_s.w",		"+d,+e,+h",	0x5940003a, 0xffe0003f,	WR_1|RD_2|RD_3,		0,		0,		MSA,	0 },
{"clt_s.d",		"+d,+e,+h",	0x5960003a, 0xffe0003f,	WR_1|RD_2|RD_3,		0,		0,		MSA,	0 },
{"clti_s.b",		"+d,+e,+%",	0x59000039, 0xffe0003f,	WR_1|RD_2,		0,		0,		MSA,	0 },
{"clti_s.h",		"+d,+e,+%",	0x59200039, 0xffe0003f,	WR_1|RD_2,		0,		0,		MSA,	0 },
{"clti_s.w",		"+d,+e,+%",	0x59400039, 0xffe0003f,	WR_1|RD_2,		0,		0,		MSA,	0 },
{"clti_s.d",		"+d,+e,+%",	0x59600039, 0xffe0003f,	WR_1|RD_2,		0,		0,		MSA,	0 },
{"clt_u.b",		"+d,+e,+h",	0x5980003a, 0xffe0003f,	WR_1|RD_2|RD_3,		0,		0,		MSA,	0 },
{"clt_u.h",		"+d,+e,+h",	0x59a0003a, 0xffe0003f,	WR_1|RD_2|RD_3,		0,		0,		MSA,	0 },
{"clt_u.w",		"+d,+e,+h",	0x59c0003a, 0xffe0003f,	WR_1|RD_2|RD_3,		0,		0,		MSA,	0 },
{"clt_u.d",		"+d,+e,+h",	0x59e0003a, 0xffe0003f,	WR_1|RD_2|RD_3,		0,		0,		MSA,	0 },
{"clti_u.b",		"+d,+e,+$",	0x59800039, 0xffe0003f,	WR_1|RD_2,		0,		0,		MSA,	0 },
{"clti_u.h",		"+d,+e,+$",	0x59a00039, 0xffe0003f,	WR_1|RD_2,		0,		0,		MSA,	0 },
{"clti_u.w",		"+d,+e,+$",	0x59c00039, 0xffe0003f,	WR_1|RD_2,		0,		0,		MSA,	0 },
{"clti_u.d",		"+d,+e,+$",	0x59e00039, 0xffe0003f,	WR_1|RD_2,		0,		0,		MSA,	0 },
{"cle_s.b",		"+d,+e,+h",	0x5a00003a, 0xffe0003f,	WR_1|RD_2|RD_3,		0,		0,		MSA,	0 },
{"cle_s.h",		"+d,+e,+h",	0x5a20003a, 0xffe0003f,	WR_1|RD_2|RD_3,		0,		0,		MSA,	0 },
{"cle_s.w",		"+d,+e,+h",	0x5a40003a, 0xffe0003f,	WR_1|RD_2|RD_3,		0,		0,		MSA,	0 },
{"cle_s.d",		"+d,+e,+h",	0x5a60003a, 0xffe0003f,	WR_1|RD_2|RD_3,		0,		0,		MSA,	0 },
{"clei_s.b",		"+d,+e,+%",	0x5a000039, 0xffe0003f,	WR_1|RD_2,		0,		0,		MSA,	0 },
{"clei_s.h",		"+d,+e,+%",	0x5a200039, 0xffe0003f,	WR_1|RD_2,		0,		0,		MSA,	0 },
{"clei_s.w",		"+d,+e,+%",	0x5a400039, 0xffe0003f,	WR_1|RD_2,		0,		0,		MSA,	0 },
{"clei_s.d",		"+d,+e,+%",	0x5a600039, 0xffe0003f,	WR_1|RD_2,		0,		0,		MSA,	0 },
{"cle_u.b",		"+d,+e,+h",	0x5a80003a, 0xffe0003f,	WR_1|RD_2|RD_3,		0,		0,		MSA,	0 },
{"cle_u.h",		"+d,+e,+h",	0x5aa0003a, 0xffe0003f,	WR_1|RD_2|RD_3,		0,		0,		MSA,	0 },
{"cle_u.w",		"+d,+e,+h",	0x5ac0003a, 0xffe0003f,	WR_1|RD_2|RD_3,		0,		0,		MSA,	0 },
{"cle_u.d",		"+d,+e,+h",	0x5ae0003a, 0xffe0003f,	WR_1|RD_2|RD_3,		0,		0,		MSA,	0 },
{"clei_u.b",		"+d,+e,+$",	0x5a800039, 0xffe0003f,	WR_1|RD_2,		0,		0,		MSA,	0 },
{"clei_u.h",		"+d,+e,+$",	0x5aa00039, 0xffe0003f,	WR_1|RD_2,		0,		0,		MSA,	0 },
{"clei_u.w",		"+d,+e,+$",	0x5ac00039, 0xffe0003f,	WR_1|RD_2,		0,		0,		MSA,	0 },
{"clei_u.d",		"+d,+e,+$",	0x5ae00039, 0xffe0003f,	WR_1|RD_2,		0,		0,		MSA,	0 },
{"ld.b",		"+d,+T(d)",	0x58000007, 0xfc00003f,	WR_1|RD_3|LM,		0,		0,		MSA,	0 },
{"ld.h",		"+d,+U(d)",	0x58000017, 0xfc00003f,	WR_1|RD_3|LM,		0,		0,		MSA,	0 },
{"ld.w",		"+d,+V(d)",	0x58000027, 0xfc00003f,	WR_1|RD_3|LM,		0,		0,		MSA,	0 },
{"ld.d",		"+d,+W(d)",	0x58000037, 0xfc00003f,	WR_1|RD_3|LM,		0,		0,		MSA,	0 },
{"st.b",		"+d,+T(d)",	0x5800000f, 0xfc00003f,	RD_1|RD_3|SM,		0,		0,		MSA,	0 },
{"st.h",		"+d,+U(d)",	0x5800001f, 0xfc00003f,	RD_1|RD_3|SM,		0,		0,		MSA,	0 },
{"st.w",		"+d,+V(d)",	0x5800002f, 0xfc00003f,	RD_1|RD_3|SM,		0,		0,		MSA,	0 },
{"st.d",		"+d,+W(d)",	0x5800003f, 0xfc00003f,	RD_1|RD_3|SM,		0,		0,		MSA,	0 },
{"sat_s.b",		"+d,+e,+!",	0x58700022, 0xfff8003f,	WR_1|RD_2,		0,		0,		MSA,	0 },
{"sat_s.h",		"+d,+e,+@",	0x58600022, 0xfff0003f,	WR_1|RD_2,		0,		0,		MSA,	0 },
{"sat_s.w",		"+d,+e,+x",	0x58400022, 0xffe0003f,	WR_1|RD_2,		0,		0,		MSA,	0 },
{"sat_s.d",		"+d,+e,+#",	0x58000022, 0xffc0003f,	WR_1|RD_2,		0,		0,		MSA,	0 },
{"sat_u.b",		"+d,+e,+!",	0x58f00022, 0xfff8003f,	WR_1|RD_2,		0,		0,		MSA,	0 },
{"sat_u.h",		"+d,+e,+@",	0x58e00022, 0xfff0003f,	WR_1|RD_2,		0,		0,		MSA,	0 },
{"sat_u.w",		"+d,+e,+x",	0x58c00022, 0xffe0003f,	WR_1|RD_2,		0,		0,		MSA,	0 },
{"sat_u.d",		"+d,+e,+#",	0x58800022, 0xffc0003f,	WR_1|RD_2,		0,		0,		MSA,	0 },
{"add_a.b",		"+d,+e,+h",	0x58000003, 0xffe0003f,	WR_1|RD_2|RD_3,		0,		0,		MSA,	0 },
{"add_a.h",		"+d,+e,+h",	0x58200003, 0xffe0003f,	WR_1|RD_2|RD_3,		0,		0,		MSA,	0 },
{"add_a.w",		"+d,+e,+h",	0x58400003, 0xffe0003f,	WR_1|RD_2|RD_3,		0,		0,		MSA,	0 },
{"add_a.d",		"+d,+e,+h",	0x58600003, 0xffe0003f,	WR_1|RD_2|RD_3,		0,		0,		MSA,	0 },
{"adds_a.b",		"+d,+e,+h",	0x58800003, 0xffe0003f,	WR_1|RD_2|RD_3,		0,		0,		MSA,	0 },
{"adds_a.h",		"+d,+e,+h",	0x58a00003, 0xffe0003f,	WR_1|RD_2|RD_3,		0,		0,		MSA,	0 },
{"adds_a.w",		"+d,+e,+h",	0x58c00003, 0xffe0003f,	WR_1|RD_2|RD_3,		0,		0,		MSA,	0 },
{"adds_a.d",		"+d,+e,+h",	0x58e00003, 0xffe0003f,	WR_1|RD_2|RD_3,		0,		0,		MSA,	0 },
{"adds_s.b",		"+d,+e,+h",	0x59000003, 0xffe0003f,	WR_1|RD_2|RD_3,		0,		0,		MSA,	0 },
{"adds_s.h",		"+d,+e,+h",	0x59200003, 0xffe0003f,	WR_1|RD_2|RD_3,		0,		0,		MSA,	0 },
{"adds_s.w",		"+d,+e,+h",	0x59400003, 0xffe0003f,	WR_1|RD_2|RD_3,		0,		0,		MSA,	0 },
{"adds_s.d",		"+d,+e,+h",	0x59600003, 0xffe0003f,	WR_1|RD_2|RD_3,		0,		0,		MSA,	0 },
{"adds_u.b",		"+d,+e,+h",	0x59800003, 0xffe0003f,	WR_1|RD_2|RD_3,		0,		0,		MSA,	0 },
{"adds_u.h",		"+d,+e,+h",	0x59a00003, 0xffe0003f,	WR_1|RD_2|RD_3,		0,		0,		MSA,	0 },
{"adds_u.w",		"+d,+e,+h",	0x59c00003, 0xffe0003f,	WR_1|RD_2|RD_3,		0,		0,		MSA,	0 },
{"adds_u.d",		"+d,+e,+h",	0x59e00003, 0xffe0003f,	WR_1|RD_2|RD_3,		0,		0,		MSA,	0 },
{"ave_s.b",		"+d,+e,+h",	0x5a000003, 0xffe0003f,	WR_1|RD_2|RD_3,		0,		0,		MSA,	0 },
{"ave_s.h",		"+d,+e,+h",	0x5a200003, 0xffe0003f,	WR_1|RD_2|RD_3,		0,		0,		MSA,	0 },
{"ave_s.w",		"+d,+e,+h",	0x5a400003, 0xffe0003f,	WR_1|RD_2|RD_3,		0,		0,		MSA,	0 },
{"ave_s.d",		"+d,+e,+h",	0x5a600003, 0xffe0003f,	WR_1|RD_2|RD_3,		0,		0,		MSA,	0 },
{"ave_u.b",		"+d,+e,+h",	0x5a800003, 0xffe0003f,	WR_1|RD_2|RD_3,		0,		0,		MSA,	0 },
{"ave_u.h",		"+d,+e,+h",	0x5aa00003, 0xffe0003f,	WR_1|RD_2|RD_3,		0,		0,		MSA,	0 },
{"ave_u.w",		"+d,+e,+h",	0x5ac00003, 0xffe0003f,	WR_1|RD_2|RD_3,		0,		0,		MSA,	0 },
{"ave_u.d",		"+d,+e,+h",	0x5ae00003, 0xffe0003f,	WR_1|RD_2|RD_3,		0,		0,		MSA,	0 },
{"aver_s.b",		"+d,+e,+h",	0x5b000003, 0xffe0003f,	WR_1|RD_2|RD_3,		0,		0,		MSA,	0 },
{"aver_s.h",		"+d,+e,+h",	0x5b200003, 0xffe0003f,	WR_1|RD_2|RD_3,		0,		0,		MSA,	0 },
{"aver_s.w",		"+d,+e,+h",	0x5b400003, 0xffe0003f,	WR_1|RD_2|RD_3,		0,		0,		MSA,	0 },
{"aver_s.d",		"+d,+e,+h",	0x5b600003, 0xffe0003f,	WR_1|RD_2|RD_3,		0,		0,		MSA,	0 },
{"aver_u.b",		"+d,+e,+h",	0x5b800003, 0xffe0003f,	WR_1|RD_2|RD_3,		0,		0,		MSA,	0 },
{"aver_u.h",		"+d,+e,+h",	0x5ba00003, 0xffe0003f,	WR_1|RD_2|RD_3,		0,		0,		MSA,	0 },
{"aver_u.w",		"+d,+e,+h",	0x5bc00003, 0xffe0003f,	WR_1|RD_2|RD_3,		0,		0,		MSA,	0 },
{"aver_u.d",		"+d,+e,+h",	0x5be00003, 0xffe0003f,	WR_1|RD_2|RD_3,		0,		0,		MSA,	0 },
{"subs_s.b",		"+d,+e,+h",	0x58000013, 0xffe0003f,	WR_1|RD_2|RD_3,		0,		0,		MSA,	0 },
{"subs_s.h",		"+d,+e,+h",	0x58200013, 0xffe0003f,	WR_1|RD_2|RD_3,		0,		0,		MSA,	0 },
{"subs_s.w",		"+d,+e,+h",	0x58400013, 0xffe0003f,	WR_1|RD_2|RD_3,		0,		0,		MSA,	0 },
{"subs_s.d",		"+d,+e,+h",	0x58600013, 0xffe0003f,	WR_1|RD_2|RD_3,		0,		0,		MSA,	0 },
{"subs_u.b",		"+d,+e,+h",	0x58800013, 0xffe0003f,	WR_1|RD_2|RD_3,		0,		0,		MSA,	0 },
{"subs_u.h",		"+d,+e,+h",	0x58a00013, 0xffe0003f,	WR_1|RD_2|RD_3,		0,		0,		MSA,	0 },
{"subs_u.w",		"+d,+e,+h",	0x58c00013, 0xffe0003f,	WR_1|RD_2|RD_3,		0,		0,		MSA,	0 },
{"subs_u.d",		"+d,+e,+h",	0x58e00013, 0xffe0003f,	WR_1|RD_2|RD_3,		0,		0,		MSA,	0 },
{"subsus_u.b",		"+d,+e,+h",	0x59000013, 0xffe0003f,	WR_1|RD_2|RD_3,		0,		0,		MSA,	0 },
{"subsus_u.h",		"+d,+e,+h",	0x59200013, 0xffe0003f,	WR_1|RD_2|RD_3,		0,		0,		MSA,	0 },
{"subsus_u.w",		"+d,+e,+h",	0x59400013, 0xffe0003f,	WR_1|RD_2|RD_3,		0,		0,		MSA,	0 },
{"subsus_u.d",		"+d,+e,+h",	0x59600013, 0xffe0003f,	WR_1|RD_2|RD_3,		0,		0,		MSA,	0 },
{"subsuu_s.b",		"+d,+e,+h",	0x59800013, 0xffe0003f,	WR_1|RD_2|RD_3,		0,		0,		MSA,	0 },
{"subsuu_s.h",		"+d,+e,+h",	0x59a00013, 0xffe0003f,	WR_1|RD_2|RD_3,		0,		0,		MSA,	0 },
{"subsuu_s.w",		"+d,+e,+h",	0x59c00013, 0xffe0003f,	WR_1|RD_2|RD_3,		0,		0,		MSA,	0 },
{"subsuu_s.d",		"+d,+e,+h",	0x59e00013, 0xffe0003f,	WR_1|RD_2|RD_3,		0,		0,		MSA,	0 },
{"asub_s.b",		"+d,+e,+h",	0x5a000013, 0xffe0003f,	WR_1|RD_2|RD_3,		0,		0,		MSA,	0 },
{"asub_s.h",		"+d,+e,+h",	0x5a200013, 0xffe0003f,	WR_1|RD_2|RD_3,		0,		0,		MSA,	0 },
{"asub_s.w",		"+d,+e,+h",	0x5a400013, 0xffe0003f,	WR_1|RD_2|RD_3,		0,		0,		MSA,	0 },
{"asub_s.d",		"+d,+e,+h",	0x5a600013, 0xffe0003f,	WR_1|RD_2|RD_3,		0,		0,		MSA,	0 },
{"asub_u.b",		"+d,+e,+h",	0x5a800013, 0xffe0003f,	WR_1|RD_2|RD_3,		0,		0,		MSA,	0 },
{"asub_u.h",		"+d,+e,+h",	0x5aa00013, 0xffe0003f,	WR_1|RD_2|RD_3,		0,		0,		MSA,	0 },
{"asub_u.w",		"+d,+e,+h",	0x5ac00013, 0xffe0003f,	WR_1|RD_2|RD_3,		0,		0,		MSA,	0 },
{"asub_u.d",		"+d,+e,+h",	0x5ae00013, 0xffe0003f,	WR_1|RD_2|RD_3,		0,		0,		MSA,	0 },
{"mulv.b",		"+d,+e,+h",	0x58000023, 0xffe0003f,	WR_1|RD_2|RD_3,		0,		0,		MSA,	0 },
{"mulv.h",		"+d,+e,+h",	0x58200023, 0xffe0003f,	WR_1|RD_2|RD_3,		0,		0,		MSA,	0 },
{"mulv.w",		"+d,+e,+h",	0x58400023, 0xffe0003f,	WR_1|RD_2|RD_3,		0,		0,		MSA,	0 },
{"mulv.d",		"+d,+e,+h",	0x58600023, 0xffe0003f,	WR_1|RD_2|RD_3,		0,		0,		MSA,	0 },
{"maddv.b",		"+d,+e,+h",	0x58800023, 0xffe0003f,	MOD_1|RD_2|RD_3,	0,		0,		MSA,	0 },
{"maddv.h",		"+d,+e,+h",	0x58a00023, 0xffe0003f,	MOD_1|RD_2|RD_3,	0,		0,		MSA,	0 },
{"maddv.w",		"+d,+e,+h",	0x58c00023, 0xffe0003f,	MOD_1|RD_2|RD_3,	0,		0,		MSA,	0 },
{"maddv.d",		"+d,+e,+h",	0x58e00023, 0xffe0003f,	MOD_1|RD_2|RD_3,	0,		0,		MSA,	0 },
{"msubv.b",		"+d,+e,+h",	0x59000023, 0xffe0003f,	MOD_1|RD_2|RD_3,	0,		0,		MSA,	0 },
{"msubv.h",		"+d,+e,+h",	0x59200023, 0xffe0003f,	MOD_1|RD_2|RD_3,	0,		0,		MSA,	0 },
{"msubv.w",		"+d,+e,+h",	0x59400023, 0xffe0003f,	MOD_1|RD_2|RD_3,	0,		0,		MSA,	0 },
{"msubv.d",		"+d,+e,+h",	0x59600023, 0xffe0003f,	MOD_1|RD_2|RD_3,	0,		0,		MSA,	0 },
{"div_s.b",		"+d,+e,+h",	0x5a000023, 0xffe0003f,	WR_1|RD_2|RD_3,		0,		0,		MSA,	0 },
{"div_s.h",		"+d,+e,+h",	0x5a200023, 0xffe0003f,	WR_1|RD_2|RD_3,		0,		0,		MSA,	0 },
{"div_s.w",		"+d,+e,+h",	0x5a400023, 0xffe0003f,	WR_1|RD_2|RD_3,		0,		0,		MSA,	0 },
{"div_s.d",		"+d,+e,+h",	0x5a600023, 0xffe0003f,	WR_1|RD_2|RD_3,		0,		0,		MSA,	0 },
{"div_u.b",		"+d,+e,+h",	0x5a800023, 0xffe0003f,	WR_1|RD_2|RD_3,		0,		0,		MSA,	0 },
{"div_u.h",		"+d,+e,+h",	0x5aa00023, 0xffe0003f,	WR_1|RD_2|RD_3,		0,		0,		MSA,	0 },
{"div_u.w",		"+d,+e,+h",	0x5ac00023, 0xffe0003f,	WR_1|RD_2|RD_3,		0,		0,		MSA,	0 },
{"div_u.d",		"+d,+e,+h",	0x5ae00023, 0xffe0003f,	WR_1|RD_2|RD_3,		0,		0,		MSA,	0 },
{"mod_s.b",		"+d,+e,+h",	0x5b000023, 0xffe0003f,	WR_1|RD_2|RD_3,		0,		0,		MSA,	0 },
{"mod_s.h",		"+d,+e,+h",	0x5b200023, 0xffe0003f,	WR_1|RD_2|RD_3,		0,		0,		MSA,	0 },
{"mod_s.w",		"+d,+e,+h",	0x5b400023, 0xffe0003f,	WR_1|RD_2|RD_3,		0,		0,		MSA,	0 },
{"mod_s.d",		"+d,+e,+h",	0x5b600023, 0xffe0003f,	WR_1|RD_2|RD_3,		0,		0,		MSA,	0 },
{"mod_u.b",		"+d,+e,+h",	0x5b800023, 0xffe0003f,	WR_1|RD_2|RD_3,		0,		0,		MSA,	0 },
{"mod_u.h",		"+d,+e,+h",	0x5ba00023, 0xffe0003f,	WR_1|RD_2|RD_3,		0,		0,		MSA,	0 },
{"mod_u.w",		"+d,+e,+h",	0x5bc00023, 0xffe0003f,	WR_1|RD_2|RD_3,		0,		0,		MSA,	0 },
{"mod_u.d",		"+d,+e,+h",	0x5be00023, 0xffe0003f,	WR_1|RD_2|RD_3,		0,		0,		MSA,	0 },
{"dotp_s.h",		"+d,+e,+h",	0x58200033, 0xffe0003f,	WR_1|RD_2|RD_3,		0,		0,		MSA,	0 },
{"dotp_s.w",		"+d,+e,+h",	0x58400033, 0xffe0003f,	WR_1|RD_2|RD_3,		0,		0,		MSA,	0 },
{"dotp_s.d",		"+d,+e,+h",	0x58600033, 0xffe0003f,	WR_1|RD_2|RD_3,		0,		0,		MSA,	0 },
{"dotp_u.h",		"+d,+e,+h",	0x58a00033, 0xffe0003f,	WR_1|RD_2|RD_3,		0,		0,		MSA,	0 },
{"dotp_u.w",		"+d,+e,+h",	0x58c00033, 0xffe0003f,	WR_1|RD_2|RD_3,		0,		0,		MSA,	0 },
{"dotp_u.d",		"+d,+e,+h",	0x58e00033, 0xffe0003f,	WR_1|RD_2|RD_3,		0,		0,		MSA,	0 },
{"dpadd_s.h",		"+d,+e,+h",	0x59200033, 0xffe0003f,	MOD_1|RD_2|RD_3,	0,		0,		MSA,	0 },
{"dpadd_s.w",		"+d,+e,+h",	0x59400033, 0xffe0003f,	MOD_1|RD_2|RD_3,	0,		0,		MSA,	0 },
{"dpadd_s.d",		"+d,+e,+h",	0x59600033, 0xffe0003f,	MOD_1|RD_2|RD_3,	0,		0,		MSA,	0 },
{"dpadd_u.h",		"+d,+e,+h",	0x59a00033, 0xffe0003f,	MOD_1|RD_2|RD_3,	0,		0,		MSA,	0 },
{"dpadd_u.w",		"+d,+e,+h",	0x59c00033, 0xffe0003f,	MOD_1|RD_2|RD_3,	0,		0,		MSA,	0 },
{"dpadd_u.d",		"+d,+e,+h",	0x59e00033, 0xffe0003f,	MOD_1|RD_2|RD_3,	0,		0,		MSA,	0 },
{"dpsub_s.h",		"+d,+e,+h",	0x5a200033, 0xffe0003f,	MOD_1|RD_2|RD_3,	0,		0,		MSA,	0 },
{"dpsub_s.w",		"+d,+e,+h",	0x5a400033, 0xffe0003f,	MOD_1|RD_2|RD_3,	0,		0,		MSA,	0 },
{"dpsub_s.d",		"+d,+e,+h",	0x5a600033, 0xffe0003f,	MOD_1|RD_2|RD_3,	0,		0,		MSA,	0 },
{"dpsub_u.h",		"+d,+e,+h",	0x5aa00033, 0xffe0003f,	MOD_1|RD_2|RD_3,	0,		0,		MSA,	0 },
{"dpsub_u.w",		"+d,+e,+h",	0x5ac00033, 0xffe0003f,	MOD_1|RD_2|RD_3,	0,		0,		MSA,	0 },
{"dpsub_u.d",		"+d,+e,+h",	0x5ae00033, 0xffe0003f,	MOD_1|RD_2|RD_3,	0,		0,		MSA,	0 },
{"sld.b",		"+d,+e+*",	0x5800000b, 0xffe0003f,	MOD_1|RD_2|RD_3,	0,		0,		MSA,	0 },
{"sld.h",		"+d,+e+*",	0x5820000b, 0xffe0003f,	MOD_1|RD_2|RD_3,	0,		0,		MSA,	0 },
{"sld.w",		"+d,+e+*",	0x5840000b, 0xffe0003f,	MOD_1|RD_2|RD_3,	0,		0,		MSA,	0 },
{"sld.d",		"+d,+e+*",	0x5860000b, 0xffe0003f,	MOD_1|RD_2|RD_3,	0,		0,		MSA,	0 },
{"sldi.b",		"+d,+e+o",	0x58000016, 0xfff0003f,	MOD_1|RD_2,		0,		0,		MSA,	0 },
{"sldi.h",		"+d,+e+u",	0x58200016, 0xfff8003f,	MOD_1|RD_2,		0,		0,		MSA,	0 },
{"sldi.w",		"+d,+e+v",	0x58300016, 0xfffc003f,	MOD_1|RD_2,		0,		0,		MSA,	0 },
{"sldi.d",		"+d,+e+w",	0x58380016, 0xfffe003f,	MOD_1|RD_2,		0,		0,		MSA,	0 },
{"splat.b",		"+d,+e+*",	0x5880000b, 0xffe0003f,	WR_1|RD_2|RD_3,		0,		0,		MSA,	0 },
{"splat.h",		"+d,+e+*",	0x58a0000b, 0xffe0003f,	WR_1|RD_2|RD_3,		0,		0,		MSA,	0 },
{"splat.w",		"+d,+e+*",	0x58c0000b, 0xffe0003f,	WR_1|RD_2|RD_3,		0,		0,		MSA,	0 },
{"splat.d",		"+d,+e+*",	0x58e0000b, 0xffe0003f,	WR_1|RD_2|RD_3,		0,		0,		MSA,	0 },
{"splati.b",		"+d,+e+o",	0x58400016, 0xfff0003f,	WR_1|RD_2,		0,		0,		MSA,	0 },
{"splati.h",		"+d,+e+u",	0x58600016, 0xfff8003f,	WR_1|RD_2,		0,		0,		MSA,	0 },
{"splati.w",		"+d,+e+v",	0x58700016, 0xfffc003f,	WR_1|RD_2,		0,		0,		MSA,	0 },
{"splati.d",		"+d,+e+w",	0x58780016, 0xfffe003f,	WR_1|RD_2,		0,		0,		MSA,	0 },
{"pckev.b",		"+d,+e,+h",	0x5900000b, 0xffe0003f,	WR_1|RD_2|RD_3,		0,		0,		MSA,	0 },
{"pckev.h",		"+d,+e,+h",	0x5920000b, 0xffe0003f,	WR_1|RD_2|RD_3,		0,		0,		MSA,	0 },
{"pckev.w",		"+d,+e,+h",	0x5940000b, 0xffe0003f,	WR_1|RD_2|RD_3,		0,		0,		MSA,	0 },
{"pckev.d",		"+d,+e,+h",	0x5960000b, 0xffe0003f,	WR_1|RD_2|RD_3,		0,		0,		MSA,	0 },
{"pckod.b",		"+d,+e,+h",	0x5980000b, 0xffe0003f,	WR_1|RD_2|RD_3,		0,		0,		MSA,	0 },
{"pckod.h",		"+d,+e,+h",	0x59a0000b, 0xffe0003f,	WR_1|RD_2|RD_3,		0,		0,		MSA,	0 },
{"pckod.w",		"+d,+e,+h",	0x59c0000b, 0xffe0003f,	WR_1|RD_2|RD_3,		0,		0,		MSA,	0 },
{"pckod.d",		"+d,+e,+h",	0x59e0000b, 0xffe0003f,	WR_1|RD_2|RD_3,		0,		0,		MSA,	0 },
{"ilvl.b",		"+d,+e,+h",	0x5a00000b, 0xffe0003f,	WR_1|RD_2|RD_3,		0,		0,		MSA,	0 },
{"ilvl.h",		"+d,+e,+h",	0x5a20000b, 0xffe0003f,	WR_1|RD_2|RD_3,		0,		0,		MSA,	0 },
{"ilvl.w",		"+d,+e,+h",	0x5a40000b, 0xffe0003f,	WR_1|RD_2|RD_3,		0,		0,		MSA,	0 },
{"ilvl.d",		"+d,+e,+h",	0x5a60000b, 0xffe0003f,	WR_1|RD_2|RD_3,		0,		0,		MSA,	0 },
{"ilvr.b",		"+d,+e,+h",	0x5a80000b, 0xffe0003f,	WR_1|RD_2|RD_3,		0,		0,		MSA,	0 },
{"ilvr.h",		"+d,+e,+h",	0x5aa0000b, 0xffe0003f,	WR_1|RD_2|RD_3,		0,		0,		MSA,	0 },
{"ilvr.w",		"+d,+e,+h",	0x5ac0000b, 0xffe0003f,	WR_1|RD_2|RD_3,		0,		0,		MSA,	0 },
{"ilvr.d",		"+d,+e,+h",	0x5ae0000b, 0xffe0003f,	WR_1|RD_2|RD_3,		0,		0,		MSA,	0 },
{"ilvev.b",		"+d,+e,+h",	0x5b00000b, 0xffe0003f,	WR_1|RD_2|RD_3,		0,		0,		MSA,	0 },
{"ilvev.h",		"+d,+e,+h",	0x5b20000b, 0xffe0003f,	WR_1|RD_2|RD_3,		0,		0,		MSA,	0 },
{"ilvev.w",		"+d,+e,+h",	0x5b40000b, 0xffe0003f,	WR_1|RD_2|RD_3,		0,		0,		MSA,	0 },
{"ilvev.d",		"+d,+e,+h",	0x5b60000b, 0xffe0003f,	WR_1|RD_2|RD_3,		0,		0,		MSA,	0 },
{"ilvod.b",		"+d,+e,+h",	0x5b80000b, 0xffe0003f,	WR_1|RD_2|RD_3,		0,		0,		MSA,	0 },
{"ilvod.h",		"+d,+e,+h",	0x5ba0000b, 0xffe0003f,	WR_1|RD_2|RD_3,		0,		0,		MSA,	0 },
{"ilvod.w",		"+d,+e,+h",	0x5bc0000b, 0xffe0003f,	WR_1|RD_2|RD_3,		0,		0,		MSA,	0 },
{"ilvod.d",		"+d,+e,+h",	0x5be0000b, 0xffe0003f,	WR_1|RD_2|RD_3,		0,		0,		MSA,	0 },
{"vshf.b",		"+d,+e,+h",	0x5800001b, 0xffe0003f,	MOD_1|RD_2|RD_3,	0,		0,		MSA,	0 },
{"vshf.h",		"+d,+e,+h",	0x5820001b, 0xffe0003f,	MOD_1|RD_2|RD_3,	0,		0,		MSA,	0 },
{"vshf.w",		"+d,+e,+h",	0x5840001b, 0xffe0003f,	MOD_1|RD_2|RD_3,	0,		0,		MSA,	0 },
{"vshf.d",		"+d,+e,+h",	0x5860001b, 0xffe0003f,	MOD_1|RD_2|RD_3,	0,		0,		MSA,	0 },
{"srar.b",		"+d,+e,+h",	0x5880001b, 0xffe0003f,	WR_1|RD_2|RD_3,		0,		0,		MSA,	0 },
{"srar.h",		"+d,+e,+h",	0x58a0001b, 0xffe0003f,	WR_1|RD_2|RD_3,		0,		0,		MSA,	0 },
{"srar.w",		"+d,+e,+h",	0x58c0001b, 0xffe0003f,	WR_1|RD_2|RD_3,		0,		0,		MSA,	0 },
{"srar.d",		"+d,+e,+h",	0x58e0001b, 0xffe0003f,	WR_1|RD_2|RD_3,		0,		0,		MSA,	0 },
{"srari.b",		"+d,+e,+!",	0x59700022, 0xfff8003f,	WR_1|RD_2,		0,		0,		MSA,	0 },
{"srari.h",		"+d,+e,+@",	0x59600022, 0xfff0003f,	WR_1|RD_2,		0,		0,		MSA,	0 },
{"srari.w",		"+d,+e,+x",	0x59400022, 0xffe0003f,	WR_1|RD_2,		0,		0,		MSA,	0 },
{"srari.d",		"+d,+e,+#",	0x59000022, 0xffc0003f,	WR_1|RD_2,		0,		0,		MSA,	0 },
{"srlr.b",		"+d,+e,+h",	0x5900001b, 0xffe0003f,	WR_1|RD_2|RD_3,		0,		0,		MSA,	0 },
{"srlr.h",		"+d,+e,+h",	0x5920001b, 0xffe0003f,	WR_1|RD_2|RD_3,		0,		0,		MSA,	0 },
{"srlr.w",		"+d,+e,+h",	0x5940001b, 0xffe0003f,	WR_1|RD_2|RD_3,		0,		0,		MSA,	0 },
{"srlr.d",		"+d,+e,+h",	0x5960001b, 0xffe0003f,	WR_1|RD_2|RD_3,		0,		0,		MSA,	0 },
{"srlri.b",		"+d,+e,+!",	0x59f00022, 0xfff8003f,	WR_1|RD_2,		0,		0,		MSA,	0 },
{"srlri.h",		"+d,+e,+@",	0x59e00022, 0xfff0003f,	WR_1|RD_2,		0,		0,		MSA,	0 },
{"srlri.w",		"+d,+e,+x",	0x59c00022, 0xffe0003f,	WR_1|RD_2,		0,		0,		MSA,	0 },
{"srlri.d",		"+d,+e,+#",	0x59800022, 0xffc0003f,	WR_1|RD_2,		0,		0,		MSA,	0 },
{"hadd_s.h",		"+d,+e,+h",	0x5a20001b, 0xffe0003f,	WR_1|RD_2|RD_3,		0,		0,		MSA,	0 },
{"hadd_s.w",		"+d,+e,+h",	0x5a40001b, 0xffe0003f,	WR_1|RD_2|RD_3,		0,		0,		MSA,	0 },
{"hadd_s.d",		"+d,+e,+h",	0x5a60001b, 0xffe0003f,	WR_1|RD_2|RD_3,		0,		0,		MSA,	0 },
{"hadd_u.h",		"+d,+e,+h",	0x5aa0001b, 0xffe0003f,	WR_1|RD_2|RD_3,		0,		0,		MSA,	0 },
{"hadd_u.w",		"+d,+e,+h",	0x5ac0001b, 0xffe0003f,	WR_1|RD_2|RD_3,		0,		0,		MSA,	0 },
{"hadd_u.d",		"+d,+e,+h",	0x5ae0001b, 0xffe0003f,	WR_1|RD_2|RD_3,		0,		0,		MSA,	0 },
{"hsub_s.h",		"+d,+e,+h",	0x5b20001b, 0xffe0003f,	WR_1|RD_2|RD_3,		0,		0,		MSA,	0 },
{"hsub_s.w",		"+d,+e,+h",	0x5b40001b, 0xffe0003f,	WR_1|RD_2|RD_3,		0,		0,		MSA,	0 },
{"hsub_s.d",		"+d,+e,+h",	0x5b60001b, 0xffe0003f,	WR_1|RD_2|RD_3,		0,		0,		MSA,	0 },
{"hsub_u.h",		"+d,+e,+h",	0x5ba0001b, 0xffe0003f,	WR_1|RD_2|RD_3,		0,		0,		MSA,	0 },
{"hsub_u.w",		"+d,+e,+h",	0x5bc0001b, 0xffe0003f,	WR_1|RD_2|RD_3,		0,		0,		MSA,	0 },
{"hsub_u.d",		"+d,+e,+h",	0x5be0001b, 0xffe0003f,	WR_1|RD_2|RD_3,		0,		0,		MSA,	0 },
{"and.v",		"+d,+e,+h",	0x5800002e, 0xffe0003f,	WR_1|RD_2|RD_3,		0,		0,		MSA,	0 },
{"andi.b",		"+d,+e,+|",	0x58000001, 0xff00003f,	WR_1|RD_2,		0,		0,		MSA,	0 },
{"or.v",		"+d,+e,+h",	0x5820002e, 0xffe0003f,	WR_1|RD_2|RD_3,		0,		0,		MSA,	0 },
{"ori.b",		"+d,+e,+|",	0x59000001, 0xff00003f,	WR_1|RD_2,		0,		0,		MSA,	0 },
{"nor.v",		"+d,+e,+h",	0x5840002e, 0xffe0003f,	WR_1|RD_2|RD_3,		0,		0,		MSA,	0 },
{"nori.b",		"+d,+e,+|",	0x5a000001, 0xff00003f,	WR_1|RD_2,		0,		0,		MSA,	0 },
{"xor.v",		"+d,+e,+h",	0x5860002e, 0xffe0003f,	WR_1|RD_2|RD_3,		0,		0,		MSA,	0 },
{"xori.b",		"+d,+e,+|",	0x5b000001, 0xff00003f,	WR_1|RD_2,		0,		0,		MSA,	0 },
{"bmnz.v",		"+d,+e,+h",	0x5880002e, 0xffe0003f,	MOD_1|RD_2|RD_3,	0,		0,		MSA,	0 },
{"bmnzi.b",		"+d,+e,+|",	0x58000011, 0xff00003f,	MOD_1|RD_2,		0,		0,		MSA,	0 },
{"bmz.v",		"+d,+e,+h",	0x58a0002e, 0xffe0003f,	MOD_1|RD_2|RD_3,	0,		0,		MSA,	0 },
{"bmzi.b",		"+d,+e,+|",	0x59000011, 0xff00003f,	MOD_1|RD_2,		0,		0,		MSA,	0 },
{"bsel.v",		"+d,+e,+h",	0x58c0002e, 0xffe0003f,	MOD_1|RD_2|RD_3,	0,		0,		MSA,	0 },
{"bseli.b",		"+d,+e,+|",	0x5a000011, 0xff00003f,	MOD_1|RD_2,		0,		0,		MSA,	0 },
{"shf.b",		"+d,+e,+|",	0x58000021, 0xff00003f,	WR_1|RD_2,		0,		0,		MSA,	0 },
{"shf.h",		"+d,+e,+|",	0x59000021, 0xff00003f,	WR_1|RD_2,		0,		0,		MSA,	0 },
{"shf.w",		"+d,+e,+|",	0x5a000021, 0xff00003f,	WR_1|RD_2,		0,		0,		MSA,	0 },
{"bnz.v",		"+h,p",		0x81e00000, 0xffe00000,	RD_1|CBD,		0,		0,		MSA,	0 },
{"bz.v",		"+h,p",		0x81600000, 0xffe00000,	RD_1|CBD,		0,		0,		MSA,	0 },
{"fill.b",		"+d,d",		0x5b00002e, 0xffff003f,	WR_1|RD_2,		0,		0,		MSA,	0 },
{"fill.h",		"+d,d",		0x5b01002e, 0xffff003f,	WR_1|RD_2,		0,		0,		MSA,	0 },
{"fill.w",		"+d,d",		0x5b02002e, 0xffff003f,	WR_1|RD_2,		0,		0,		MSA,	0 },
{"fill.d",		"+d,d",		0x5b03002e, 0xffff003f,	WR_1|RD_2,		0,		0,		MSA64,	0 },
{"pcnt.b",		"+d,+e",	0x5b04002e, 0xffff003f,	WR_1|RD_2,		0,		0,		MSA,	0 },
{"pcnt.h",		"+d,+e",	0x5b05002e, 0xffff003f,	WR_1|RD_2,		0,		0,		MSA,	0 },
{"pcnt.w",		"+d,+e",	0x5b06002e, 0xffff003f,	WR_1|RD_2,		0,		0,		MSA,	0 },
{"pcnt.d",		"+d,+e",	0x5b07002e, 0xffff003f,	WR_1|RD_2,		0,		0,		MSA,	0 },
{"nloc.b",		"+d,+e",	0x5b08002e, 0xffff003f,	WR_1|RD_2,		0,		0,		MSA,	0 },
{"nloc.h",		"+d,+e",	0x5b09002e, 0xffff003f,	WR_1|RD_2,		0,		0,		MSA,	0 },
{"nloc.w",		"+d,+e",	0x5b0a002e, 0xffff003f,	WR_1|RD_2,		0,		0,		MSA,	0 },
{"nloc.d",		"+d,+e",	0x5b0b002e, 0xffff003f,	WR_1|RD_2,		0,		0,		MSA,	0 },
{"nlzc.b",		"+d,+e",	0x5b0c002e, 0xffff003f,	WR_1|RD_2,		0,		0,		MSA,	0 },
{"nlzc.h",		"+d,+e",	0x5b0d002e, 0xffff003f,	WR_1|RD_2,		0,		0,		MSA,	0 },
{"nlzc.w",		"+d,+e",	0x5b0e002e, 0xffff003f,	WR_1|RD_2,		0,		0,		MSA,	0 },
{"nlzc.d",		"+d,+e",	0x5b0f002e, 0xffff003f,	WR_1|RD_2,		0,		0,		MSA,	0 },
{"copy_s.b",		"+k,+e+o",	0x58800016, 0xfff0003f,	WR_1|RD_2,		0,		0,		MSA,	0 },
{"copy_s.h",		"+k,+e+u",	0x58a00016, 0xfff8003f,	WR_1|RD_2,		0,		0,		MSA,	0 },
{"copy_s.w",		"+k,+e+v",	0x58b00016, 0xfffc003f,	WR_1|RD_2,		0,		0,		MSA,	0 },
{"copy_s.d",		"+k,+e+w",	0x58b80016, 0xfffe003f,	WR_1|RD_2,		0,		0,		MSA64,	0 },
{"copy_u.b",		"+k,+e+o",	0x58c00016, 0xfff0003f,	WR_1|RD_2,		0,		0,		MSA,	0 },
{"copy_u.h",		"+k,+e+u",	0x58e00016, 0xfff8003f,	WR_1|RD_2,		0,		0,		MSA,	0 },
{"copy_u.w",		"+k,+e+v",	0x58f00016, 0xfffc003f,	WR_1|RD_2,		0,		0,		MSA,	0 },
{"copy_u.d",		"+k,+e+w",	0x58f80016, 0xfffe003f,	WR_1|RD_2,		0,		0,		MSA64,	0 },
{"insert.b",		"+d+o,d",	0x59000016, 0xfff0003f,	MOD_1|RD_3,		0,		0,		MSA,	0 },
{"insert.h",		"+d+u,d",	0x59200016, 0xfff8003f,	MOD_1|RD_3,		0,		0,		MSA,	0 },
{"insert.w",		"+d+v,d",	0x59300016, 0xfffc003f,	MOD_1|RD_3,		0,		0,		MSA,	0 },
{"insert.d",		"+d+w,d",	0x59380016, 0xfffe003f,	MOD_1|RD_3,		0,		0,		MSA64,	0 },
{"insve.b",		"+d+o,+e+&",	0x59400016, 0xfff0003f,	MOD_1|RD_3,		0,		0,		MSA,	0 },
{"insve.h",		"+d+u,+e+&",	0x59600016, 0xfff8003f,	MOD_1|RD_3,		0,		0,		MSA,	0 },
{"insve.w",		"+d+v,+e+&",	0x59700016, 0xfffc003f,	MOD_1|RD_3,		0,		0,		MSA,	0 },
{"insve.d",		"+d+w,+e+&",	0x59780016, 0xfffe003f,	MOD_1|RD_3,		0,		0,		MSA,	0 },
{"bnz.b",		"+h,p",		0x83800000, 0xffe00000,	RD_1|CBD,		0,		0,		MSA,	0 },
{"bnz.h",		"+h,p",		0x83a00000, 0xffe00000,	RD_1|CBD,		0,		0,		MSA,	0 },
{"bnz.w",		"+h,p",		0x83c00000, 0xffe00000,	RD_1|CBD,		0,		0,		MSA,	0 },
{"bnz.d",		"+h,p",		0x83e00000, 0xffe00000,	RD_1|CBD,		0,		0,		MSA,	0 },
{"bz.b",		"+h,p",		0x83000000, 0xffe00000,	RD_1|CBD,		0,		0,		MSA,	0 },
{"bz.h",		"+h,p",		0x83200000, 0xffe00000,	RD_1|CBD,		0,		0,		MSA,	0 },
{"bz.w",		"+h,p",		0x83400000, 0xffe00000,	RD_1|CBD,		0,		0,		MSA,	0 },
{"bz.d",		"+h,p",		0x83600000, 0xffe00000,	RD_1|CBD,		0,		0,		MSA,	0 },
{"ldi.b",		"+d,+^",	0x5b000039, 0xffe0003f,	WR_1,			0,		0,		MSA,	0 },
{"ldi.h",		"+d,+^",	0x5b200039, 0xffe0003f,	WR_1,			0,		0,		MSA,	0 },
{"ldi.w",		"+d,+^",	0x5b400039, 0xffe0003f,	WR_1,			0,		0,		MSA,	0 },
{"ldi.d",		"+d,+^",	0x5b600039, 0xffe0003f,	WR_1,			0,		0,		MSA,	0 },
{"fcaf.w",		"+d,+e,+h",	0x58000026, 0xffe0003f,	WR_1|RD_2|RD_3,		0,		0,		MSA,	0 },
{"fcaf.d",		"+d,+e,+h",	0x58200026, 0xffe0003f,	WR_1|RD_2|RD_3,		0,		0,		MSA,	0 },
{"fcun.w",		"+d,+e,+h",	0x58400026, 0xffe0003f,	WR_1|RD_2|RD_3,		0,		0,		MSA,	0 },
{"fcun.d",		"+d,+e,+h",	0x58600026, 0xffe0003f,	WR_1|RD_2|RD_3,		0,		0,		MSA,	0 },
{"fceq.w",		"+d,+e,+h",	0x58800026, 0xffe0003f,	WR_1|RD_2|RD_3,		0,		0,		MSA,	0 },
{"fceq.d",		"+d,+e,+h",	0x58a00026, 0xffe0003f,	WR_1|RD_2|RD_3,		0,		0,		MSA,	0 },
{"fcueq.w",		"+d,+e,+h",	0x58c00026, 0xffe0003f,	WR_1|RD_2|RD_3,		0,		0,		MSA,	0 },
{"fcueq.d",		"+d,+e,+h",	0x58e00026, 0xffe0003f,	WR_1|RD_2|RD_3,		0,		0,		MSA,	0 },
{"fclt.w",		"+d,+e,+h",	0x59000026, 0xffe0003f,	WR_1|RD_2|RD_3,		0,		0,		MSA,	0 },
{"fclt.d",		"+d,+e,+h",	0x59200026, 0xffe0003f,	WR_1|RD_2|RD_3,		0,		0,		MSA,	0 },
{"fcult.w",		"+d,+e,+h",	0x59400026, 0xffe0003f,	WR_1|RD_2|RD_3,		0,		0,		MSA,	0 },
{"fcult.d",		"+d,+e,+h",	0x59600026, 0xffe0003f,	WR_1|RD_2|RD_3,		0,		0,		MSA,	0 },
{"fcle.w",		"+d,+e,+h",	0x59800026, 0xffe0003f,	WR_1|RD_2|RD_3,		0,		0,		MSA,	0 },
{"fcle.d",		"+d,+e,+h",	0x59a00026, 0xffe0003f,	WR_1|RD_2|RD_3,		0,		0,		MSA,	0 },
{"fcule.w",		"+d,+e,+h",	0x59c00026, 0xffe0003f,	WR_1|RD_2|RD_3,		0,		0,		MSA,	0 },
{"fcule.d",		"+d,+e,+h",	0x59e00026, 0xffe0003f,	WR_1|RD_2|RD_3,		0,		0,		MSA,	0 },
{"fsaf.w",		"+d,+e,+h",	0x5a000026, 0xffe0003f,	WR_1|RD_2|RD_3,		0,		0,		MSA,	0 },
{"fsaf.d",		"+d,+e,+h",	0x5a200026, 0xffe0003f,	WR_1|RD_2|RD_3,		0,		0,		MSA,	0 },
{"fsun.w",		"+d,+e,+h",	0x5a400026, 0xffe0003f,	WR_1|RD_2|RD_3,		0,		0,		MSA,	0 },
{"fsun.d",		"+d,+e,+h",	0x5a600026, 0xffe0003f,	WR_1|RD_2|RD_3,		0,		0,		MSA,	0 },
{"fseq.w",		"+d,+e,+h",	0x5a800026, 0xffe0003f,	WR_1|RD_2|RD_3,		0,		0,		MSA,	0 },
{"fseq.d",		"+d,+e,+h",	0x5aa00026, 0xffe0003f,	WR_1|RD_2|RD_3,		0,		0,		MSA,	0 },
{"fsueq.w",		"+d,+e,+h",	0x5ac00026, 0xffe0003f,	WR_1|RD_2|RD_3,		0,		0,		MSA,	0 },
{"fsueq.d",		"+d,+e,+h",	0x5ae00026, 0xffe0003f,	WR_1|RD_2|RD_3,		0,		0,		MSA,	0 },
{"fslt.w",		"+d,+e,+h",	0x5b000026, 0xffe0003f,	WR_1|RD_2|RD_3,		0,		0,		MSA,	0 },
{"fslt.d",		"+d,+e,+h",	0x5b200026, 0xffe0003f,	WR_1|RD_2|RD_3,		0,		0,		MSA,	0 },
{"fsult.w",		"+d,+e,+h",	0x5b400026, 0xffe0003f,	WR_1|RD_2|RD_3,		0,		0,		MSA,	0 },
{"fsult.d",		"+d,+e,+h",	0x5b600026, 0xffe0003f,	WR_1|RD_2|RD_3,		0,		0,		MSA,	0 },
{"fsle.w",		"+d,+e,+h",	0x5b800026, 0xffe0003f,	WR_1|RD_2|RD_3,		0,		0,		MSA,	0 },
{"fsle.d",		"+d,+e,+h",	0x5ba00026, 0xffe0003f,	WR_1|RD_2|RD_3,		0,		0,		MSA,	0 },
{"fsule.w",		"+d,+e,+h",	0x5bc00026, 0xffe0003f,	WR_1|RD_2|RD_3,		0,		0,		MSA,	0 },
{"fsule.d",		"+d,+e,+h",	0x5be00026, 0xffe0003f,	WR_1|RD_2|RD_3,		0,		0,		MSA,	0 },
{"fadd.w",		"+d,+e,+h",	0x58000036, 0xffe0003f,	WR_1|RD_2|RD_3,		0,		0,		MSA,	0 },
{"fadd.d",		"+d,+e,+h",	0x58200036, 0xffe0003f,	WR_1|RD_2|RD_3,		0,		0,		MSA,	0 },
{"fsub.w",		"+d,+e,+h",	0x58400036, 0xffe0003f,	WR_1|RD_2|RD_3,		0,		0,		MSA,	0 },
{"fsub.d",		"+d,+e,+h",	0x58600036, 0xffe0003f,	WR_1|RD_2|RD_3,		0,		0,		MSA,	0 },
{"fmul.w",		"+d,+e,+h",	0x58800036, 0xffe0003f,	WR_1|RD_2|RD_3,		0,		0,		MSA,	0 },
{"fmul.d",		"+d,+e,+h",	0x58a00036, 0xffe0003f,	WR_1|RD_2|RD_3,		0,		0,		MSA,	0 },
{"fdiv.w",		"+d,+e,+h",	0x58c00036, 0xffe0003f,	WR_1|RD_2|RD_3,		0,		0,		MSA,	0 },
{"fdiv.d",		"+d,+e,+h",	0x58e00036, 0xffe0003f,	WR_1|RD_2|RD_3,		0,		0,		MSA,	0 },
{"fmadd.w",		"+d,+e,+h",	0x59000036, 0xffe0003f,	MOD_1|RD_2|RD_3,	0,		0,		MSA,	0 },
{"fmadd.d",		"+d,+e,+h",	0x59200036, 0xffe0003f,	MOD_1|RD_2|RD_3,	0,		0,		MSA,	0 },
{"fmsub.w",		"+d,+e,+h",	0x59400036, 0xffe0003f,	MOD_1|RD_2|RD_3,	0,		0,		MSA,	0 },
{"fmsub.d",		"+d,+e,+h",	0x59600036, 0xffe0003f,	MOD_1|RD_2|RD_3,	0,		0,		MSA,	0 },
{"fexp2.w",		"+d,+e,+h",	0x59c00036, 0xffe0003f,	WR_1|RD_2|RD_3,		0,		0,		MSA,	0 },
{"fexp2.d",		"+d,+e,+h",	0x59e00036, 0xffe0003f,	WR_1|RD_2|RD_3,		0,		0,		MSA,	0 },
{"fexdo.h",		"+d,+e,+h",	0x5a000036, 0xffe0003f,	WR_1|RD_2|RD_3,		0,		0,		MSA,	0 },
{"fexdo.w",		"+d,+e,+h",	0x5a200036, 0xffe0003f,	WR_1|RD_2|RD_3,		0,		0,		MSA,	0 },
{"ftq.h",		"+d,+e,+h",	0x5a800036, 0xffe0003f,	WR_1|RD_2|RD_3,		0,		0,		MSA,	0 },
{"ftq.w",		"+d,+e,+h",	0x5aa00036, 0xffe0003f,	WR_1|RD_2|RD_3,		0,		0,		MSA,	0 },
{"fmin.w",		"+d,+e,+h",	0x5b000036, 0xffe0003f,	WR_1|RD_2|RD_3,		0,		0,		MSA,	0 },
{"fmin.d",		"+d,+e,+h",	0x5b200036, 0xffe0003f,	WR_1|RD_2|RD_3,		0,		0,		MSA,	0 },
{"fmin_a.w",		"+d,+e,+h",	0x5b400036, 0xffe0003f,	WR_1|RD_2|RD_3,		0,		0,		MSA,	0 },
{"fmin_a.d",		"+d,+e,+h",	0x5b600036, 0xffe0003f,	WR_1|RD_2|RD_3,		0,		0,		MSA,	0 },
{"fmax.w",		"+d,+e,+h",	0x5b800036, 0xffe0003f,	WR_1|RD_2|RD_3,		0,		0,		MSA,	0 },
{"fmax.d",		"+d,+e,+h",	0x5ba00036, 0xffe0003f,	WR_1|RD_2|RD_3,		0,		0,		MSA,	0 },
{"fmax_a.w",		"+d,+e,+h",	0x5bc00036, 0xffe0003f,	WR_1|RD_2|RD_3,		0,		0,		MSA,	0 },
{"fmax_a.d",		"+d,+e,+h",	0x5be00036, 0xffe0003f,	WR_1|RD_2|RD_3,		0,		0,		MSA,	0 },
{"fcor.w",		"+d,+e,+h",	0x5840000e, 0xffe0003f,	WR_1|RD_2|RD_3,		0,		0,		MSA,	0 },
{"fcor.d",		"+d,+e,+h",	0x5860000e, 0xffe0003f,	WR_1|RD_2|RD_3,		0,		0,		MSA,	0 },
{"fcune.w",		"+d,+e,+h",	0x5880000e, 0xffe0003f,	WR_1|RD_2|RD_3,		0,		0,		MSA,	0 },
{"fcune.d",		"+d,+e,+h",	0x58a0000e, 0xffe0003f,	WR_1|RD_2|RD_3,		0,		0,		MSA,	0 },
{"fcne.w",		"+d,+e,+h",	0x58c0000e, 0xffe0003f,	WR_1|RD_2|RD_3,		0,		0,		MSA,	0 },
{"fcne.d",		"+d,+e,+h",	0x58e0000e, 0xffe0003f,	WR_1|RD_2|RD_3,		0,		0,		MSA,	0 },
{"mul_q.h",		"+d,+e,+h",	0x5900000e, 0xffe0003f,	WR_1|RD_2|RD_3,		0,		0,		MSA,	0 },
{"mul_q.w",		"+d,+e,+h",	0x5920000e, 0xffe0003f,	WR_1|RD_2|RD_3,		0,		0,		MSA,	0 },
{"madd_q.h",		"+d,+e,+h",	0x5940000e, 0xffe0003f,	MOD_1|RD_2|RD_3,	0,		0,		MSA,	0 },
{"madd_q.w",		"+d,+e,+h",	0x5960000e, 0xffe0003f,	MOD_1|RD_2|RD_3,	0,		0,		MSA,	0 },
{"msub_q.h",		"+d,+e,+h",	0x5980000e, 0xffe0003f,	MOD_1|RD_2|RD_3,	0,		0,		MSA,	0 },
{"msub_q.w",		"+d,+e,+h",	0x59a0000e, 0xffe0003f,	MOD_1|RD_2|RD_3,	0,		0,		MSA,	0 },
{"fsor.w",		"+d,+e,+h",	0x5a40000e, 0xffe0003f,	WR_1|RD_2|RD_3,		0,		0,		MSA,	0 },
{"fsor.d",		"+d,+e,+h",	0x5a60000e, 0xffe0003f,	WR_1|RD_2|RD_3,		0,		0,		MSA,	0 },
{"fsune.w",		"+d,+e,+h",	0x5a80000e, 0xffe0003f,	WR_1|RD_2|RD_3,		0,		0,		MSA,	0 },
{"fsune.d",		"+d,+e,+h",	0x5aa0000e, 0xffe0003f,	WR_1|RD_2|RD_3,		0,		0,		MSA,	0 },
{"fsne.w",		"+d,+e,+h",	0x5ac0000e, 0xffe0003f,	WR_1|RD_2|RD_3,		0,		0,		MSA,	0 },
{"fsne.d",		"+d,+e,+h",	0x5ae0000e, 0xffe0003f,	WR_1|RD_2|RD_3,		0,		0,		MSA,	0 },
{"mulr_q.h",		"+d,+e,+h",	0x5b00000e, 0xffe0003f,	WR_1|RD_2|RD_3,		0,		0,		MSA,	0 },
{"mulr_q.w",		"+d,+e,+h",	0x5b20000e, 0xffe0003f,	WR_1|RD_2|RD_3,		0,		0,		MSA,	0 },
{"maddr_q.h",		"+d,+e,+h",	0x5b40000e, 0xffe0003f,	MOD_1|RD_2|RD_3,	0,		0,		MSA,	0 },
{"maddr_q.w",		"+d,+e,+h",	0x5b60000e, 0xffe0003f,	MOD_1|RD_2|RD_3,	0,		0,		MSA,	0 },
{"msubr_q.h",		"+d,+e,+h",	0x5b80000e, 0xffe0003f,	MOD_1|RD_2|RD_3,	0,		0,		MSA,	0 },
{"msubr_q.w",		"+d,+e,+h",	0x5ba0000e, 0xffe0003f,	MOD_1|RD_2|RD_3,	0,		0,		MSA,	0 },
{"fclass.w",		"+d,+e",	0x5b20002e, 0xffff003f,	WR_1|RD_2,		0,		0,		MSA,	0 },
{"fclass.d",		"+d,+e",	0x5b21002e, 0xffff003f,	WR_1|RD_2,		0,		0,		MSA,	0 },
{"ftrunc_s.w",		"+d,+e",	0x5b22002e, 0xffff003f,	WR_1|RD_2,		0,		0,		MSA,	0 },
{"ftrunc_s.d",		"+d,+e",	0x5b23002e, 0xffff003f,	WR_1|RD_2,		0,		0,		MSA,	0 },
{"ftrunc_u.w",		"+d,+e",	0x5b24002e, 0xffff003f,	WR_1|RD_2,		0,		0,		MSA,	0 },
{"ftrunc_u.d",		"+d,+e",	0x5b25002e, 0xffff003f,	WR_1|RD_2,		0,		0,		MSA,	0 },
{"fsqrt.w",		"+d,+e",	0x5b26002e, 0xffff003f,	WR_1|RD_2,		0,		0,		MSA,	0 },
{"fsqrt.d",		"+d,+e",	0x5b27002e, 0xffff003f,	WR_1|RD_2,		0,		0,		MSA,	0 },
{"frsqrt.w",		"+d,+e",	0x5b28002e, 0xffff003f,	WR_1|RD_2,		0,		0,		MSA,	0 },
{"frsqrt.d",		"+d,+e",	0x5b29002e, 0xffff003f,	WR_1|RD_2,		0,		0,		MSA,	0 },
{"frcp.w",		"+d,+e",	0x5b2a002e, 0xffff003f,	WR_1|RD_2,		0,		0,		MSA,	0 },
{"frcp.d",		"+d,+e",	0x5b2b002e, 0xffff003f,	WR_1|RD_2,		0,		0,		MSA,	0 },
{"frint.w",		"+d,+e",	0x5b2c002e, 0xffff003f,	WR_1|RD_2,		0,		0,		MSA,	0 },
{"frint.d",		"+d,+e",	0x5b2d002e, 0xffff003f,	WR_1|RD_2,		0,		0,		MSA,	0 },
{"flog2.w",		"+d,+e",	0x5b2e002e, 0xffff003f,	WR_1|RD_2,		0,		0,		MSA,	0 },
{"flog2.d",		"+d,+e",	0x5b2f002e, 0xffff003f,	WR_1|RD_2,		0,		0,		MSA,	0 },
{"fexupl.w",		"+d,+e",	0x5b30002e, 0xffff003f,	WR_1|RD_2,		0,		0,		MSA,	0 },
{"fexupl.d",		"+d,+e",	0x5b31002e, 0xffff003f,	WR_1|RD_2,		0,		0,		MSA,	0 },
{"fexupr.w",		"+d,+e",	0x5b32002e, 0xffff003f,	WR_1|RD_2,		0,		0,		MSA,	0 },
{"fexupr.d",		"+d,+e",	0x5b33002e, 0xffff003f,	WR_1|RD_2,		0,		0,		MSA,	0 },
{"ffql.w",		"+d,+e",	0x5b34002e, 0xffff003f,	WR_1|RD_2,		0,		0,		MSA,	0 },
{"ffql.d",		"+d,+e",	0x5b35002e, 0xffff003f,	WR_1|RD_2,		0,		0,		MSA,	0 },
{"ffqr.w",		"+d,+e",	0x5b36002e, 0xffff003f,	WR_1|RD_2,		0,		0,		MSA,	0 },
{"ffqr.d",		"+d,+e",	0x5b37002e, 0xffff003f,	WR_1|RD_2,		0,		0,		MSA,	0 },
{"ftint_s.w",		"+d,+e",	0x5b38002e, 0xffff003f,	WR_1|RD_2,		0,		0,		MSA,	0 },
{"ftint_s.d",		"+d,+e",	0x5b39002e, 0xffff003f,	WR_1|RD_2,		0,		0,		MSA,	0 },
{"ftint_u.w",		"+d,+e",	0x5b3a002e, 0xffff003f,	WR_1|RD_2,		0,		0,		MSA,	0 },
{"ftint_u.d",		"+d,+e",	0x5b3b002e, 0xffff003f,	WR_1|RD_2,		0,		0,		MSA,	0 },
{"ffint_s.w",		"+d,+e",	0x5b3c002e, 0xffff003f,	WR_1|RD_2,		0,		0,		MSA,	0 },
{"ffint_s.d",		"+d,+e",	0x5b3d002e, 0xffff003f,	WR_1|RD_2,		0,		0,		MSA,	0 },
{"ffint_u.w",		"+d,+e",	0x5b3e002e, 0xffff003f,	WR_1|RD_2,		0,		0,		MSA,	0 },
{"ffint_u.d",		"+d,+e",	0x5b3f002e, 0xffff003f,	WR_1|RD_2,		0,		0,		MSA,	0 },
{"ctcmsa",		"+l,d",		0x583e0016, 0xffff003f,	RD_2,			0,		0,		MSA,	0 },
{"cfcmsa",		"+k,+n",	0x587e0016, 0xffff003f,	WR_1,			0,		0,		MSA,	0 },
{"move.v",		"+d,+e",	0x58be0016, 0xffff003f,	WR_1|RD_2,		0,		0,		MSA,	0 },
{"lsa",			"d,v,t,+~",	0x00000020, 0xfc00073f,	WR_1|RD_2|RD_3,		0,		0,		MSA,	I37 },
{"lsa",			"d,v,t,+.",	0x0000000f, 0xfc0001ff,	WR_1|RD_2|RD_3,		0,		I37,		MSA,	0 },
{"dlsa",		"d,v,t,+~",	0x58000020, 0xfc00073f,	WR_1|RD_2|RD_3,		0,		0,		MSA64,	I69 },
{"dlsa",		"d,v,t,+.",	0x58000108, 0xfc0001ff,	WR_1|RD_2|RD_3,		0,		I69,		MSA64,	0 },
};

const int bfd_micromips_num_opcodes =
  ((sizeof micromips_opcodes) / (sizeof (micromips_opcodes[0])));<|MERGE_RESOLUTION|>--- conflicted
+++ resolved
@@ -1115,13 +1115,9 @@
 {"remu",		"z,s,t",	0x0000bb3c, 0xfc00ffff,	RD_2|RD_3|WR_HILO,	0,		I1,		0,	I37 },
 {"remu",		"d,v,t",	0,    (int) M_REMU_3,	INSN_MACRO,		0,		I1,		0,	I37 },
 {"remu",		"d,v,I",	0,    (int) M_REMU_3I,	INSN_MACRO,		0,		I1,		0,	I37 },
-<<<<<<< HEAD
-{"rdhwr",		"t,K",		0x00006b3c, 0xfc00ffff,	WR_1,			0,		I1,		0,	0 },
-=======
 {"rdhwr",		"t,K",		0x00006b3c, 0xfc00ffff,	WR_1,			0,		I1,		0,	I37 },
 {"rdhwr",		"t,K",		0x000001c0, 0xfc00ffff,	WR_1,			0,		I37,		0,	0 },
 {"rdhwr",		"t,K,H",	0x000001c0, 0xfc00c7ff,	WR_1,			0,		I37,		0,	0 },
->>>>>>> 54f7aa31
 {"rdpgpr",		"t,r",		0x0000e17c, 0xfc00ffff,	WR_1,			0,		I1,		0,	0 },
 {"rol",			"d,v,t",	0,    (int) M_ROL,	INSN_MACRO,		0,		I1,		0,	0 },
 {"rol",			"d,v,I",	0,    (int) M_ROL_I,	INSN_MACRO,		0,		I1,		0,	0 },

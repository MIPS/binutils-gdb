--- conflicted
+++ resolved
@@ -582,11 +582,7 @@
   { "mips32r6",	1, bfd_mach_mipsisa32r6, CPU_MIPS32R6,
     ISA_MIPS32R6,
     (ASE_EVA | ASE_MSA | ASE_VIRT | ASE_XPA | ASE_MCU | ASE_MT | ASE_DSP
-<<<<<<< HEAD
      | ASE_DSPR2 | ASE_DSPR3),
-=======
-     | ASE_DSPR2 | ASE_DSPR6),
->>>>>>> 5e141f20
     mips_cp0_names_mips3264r2,
     mips_cp0sel_names_mips3264r2, ARRAY_SIZE (mips_cp0sel_names_mips3264r2),
     mips_cp1_names_mips3264, mips_hwr_names_mips3264r2 },
@@ -628,11 +624,7 @@
   { "mips64r6",	1, bfd_mach_mipsisa64r6, CPU_MIPS64R6,
     ISA_MIPS64R6,
     (ASE_EVA | ASE_MSA | ASE_MSA64 | ASE_XPA | ASE_VIRT | ASE_VIRT64
-<<<<<<< HEAD
      | ASE_MCU | ASE_MT | ASE_DSP | ASE_DSPR2 | ASE_DSPR3 | ASE_DSP64),
-=======
-     | ASE_MCU | ASE_MT | ASE_DSP | ASE_DSPR2 | ASE_DSPR6 | ASE_DSP64),
->>>>>>> 5e141f20
     mips_cp0_names_mips3264r2,
     mips_cp0sel_names_mips3264r2, ARRAY_SIZE (mips_cp0sel_names_mips3264r2),
     mips_cp1_names_mips3264, mips_hwr_names_mips3264r2 },

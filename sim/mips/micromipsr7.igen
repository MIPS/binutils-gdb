// Simulator definition for the micromips ASE.
// Copyright (C) 2005-2014 Free Software Foundation, Inc.
// Contributed by Imagination Technologies, Ltd.
// Written by Ali Lown <ali.lown@imgtec.com>
//
// This file is part of GDB, the GNU debugger.
//
// This program is free software; you can redistribute it and/or modify
// it under the terms of the GNU General Public License as published by
// the Free Software Foundation; either version 3 of the License, or
// (at your option) any later version.
//
// This program is distributed in the hope that it will be useful,
// but WITHOUT ANY WARRANTY; without even the implied warranty of
// MERCHANTABILITY or FITNESS FOR A PARTICULAR PURPOSE.  See the
// GNU General Public License for more details.
//
// You should have received a copy of the GNU General Public License
// along with this program.  If not, see <http://www.gnu.org/licenses/>.

:compute:::int:U_SHIFT_1BIT:U:(U << 1)
:compute:::int:U_SHIFT_2BIT:U:(U << 2)
:compute:::int:U_SHIFT_3BIT:U:(U << 3)
:compute:::int:EU_127:EU:((EU == 127) ? -1 \: EU)
:compute:::int:U_LW4X4:U2,U3:((U3 << 3) | (U2 << 2))
:compute:::int:AXUIPC_S_LO:S1,S2,S3:((EXTEND32((S3 << 31) | (S2 << 21) | (S1 << 12))) & 0x0000ffff)
:compute:::int:AXUIPC_S_HI:S1,S2,S3:((EXTEND32((S3 << 31) | (S2 << 21) | (S1 << 12))) & 0xffff0000)
:compute:::int:AXUIPC_S:S1,S2,S3:(EXTEND32((S3 << 31) | (S2 << 21) | (S1 << 12)))
:compute:::int:TRD2:RD20,RD21:(compute_gpr2_dest1_reg (SD_, (RD21 | RD20)))
:compute:::int:TRE2:RD20,RD21:(compute_gpr2_dest2_reg (SD_, (RD21 | RD20)))
:compute:::int:TRS2:RS4,RS2_0:((RS4 << 4) | RS2_0)
:compute:::int:TRT2:RT4,RT2_0:((RT4 << 4) | RT2_0)
:compute:::address_word:ADDRESS8:S1,S2:(nia + EXTEND8((S2 << 7) | (S1 << 1)))
:compute:::address_word:ADDRESS11:S1,S2:(nia + EXTEND11((S2 << 10) | (S1 << 1)))
:compute:::address_word:ADDRESS15:S1,S2:(nia + EXTEND15((S2 << 14) | (S1 << 1)))
:compute:::address_word:ADDRESS21:S1,S2:(nia + EXTEND21((S2 << 20) | (S1 << 1)))
:compute:::address_word:ADDRESS22:S1,S2:(nia + EXTEND22((S2 << 21) | (S1 << 1)))
:compute:::address_word:ADDRESS26:S1,S2:(nia + EXTEND26((S2 << 25) | (S1 << 1)))
:compute:::int:INS_POS:LSB:(LSB)
:compute:::int:INS_SIZE:LSB,MSBD:(1 + MSBD - LSB)
:compute:::address_word:ADDRESS12:S1,S2:(nia + EXTEND12(S2 << 11 | S1 << 1))
:compute:::address_word:ADDRESS15:S1,S2:(nia + EXTEND15(S2 << 14 | S1 << 1))
:compute:::int:S_7_BIT:S1,S2:(EXTEND7((S1 << 6) | S2))
:compute:::int:S_14_BIT:S1,S2:(EXTEND14 ((S1 << 13) | S2))
:compute:::int:S_4_BIT:S1,S2:(EXTEND4((S1 << 3) | S2))
:compute:::int:S_9_BIT:S1,S2:(EXTEND9((S1 << 8) | S2))
:compute:::int:S_9_BIT_LL:S1,S2:(EXTEND9((S1 << 8) | (S2 << 2)))
:compute:::int:RD1:RD:(compute_gpr1_dest_reg (SD_, RD))
:compute:::int:RT_5_BIT:RT1,RT2:((RT1 << 4) | RT2)
:compute:::int:RS_5_BIT:RS1,RS2:((RS1 << 4) | RS2)
:compute:::int:TRTZ:RTZ:((RTZ == 1) ? 17 \: RTZ)
:compute:::int:EU_12_13:EU:((EU == 12) ? 255 \: ((EU == 13) ? 65535 \: EU))

:function:::unsigned32:compute_gpr2_dest1_reg:int reg
*micromips32r7:
*micromips64r7:
{
  switch(reg)
    {
    case 0: return 4;
    case 1: return 5;
    case 2: return 6;
    case 3: return 7;
    default: return 4;
    }
}

:function:::unsigned32:compute_gpr2_dest2_reg:int reg
*micromips32r7:
*micromips64r7:
{
  switch(reg)
    {
    case 0: return 5;
    case 1: return 6;
    case 2: return 7;
    case 3: return 4;
    default: return 5;
    }
}

:function:::address_word:do_bxxxc16:int rs, int rt, address_word offset, address_word nia
*micromips32r7:
*micromips64r7:
{
  if (rs < rt && GPR[rs] == GPR[rt])
    return nia + offset; //BEQC
  if (rs >= rt && GPR[rs] != GPR[rt])
    return nia + offset; //BNEC
  return nia;
}

:function:::void:do_ins_mm_r7:int rt, int rs, int pos, int size
{
  TRACE_ALU_INPUT4 (GPR[rt], GPR[rs], pos, size);
  if (size < 1)
    Unpredictable ();

  int merge_mask = ((1 << size) - 1) << pos;
  int result = GPR[rt] & ~merge_mask | (GPR[rs] << pos) & merge_mask;
  GPR[rt] = EXTEND32 (result);
  TRACE_ALU_RESULT1 (GPR[rt]);
}

:function:::unsigned32:compute_gpr1_dest_reg:int reg
*micromips32r7:
*micromips64r7:
{
  switch(reg)
    {
    case 0: return 4;
    case 1: return 5;
    default: return 4;
    }
}

:function:::address_word:do_jalrc_mm_r7:int rt, int rs, unsigned16 offset, address_word nia
{
  rt = nia | isa_mode;
  unsigned_word address = do_load (SD_, AccessLength_WORD, GPR[rs], offset);
  isa_mode = address & 1;
  return address & ~1;
}

:function:::unsigned_word:zero_extend:signed_word value, unsigned32 from_nbits
{
  unsigned32 low_bits_mask = (1 << from_nbits) - 1;
  return value & low_bits_mask;
}

:function:::char*:do_get_save_restore_gpr_list:int first_gpr, int count, int fp, int gp
*micromips32r7:
*micromips64r7:
{
  int fp_pending;
  int gp_pending;
  int num_pending;
  int i;
  static char gpr_list[100];
  int is_first_gpr;

  fp_pending = fp || (count==9 && !gp);
  gp_pending = gp;
  num_pending = count;
  gpr_list[0] = '\0';

  is_first_gpr = ((first_gpr >= 16 && first_gpr <= 23) ||
                 first_gpr == 28 ||
                 first_gpr == 30 ||
                 first_gpr == 31) ? 1 : 0;

  i = 0;

  if (fp_pending)
    num_pending--;
  if (gp_pending)
    num_pending--;

  while (i<num_pending)
    {
      char str1[3];
      sprintf(str1, "%d", i);

      if (i>0)
        strcat (gpr_list,",");
      strcat (gpr_list,"s");
      strcat (gpr_list,str1);
      i++;
    }

  if (fp_pending)
    {
      if (i > 0)
        strcat (gpr_list,",");
      strcat (gpr_list,"fp");
    }

  if (gp_pending)
    {
      if (i > 0 || fp_pending)
        strcat (gpr_list,",");
      strcat (gpr_list,"ra");
    }

  if ((i > 0 || fp_pending || gp_pending) && is_first_gpr)
    strcat (gpr_list,",");

  if (first_gpr >= 16 && first_gpr <= 23)
    {
      char str2[3];
      sprintf(str2, "%d", first_gpr-16);

      strcat (gpr_list,"s");
      strcat (gpr_list,str2);
    }
  else if (first_gpr == 28)
    strcat (gpr_list,"gp");
  else if (first_gpr == 30)
    strcat (gpr_list,"fp");
  else if (first_gpr == 31)
    strcat (gpr_list,"ra");

  return (gpr_list);
}

:function:::void:do_save_gprs_to_stack_and_adjust_sp: int first_gpr, int count, int fp, int gp, int offset
*micromips32r7:
*micromips64r7:
{
  unsigned_word va;

  int fp_pending;
  int gp_pending;
  int num_pending;
  int idx;

  fp_pending = fp || (count==9 && !gp);
  gp_pending = gp;
  num_pending = count;

  va = GPR[SPIDX];

  if (first_gpr >= 16 && first_gpr <= 23)
    {
      idx = first_gpr-16;
      do_store (SD_,AccessLength_WORD, va -= 4, 0, GPR[idx]);
    }
  else if (first_gpr == 28)
    {
      idx = 28;
      do_store (SD_,AccessLength_WORD, va -= 4, 0, GPR[idx]);
    }
  else if (first_gpr == 30)
    {
      idx = 30;
      do_store (SD_,AccessLength_WORD, va -= 4, 0, GPR[idx]);
    }
  else if (first_gpr == 31)
    {
      idx = 31;
      do_store (SD_,AccessLength_WORD, va -= 4, 0, GPR[idx]);
    }

  while (num_pending > 0)
    {
      if (fp_pending)
        {
          do_store (SD_, AccessLength_WORD, va -= 4, 0, GPR[30]);
          fp_pending = 0;
        }
      else if (gp_pending)
        {
          do_store (SD_, AccessLength_WORD, va -= 4, 0, GPR[31]);
          gp_pending = 0;
        }
      else
        {
          idx = 16 | (num_pending - 1);
          do_store (SD_, AccessLength_WORD, va -= 4, 0, GPR[idx]);
        }

        num_pending--;
    }

  GPR[SPIDX] -= offset;
}

:function:::void:do_restore_gprs_from_stack_and_adjust_sp: int first_gpr, int count, int fp, int gp, int offset
*micromips32r7:
*micromips64r7:
{
  unsigned_word va;

  int fp_pending;
  int gp_pending;
  int num_pending;
  int idx;

  fp_pending = fp || (count==9 && !gp);
  gp_pending = gp;
  num_pending = count;

  va = GPR[SPIDX] + offset;

  if (first_gpr >= 16 && first_gpr <= 23)
    {
      idx = first_gpr-16;
      GPR[idx] = EXTEND32 (do_load(SD_, AccessLength_WORD, va -= 4, 0));
    }
  else if (first_gpr == 28)
    {
      idx = 28;
      GPR[idx] = EXTEND32 (do_load(SD_, AccessLength_WORD, va -= 4, 0));
      //do_store (SD_, AccessLength_WORD, va -= 4, 0, GPR[idx]);
    }
  else if (first_gpr == 30)
    {
      idx = 30;
      GPR[idx] = EXTEND32 (do_load(SD_, AccessLength_WORD, va -= 4, 0));
      //do_store (SD_, AccessLength_WORD, va -= 4, 0, GPR[idx]);
    }
  else if (first_gpr == 31)
    {
      idx = 31;
      GPR[idx] = EXTEND32 (do_load(SD_, AccessLength_WORD, va -= 4, 0));
      //do_store (SD_, AccessLength_WORD, va -= 4, 0, GPR[idx]);
    }

  while (num_pending > 0)
    {
      if (fp_pending)
        {
          GPR[idx] = EXTEND32 (do_load(SD_, AccessLength_WORD, va -= 4, 0));
          //do_store (SD_, AccessLength_WORD, va -= 4, 0, GPR[30]);
          fp_pending = 0;
        }
      else if (gp_pending)
        {
          GPR[idx] = EXTEND32 (do_load(SD_, AccessLength_WORD, va -= 4, 0));
          //do_store (SD_, AccessLength_WORD, va -= 4, 0, GPR[31]);
          gp_pending = 0;
        }
      else
        {
          idx = 16 | (num_pending - 1);
          //do_store (SD_, AccessLength_WORD, va -= 4, 0, GPR[idx]);
          GPR[idx] = EXTEND32 (do_load(SD_, AccessLength_WORD, va -= 4, 0));
        }

        num_pending--;
    }

  GPR[SPIDX] += offset;
}

:function:::address_word:do_eret:int nc, address_word nia
*micromips32r7:
*micromips64r7:
{
  if (SR & status_ERL)
    {
      /* Oops, not yet available */
      sim_io_printf (SD, "Warning: ERET when SR[ERL] set not supported");
      nia = EPC;
      SR &= ~status_ERL;
    }
  else
    {
      nia = EPC;
      SR &= ~status_EXL;
      //if ( SRSCtl.HSS > 0 && Status.BEV == 0)
      //  SRSCtl.CSS = SRSCtl.PSS
  }

  if (!nc)
    LLBIT = 0;

  //TODO: ClearHazards()
  return nia;
}

// op: 0 = NORMAL,  1 = EXTEND8, 2 = EXTEND16, 3 = EXTEND32
:function:::void:do_lxx_mmr7:int rd, int base, int index, int op
{
  if (op == 0)
    GPR[rd] = do_load (SD_, AccessLength_BYTE, GPR[base], GPR[index]);
  else if (op == 1)
    GPR[rd] = EXTEND8 (do_load (SD_, AccessLength_HALFWORD, GPR[base],
                                GPR[index]));
  else if (op == 2)
    GPR[rd] = EXTEND16 (do_load (SD_, AccessLength_HALFWORD, GPR[base],
                                 GPR[index]));
  else if (op == 3)
    GPR[rd] = EXTEND32 (do_load (SD_, AccessLength_WORD, GPR[base],
                                 GPR[index]));
}

:function:::void:do_lsa_mm_r7:int rd, int rs, int rt, unsigned immediate
{
  unsigned32 sum = (GPR[rs] << immediate) + GPR[rt];
  GPR[rd] = EXTEND32(sum);
  TRACE_ALU_RESULT (GPR[rd]);
}

:%s::::GPR_LIST_SAVE16:int count
*micromips32r7:
*micromips64r7:
{
  if (count == 14 || count == 15 )
    return "";
  else
    return do_get_save_restore_gpr_list(SD_, 31, count, 0, 0);
}

:%s::::GPR_LIST_SAVE:int count
*micromips32r7:
*micromips64r7:
{
  return do_get_save_restore_gpr_list (SD_, -1, count, 0, 0);
}

:%s::::GP_SAVE:int gp
*micromips32r7:
*micromips64r7:
{
  return (gp > 0) ? ",gp" : "";
}

:%s::::FP_SAVE:int fp
*micromips32r7:
*micromips64r7:
{
  return (fp > 0) ? ",fp" : "";
}

:%s::::RT_SAVE:int rt
*micromips32r7:
*micromips64r7:
{
  if (rt >= 16 && rt <= 23)
    {
      char str[4];
      sprintf(str, ",s%d", rt-16);
      return str;
    }
  else if (rt == 28)
    return ",gp";
  else if (rt == 30)
    return ",fp";
  else if (rt == 31)
    return ",ra";

  return "";
}

00000000000000000000000000000000:R7DUMMY:32,f::DUMMY0.fmt
"dummy 0"
*mips32r7:
*mips64r7:
{
  /* Just needed so GNUSIM builds */
}

00000000000000000000000000000001:R7DUMMY:32,f::DUMMY1.fmt
"dummy 1"
*mips32r7:
*mips64r7:
{
  /* Just needed so GNUSIM builds (needs at least 2 instructions) */
}

011100,3.RT,1,6.U:R7P16ADDIU1:16::ADDIUR1SP
"addiu r<TRT>, SP, <U_SHIFT_2BIT>"
*micromips32r7:
*micromips64r7:
{
  if (NotWordValue (GPR[SPIDX]))
    Unpredictable ();
  TRACE_ALU_INPUT2 (GPR[SPIDX], U_SHIFT_2BIT);
  GPR[TRT] = EXTEND32 (GPR[SPIDX] + U_SHIFT_2BIT);
  TRACE_ALU_RESULT (GPR[TRT]);
}

100100,3.RT,3.RS,0,3.U:R7P16ADDIU2:16::ADDIUR2
"addiu r<TRT>, r<TRS>, <U_SHIFT_2BIT>"
*micromips32r7:
*micromips64r7:
{
  if (NotWordValue (GPR[TRS]))
    Unpredictable ();
  TRACE_ALU_INPUT2 (GPR[TRS], U_SHIFT_2BIT);
  GPR[TRT] = EXTEND32 (GPR[TRS] + U_SHIFT_2BIT);
  TRACE_ALU_RESULT (GPR[TRT]);
}

100100,5.RT,1.S1,1,3.S2:R7P16ADDIU2:16::ADDIURS5
"nop":RT==0
"addiu r<RT>, <S_4_BIT>"
*micromips32r7:
*micromips64r7:
{
  if (RT != 0)
  {
    if (NotWordValue (GPR[RT]))
      Unpredictable ();
    TRACE_ALU_INPUT2 (GPR[RT], S_4_BIT);
    GPR[RT] = EXTEND32 (GPR[RT] + S_4_BIT);
    TRACE_ALU_RESULT (GPR[RT]);
  }
}

101100,3.RT,3.RS,3.RD,0:R7P16ADDU:16::ADDU16
"addu r<TRD>, r<TRS>, r<TRT>"
*micromips32r7:
*micromips64r7:
{
  do_addu (SD_, TRS, TRT, TRD);
}

010100,3.RT,3.RS,10,0,0:R7POOL16C00:16::AND16
"and r<TRT>, r<TRS>"
*micromips32r7:
*micromips64r7:
{
  do_and (SD_, TRS, TRT, TRT);
}

111100,3.RT,3.RS,4.EU:R7ANDI16:16::ANDI16
"andi r<TRT>, r<TRS>, <EU_12_13>"
*micromips32r7:
*micromips64r7:
{
  do_andi (SD_, TRS, TRT, EU_12_13);
}

001110,9.S1,1.S2:R7BALC16:16::BALC16
"balc <ADDRESS11>"
*micromips32r7:
*micromips64r7:
{
  RA = NIA | isa_mode;
  NIA = ADDRESS11;
}

000110,9.S1,1.S2:R7BC16:16::BC16
"bc <ADDRESS11>"
*micromips32r7:
*micromips64r7:
{
  NIA = ADDRESS11;
}

010110,3.RT,3.RS,4.U!0:R7P16BR1:16::BxxC16
"beqc r<TRS>, r<TRT>, <U_SHIFT_1BIT>":RS<RT
"bnec r<TRS>, r<TRT>, <U_SHIFT_1BIT>"
*micromips32r7:
*micromips64r7:
{
  NIA = do_bxxxc16 (SD_, TRS, TRT, U_SHIFT_1BIT, NIA);
}

100110,3.RT,6.S1,1.S2:R7BEQZC16:16::BEQZC16
"beqzc r<TRT>, <ADDRESS8>"
*micromips32r7:
*micromips64r7:
{
  if(GPR[TRT] == 0)
    NIA = ADDRESS8;
}

<<<<<<< HEAD
001000,5.RT,5.RS,5.RD,5.IMMEDIATE,011,111:R7POOL32A0:32::ALIGN
"align r<RD>, r<RS>, r<RT>, <IMMEDIATE>"
=======
101110,3.RT,6.S1,1.S2:R7BNEZC16:16::BNEZC16
"bnezc r<TRT>, <ADDRESS8>"
>>>>>>> cf5affac
*micromips32r7:
*micromips64r7:
{
  if(GPR[TRT] != 0)
    NIA = ADDRESS8;
}

000100,00000,10,3.CODE:R7P16RI:16::BREAK16
"break16 %#lx<CODE>"
*micromips32r7:
*micromips64r7:
{
  do_break (SD_, instruction_0);
}

010110,5.RT,1,0000:R7P16JRC:16::JALRC16
"jalrc r<TRT>"
*micromips32r7:
*micromips64r7:
{
  RA = NIA | ISA_MODE_MICROMIPS;
  NIA = process_isa_mode (SD_, GPR[TRT]);
}

010110,5.RT,0,0000:R7P16JRC:16::JRC16
"jrc r<TRT>"
*micromips32r7:
*micromips64r7:
{
  NIA = process_isa_mode (SD_, GPR[TRT]);
}

000101,3.RT,3.RS,00,2.U:R7P16LB:16::LB16
"lb r<TRT>, <U>(r<TRS>)"
*micromips32r7:
*micromips64r7:
{
  GPR[TRT] = EXTEND8 (do_load (SD_, AccessLength_BYTE, GPR[TRS], U));
}

000101,3.RT,3.RS,10,2.U:R7P16LB:16::LBU16
"lbu r<TRT>, <U>(r<TRS>)"
*micromips32r7:
*micromips64r7:
{
  GPR[TRT] = do_load (SD_, AccessLength_BYTE, GPR[TRS], U);
}

001101,3.RT,3.RS,0,2.U,0:R7P16LH:16::LH16
"lh r<TRT>, <U_SHIFT_1BIT>(r<TRS>)"
*micromips32r7:
*micromips64r7:
{
  GPR[TRT] = EXTEND16 (do_load (SD_, AccessLength_HALFWORD, GPR[TRS],
                                U_SHIFT_1BIT));
}

001101,3.RT,3.RS,1,2.U,0:R7P16LH:16::LHU16
"lhu r<TRT>, <U_SHIFT_1BIT>(r<TRS>)"
*micromips32r7:
*micromips64r7:
{
  GPR[TRT] = do_load (SD_, AccessLength_HALFWORD, GPR[TRS], U_SHIFT_1BIT);
}

110100,3.RT,7.EU:R7LI16:16::LI16
"li r<TRT>, <EU_127>"
*micromips32r7:
*micromips64r7:
{
  GPR[TRT] = EU_127;
}

100101,1.RT1,1.U2,3.RT2,1.RS1,1.U3,3.RS2:R7LW4X4:16::LW4X4
"lw r<RT_5_BIT>, <U_LW4X4>(r<RS_5_BIT>)"
*micromips32r7:
*micromips64r7:
{
  GPR[RT_5_BIT] = EXTEND32 (do_load (SD_, AccessLength_WORD, GPR[RS_5_BIT],
                                     U_LW4X4));
}

011101,3.RT,3.RS,4.U:R7LW16:16::LW16
"lw r<TRT>, <U_SHIFT_2BIT>(r<TRS>)"
*micromips32r7:
*micromips64r7:
{
  GPR[TRT] = EXTEND32 (do_load (SD_, AccessLength_WORD, GPR[TRS],
                                U_SHIFT_2BIT));
}

101101,3.RT,7.U:R7LWGP16:16::LWGP16
"lw r<TRT>, <U_SHIFT_2BIT>(gp)"
*micromips32r7:
*micromips64r7:
{
  GPR[TRT] = EXTEND32 (do_load (SD_, AccessLength_WORD, GPR[28],
                                U_SHIFT_2BIT));
}

010101,5.RT,5.U:R7LWSP:16::LWSP
"lw r<RT>, <U_SHIFT_2BIT>(sp)"
*micromips32r7:
*micromips64r7:
{
  GPR[RT] = EXTEND32 (do_load (SD_, AccessLength_WORD, SP, U_SHIFT_2BIT));
}

010100,3.RT,3.RS,3.RD,1:R7POOL16C_0:16::LWXS16
"lwxs r<TRD>, r<TRS>, r<TRT>"
*micromips32r7:
*micromips64r7:
{
  GPR[TRD] = EXTEND32 (do_load (SD_, AccessLength_WORD, GPR[TRS] << 2,
                                GPR[TRT]));
}

000100,5.RT!0,5.RS:R7P16MOVE:16::MOVE
"move r<RT>, r<RS>"
*micromips32r7:
*micromips64r7:
{
  TRACE_ALU_INPUT2 (GPR[RT], GPR[RS]);
  GPR[RT] = GPR[RS];
  TRACE_ALU_RESULT2 (GPR[RT], GPR[RS]);
}

101111,1.RT4,1.RD20,3.RT2_0,1.RS4,1.RD21,3.RS2_0:R7MOVEP:16::MOVEP
"movep r<TRD2>, r<TRE2>, r<TRS2>, r<TRT2>"
*micromips32r7:
*micromips64r7:
{
  GPR[TRD2] = GPR[TRS2];
  GPR[TRE2] = GPR[TRT2];
}

010100,3.RT,3.RS,00,0,0:R7POOL16C00:16::NOT16
"not r<TRT>, r<TRS>"
*micromips32r7:
*micromips64r7:
{
  do_nor (SD_, 0, TRS, TRT);
}

010100,3.RT,3.RS,11,0,0:R7POOL16C00:16::OR16
"or r<TRT>, r<TRS>"
*micromips32r7:
*micromips64r7:
{
  do_or (SD_, TRS, TRT, TRT);
}

000111,4.GPR_LIST_SAVE16,1,4.U,0:R7PRESTORE16:16::RESTORE16
"restore <U_SHIFT_3BIT>":GPR_LIST_SAVE16==15
"restore.jrc %s<GPR_LIST_SAVE16>, <U_SHIFT_3BIT>"
*micromips32r7:
*micromips64r7:
{
  if (GPR_LIST_SAVE16==14 || GPR_LIST_SAVE16==15)
    do_restore_gprs_from_stack_and_adjust_sp(SD_, -1, 0, 0, 0, U_SHIFT_3BIT);
  else
    do_restore_gprs_from_stack_and_adjust_sp(SD_, 31, GPR_LIST_SAVE16, 0, 0,
                                             U_SHIFT_3BIT);
  if (GPR_LIST_SAVE16 != 15) {
    isa_mode =  GPR[RAIDX] & 0x1;
    NIA = GPR[RAIDX] & (-1 << 1);
  }
}

000111,4.GPR_LIST_SAVE16,0,4.U,0:R7P16SRW:16::SAVE16
"save %s<GPR_LIST_SAVE16>, <U_SHIFT_3BIT>"
*micromips32r7:
*micromips64r7:
{
  if (GPR_LIST_SAVE16==14 || GPR_LIST_SAVE16==15)
    do_save_gprs_to_stack_and_adjust_sp(SD_, -1, 0, 0, 0, U_SHIFT_3BIT);
  else
    do_save_gprs_to_stack_and_adjust_sp(SD_, 31, GPR_LIST_SAVE16, 0, 0,
                                        U_SHIFT_3BIT);
}

000101,3.RTZ,3.RS,01,2.U:R7P16LB:16::SB16
"sb r<TRTZ>, <U>(r<TRS>)"
*micromips32r7:
*micromips64r7:
{
  do_store (SD_, AccessLength_BYTE, GPR[TRS], U,
            zero_extend(SD_, GPR[TRTZ], 8));
}

001101,3.RTZ,3.RS,0,2.U,1:R7P16LH:16::SH16
"sh r<TRTZ>, <U_SHIFT_1BIT>(r<TRS>)"
*micromips32r7:
*micromips64r7:
{
  do_store (SD_, AccessLength_HALFWORD, GPR[TRS], U_SHIFT_1BIT,
            zero_extend(SD_, GPR[TRTZ], 16));
}

001100,3.RD,3.RS,0,3.SHIFT:P16SHIFT:16::SLL16
"sll r<TRD>, r<TRS>, <SHIFT_DEC>"
*micromips32r7:
*micromips64r7:
{
  do_sll (SD_, TRS, TRD, SHIFT_DEC);
}

001100,3.RD,3.RS,1,3.SHIFT:P16SHIFT:16::SRL16
"srl r<TRD>, r<TRS>, <SHIFT_DEC>"
*micromips32r7:
*micromips64r7:
{
  do_srl (SD_, TRS, TRD, SHIFT_DEC);
}

101100,3.RT,3.RS,3.RD,1:R7P16ADDU:16::SUBU16
"subu r<TRD>, r<TRS>, r<TRT>"
*micromips32r7:
*micromips64r7:
{
<<<<<<< HEAD
  do_store (SD_, AccessLength_WORD, GPR[RS], U, zero_extend(SD_, GPR[RT],
                                                                  32));
=======
  do_subu (SD_, TRS, TRT, TRD);
}

111101,3.RTZ,3.RS,4.U:R7SW16:16::SW16
"sw r<TRTZ>, <U_SHIFT_2BIT>(r<TRS>)"
*micromips32r7:
*micromips64r7:
{
  do_store (SD_, AccessLength_WORD, GPR[TRS], U_SHIFT_2BIT,
            zero_extend(SD_, GPR[TRTZ], 32));
>>>>>>> cf5affac
}

110101,5.RT,5.U:R7SWSP:16::SWSP
"sw r<RT>, <U_SHIFT_2BIT>(sp)"
*micromips32r7:
*micromips64r7:
{
  do_store (SD_, AccessLength_WORD, SP, U_SHIFT_2BIT,
            zero_extend(SD_, GPR[RT], 32));
}

010100,3.RT,3.RS,01,0,0:R7POOL16C00:16::XOR16
"xor r<TRT>, r<TRS>"
*micromips32r7:
*micromips64r7:
{
  do_xor (SD_, TRS, TRT, TRT);
}

000100,00000,11,3.CODE:R7P16RI:16::SDBBP16
"sdbbp16 %#lx<CODE>"
*micromips32r7:
*micromips64r7:
{
  SignalException (DebugBreakPoint, instruction_0);
}

<<<<<<< HEAD
001010,1,24.S1,1.S2:R7PBAL:32::BALC
"balc <ADDRESS26>"
=======
// 32-bit instructions

001000,5.RT,5.RS,5.RD,0,0100010000:R7POOL32A0:32::ADD
"add r<RD>, r<RS>, r<RT>"
>>>>>>> cf5affac
*micromips32r7:
*micromips64r7:
{
  do_add (SD_, RS, RT, RD);
}

000000,5.RT!0,5.RS,1.S1,00,13.S2:R7PPADDIU:32::ADDIU
"addiu r<RT>, r<RS>, <S_14_BIT>"
*micromips32r7:
*micromips64r7:
{
  do_addiu (SD_, RS, RT, S_14_BIT);
}

<<<<<<< HEAD
001010,0,24.S1,1.S2:R7PBAL:32::BC
"bc <ADDRESS26>"
=======
010000,5.RT,19.U,00:R7PGPREL:32::ADDIUGP
"addiu r<RT>, GP, <U_SHIFT_2BIT>"
>>>>>>> cf5affac
*micromips32r7:
*micromips64r7:
{
  do_addiu (SD_, GPIDX, RT, U_SHIFT_2BIT);
}

<<<<<<< HEAD
111010,5.RT,0,19.S1,1.S2:R7PBZ:32::BEQZC
"beqzc r<RT>, <ADDRESS21>"
=======
111000,5.RT,9.S1,10.S2,1,1.S3:R7PAUIPC:32::AxUIPC
"auipc r<RT>, <AXUIPC_S_HI>":RT != 0 && AXUIPC_S_LO==0
"aluipc GP, <AXUIPC_S_HI>":RT == 0 && AXUIPC_S_LO==0
"auipc r<RT>, <AXUIPC_S_HI>, <AXUIPC_S_LO>":RT != 0
"aluipc GP, <AXUIPC_S_HI>, <AXUIPC_S_LO>"
>>>>>>> cf5affac
*micromips32r7:
*micromips64r7:
{
  address_word address = NIA + AXUIPC_S;
  if (RT == 0)
  {
    GPR[GPIDX] = address & ~0xfff;
  }
  else {
    GPR[RT] = address;
  }
}

<<<<<<< HEAD
111010,5.RT!0,1,19.S1,1.S2:R7PBZ:32::BNEZC
"bnezc r<RT>, <ADDRESS21>"
=======
001000,5.RT,5.RS,5.RD,0,0101010,000:R7POOL32A0:32::ADDU
"addu r<RD>, r<RS>, r<RT>"
>>>>>>> cf5affac
*micromips32r7:
*micromips64r7:
{
  do_addu (SD_, RS, RT, RD);
}

001000,5.RT,5.RS,5.RD,2.IMMEDIATE,000,011,111:R7POOL32A0:32::ALIGN
"align r<RD>, r<RS>, r<RT>, <IMMEDIATE>"
*micromips32r7:
*micromips64r7:
{
  do_align (SD_, RD, RS, RT, IMMEDIATE);
}

<<<<<<< HEAD
101010,5.RT,5.RS,00,13.S1,1.S2:R7PBR2:32::BNEC
"bnec r<RS>, r<RT>, <ADDRESS15>"
=======
001000,5.RT,5.RS,5.RD,0,1001010,000:R7POOL32A0:32::AND
"and r<RD>, r<RS>, r<RT>"
>>>>>>> cf5affac
*micromips32r7:
*micromips64r7:
{
  do_and (SD_, RS, RT, RD);
}

<<<<<<< HEAD
100010,5.RT,5.RS,00,13.S1,1.S2:R7PBR2:32::BEQC
"beqc r<RS>, r<RT>, <ADDRESS15>"
=======
100000,5.RT,5.RS,0010,12.U:R7PU12:32::ANDI
"andi r<RT>, r<RS>, <U>"
>>>>>>> cf5affac
*micromips32r7:
*micromips64r7:
{
  do_andi (SD_, RS, RT, U);
}

000010,1,24.S1,1.S2:R7PBAL:32::BALC
"balc <ADDRESS26>"
*micromips32r7:
*micromips64r7:
{
  RA = NIA | isa_mode;
  NIA = ADDRESS26;
}

<<<<<<< HEAD
010010,5.RT,5.RS,0000,12.OFFSET:R7PJ:32::JALRC
"jalrc r<RT>, r<RS>"
*micromips32r7:
*micromips64r7:
{
  NIA = do_jalrc_mm_r7 (SD_, RT, RS, OFFSET, NIA);
}

110010,5.RT,000,7.U,10.S1,1.S2:P7PBRI:32::BEQIC
"beqic r<RT>, <U>, <P7PBRI_ADDRESS>"
=======
000010,0,24.S1,1.S2:R7PBAL:32::BC
"bc <ADDRESS26>"
*micromips32r7:
*micromips64r7:
{
  NIA = ADDRESS26;
}

110010,5.RT,5.RS,00,13.S1,1.S2:R7PBR2:32::BEQC
"beqc r<RS>, r<RT>, <ADDRESS15>"
*micromips32r7:
*micromips64r7:
{
  if (GPR[RS] == GPR[RT])
    NIA = ADDRESS15;
}

010010,5.RT,000,7.U,10.S1,1.S2:P7PBRI:32::BEQIC
"beqic r<RT>, <U>, <ADDRESS12>"
>>>>>>> cf5affac
*micromips32r7:
*micromips64r7:
{
  if (GPR[RT] == U) {
    NIA = ADDRESS12;
  }
}

<<<<<<< HEAD
101010,5.RT,5.RS,10,13.S1,1.S2:P7PBR1:32::BLTC
"bltc r<RS>, r<RT>, <P7PBR1_ADDRESS>"
=======
101010,5.RT,0,19.S1,1.S2:R7PBZ:32::BEQZC
"beqzc r<RT>, <ADDRESS21>"
>>>>>>> cf5affac
*micromips32r7:
*micromips64r7:
{
  if (GPR[RT] == 0)
    NIA = ADDRESS21;
}

<<<<<<< HEAD
100010,5.RT,5.RS,10,13.S1,1.S2:P7PBR1:32::BGEC
"bgec r<RS>, r<RT>, <P7PBR1_ADDRESS>"
=======
110010,5.RT,5.RS,10,13.S1,1.S2:P7PBR1:32::BGEC
"bgec r<RS>, r<RT>, <ADDRESS15>"
>>>>>>> cf5affac
*micromips32r7:
*micromips64r7:
{
  if ((signed_word) GPR[RS] >= (signed_word) GPR[RT])
    NIA = ADDRESS15;
}

<<<<<<< HEAD
110010,5.RT,010,7.U,10.S1,1.S2:P7PBRI:32::BGEIC
"bgeic r<RT>, <U>, <P7PBRI_ADDRESS>"
=======
010010,5.RT,010,7.U,10.S1,1.S2:P7PBRI:32::BGEIC
"bgeic r<RT>, <U>, <ADDRESS12>"
>>>>>>> cf5affac
*micromips32r7:
*micromips64r7:
{
  if ((signed_word) GPR[RT] >= U) {
    NIA = ADDRESS12;
  }
}

<<<<<<< HEAD
101010,5.RT,5.RS,11,13.S1,1.S2:P7PBR2:32::BLTUC
"bltuc r<RS>, r<RT>, <P7PBR1_ADDRESS>"
=======
110010,5.RT,5.RS,11,13.S1,1.S2:P7PBR2:32::BGEUC
"bgeuc r<RS>, r<RT>, <ADDRESS15>"
>>>>>>> cf5affac
*micromips32r7:
*micromips64r7:
{
  if ((unsigned_word) (GPR[RS]) >= (unsigned_word)(GPR[RT])) {
    NIA = ADDRESS15;
  }
}

<<<<<<< HEAD
100010,5.RT,5.RS,11,13.S1,1.S2:P7PBR2:32::BGEUC
"bgeuc r<RS>, r<RT>, <P7PBR1_ADDRESS>"
=======
010010,5.RT,011,7.U,10.S1,1.S2:P7PBRI:32::BGEUIC
"bgeuic r<RT>, <U>, <ADDRESS12>"
>>>>>>> cf5affac
*micromips32r7:
*micromips64r7:
{
  if ((unsigned_word) GPR[RT] >= U) {
    NIA = ADDRESS12;
  }
}

<<<<<<< HEAD
110010,5.RT,011,7.U,10.S1,1.S2:P7PBRI:32::BGEUIC
"bgeuic r<RT>, <U>, <P7PBRI_ADDRESS>"
=======
001000,5.RT,5.RS,0000101,100,111,111:R7POOL32A0:32::BITSWAP
"bitswap r<RT>, r<RS>"
>>>>>>> cf5affac
*micromips32r7:
*micromips64r7:
{
  do_bitswap (SD_, RT, RS);
}

111010,5.RT,5.RS,10,13.S1,1.S2:P7PBR1:32::BLTC
"bltc r<RS>, r<RT>, <ADDRESS15>"
*micromips32r7:
*micromips64r7:
{
  if ((signed_word) GPR[RS] < (signed_word) GPR[RT])
    NIA = ADDRESS15;
}

<<<<<<< HEAD
110010,5.RT,110,7.U,10.S1,1.S2:P7PBRI:32::BLTIC
"bltic r<RT>, <U>, <P7PBRI_ADDRESS>"
=======
010010,5.RT,110,7.U,10.S1,1.S2:P7PBRI:32::BLTIC
"bltic r<RT>, <U>, <ADDRESS12>"
>>>>>>> cf5affac
*micromips32r7:
*micromips64r7:
{
  if ((signed_word) GPR[RT] < U) {
    NIA = ADDRESS12;
  }
}

111010,5.RT,5.RS,11,13.S1,1.S2:P7PBR2:32::BLTUC
"bltuc r<RS>, r<RT>, <ADDRESS15>"
*micromips32r7:
*micromips64r7:
{
  if ((unsigned_word) GPR[RS] < (unsigned_word) GPR[RT]) {
    NIA = ADDRESS15;
  }
}

<<<<<<< HEAD
110010,5.RT,111,7.U,10.S1,1.S2:P7PBRI:32::BLTUIC
"bltuic r<RT>, <U>, <P7PBRI_ADDRESS>"
=======
010010,5.RT,111,7.U,10.S1,1.S2:P7PBRI:32::BLTUIC
"bltuic RT, U, <ADDRESS12>"
>>>>>>> cf5affac
*micromips32r7:
*micromips64r7:
{
  if ((unsigned_word) GPR[RT] < U) {
    NIA = ADDRESS12;
  }
}

<<<<<<< HEAD
110010,5.RT,100,7.U,10.S1,1.S2:P7PBRI:32::BNEIC
"bneic r<RT>, <U>, <P7PBRI_ADDRESS>"
=======
111010,5.RT,5.RS,00,13.S1,1.S2:R7PBR2:32::BNEC
"bnec r<RS>, r<RT>, <ADDRESS15>"
*micromips32r7:
*micromips64r7:
{
  if (GPR[RS] != GPR[RT])
    NIA = ADDRESS15;
}

010010,5.RT,100,7.U,10.S1,1.S2:P7PBRI:32::BNEIC
"bneic RT, U, <ADDRESS12>"
>>>>>>> cf5affac
*micromips32r7:
*micromips64r7:
{
  if (GPR[RT] != U) {
    NIA = ADDRESS12;
  }
}

101010,5.RT!0,1,19.S1,1.S2:R7PBZ:32::BNEZC
"bnezc r<RT>, <ADDRESS21>"
*micromips32r7:
*micromips64r7:
{
  if (GPR[RT] != 0)
    NIA = ADDRESS21;
}

000000,00000,10,19.CODE:R7PRI:32::BREAK
"break %#lx<CODE>"
*micromips32r7:
*micromips64r7:
{
  do_break (SD_, instruction_0);
}

101001,5.OP,5.RS,1.S1,0011001,8.S2:R7PLSS1:32::CACHE
"cache <OP>, <S_9_BIT>(r<RS>)"
*micromips32r7:
*micromips64r7:
{
  address_word vaddr;
  address_word paddr;
  int uncached;
  vaddr = loadstore_ea (SD_, GPR[RS], EXTEND9 (S_9_BIT));
  if (AddressTranslation (vaddr, isDATA, isLOAD, &paddr, &uncached, isTARGET,
                          isREAL))
    CacheOp (OP, vaddr, paddr, instruction_0);
}

001000,5.RT,5.RS,0100101,100,111,111:R7POOL32A0:32::CLO
"clo r<RT>, r<RS>"
*micromips32r7:
*micromips64r7:
{
  do_clo (SD_, RT, RS);
}

001000,5.RT,5.RS,0101101,100,111,111:R7POOL32A0:32::CLZ
"clz r<RT>, r<RS>"
*micromips32r7:
*micromips64r7:
{
  do_clz (SD_, RT, RS);
}

001000,5.RT,00000,01,00011,101,111,111:R7POOL32A0:32::DI
"di":RT == 0
"di r<RT>"
*micromips32r7:
*micromips64r7:
{
  do_di (SD_, RT);
}


001000,5.RT,5.RS,5.RD,0,0100011,000:R7POOL32A0:32::DIV
"div r<RD>, r<RS>, r<RT>"
*micromips32r7:
*micromips64r7:
{
  do_div (SD_, RD, RS, RT);
}

001000,5.RT,5.RS,5.RD,0,0110011,000:R7POOL32A0:32::DIVU
"divu r<RD>, r<RS>, r<RT>"
*micromips32r7:
*micromips64r7:
{
  do_divu (SD_, RD, RS, RT);
}

001000,5.RT,00000,01,01011,101,111,111:R7POOL32A0:32::EI
"ei":RT == 0
"ei r<RT>"
*micromips32r7:
*micromips64r7:
{
  do_ei (SD_, RT);
}

001000,000000000,0,11,11001,101,111,111:R7POOL32A0:32::ERET
"eret"
*micromips32r7:
*micromips64r7:
{
  //TODO: signal coprocessor_exception(0) if !IsCoprocessor0Enabled()
  NIA = do_eret(SD_, 0, NIA);
}

<<<<<<< HEAD
000010,1.RT1,1.RD,3.RT2,20.S1,1.S2:R7MOVEBALC:32::MOVE.BALC
"move.balc r<RD1>, r<RT_5_BIT>, <ADDRESS22>"
=======
001000,000000000,1,11,11001,101,111,111:R7POOL32A0:32::ERETNC
"eretnc"
>>>>>>> cf5affac
*micromips32r7:
*micromips64r7:
{
  //TODO: signal coprocessor_exception(0) if !IsCoprocessor0Enabled()
  NIA = do_eret(SD_, 1, NIA);
}

100000,5.RT,5.RS,11110,5.MSBD,0,5.LSB:R7PEXT:32::EXT
"ext r<RT>, r<RS>, <LSB>, <MSBD+1>"
*micromips32r7:
*micromips64r7:
{
  if (LSB + MSBD + 1 > 32)
    Unpredictable ();

  TRACE_ALU_INPUT3 (GPR[RS], LSB,  MSBD + 1);
  GPR[RT] = EXTEND32 (zero_extend(SD_, GPR[RS] >> LSB, MSBD + 1));
  TRACE_ALU_RESULT1 (GPR[RT]);
}

100000,5.RT,5.RS,1110,0,5.MSBD,0,5.LSB:R7PINS:32::INS
"ins r<RT>, r<RS>, <INS_POS>, <INS_SIZE>"
*micromips32r7:
*micromips64r7:
{
  do_ins_mm_r7 (SD_, RT, RS, INS_POS, INS_SIZE);
}

100010,5.RT,5.RS,0000,12.OFFSET:R7PJ:32::JIALC
"jrc r<RS>": RT==31 && OFFSET==0
"jalrc r<RS>": RT==31 && OFFSET==0
"jalrc r<RT>, r<RS>": OFFSET==0
"jialc r<RS>, <OFFSET>": RT==31
"jialc r<RT>, r<RS>, <OFFSET>"
*micromips32r7:
*micromips64r7:
{
  NIA = do_jialc_mm_r7 (SD_, RT, RS, OFFSET, NIA);
}

010010,5.RT,5.RS,0001,12.U:R7PJ:32::JALRC.HB
"jalrc.hb r<RT>, r<RS>"
*micromips32r7:
*micromips64r7:
{
<<<<<<< HEAD
  NIA = do_jalrc_mm_r7 (SD_, RT, RS, U, NIA);
  //TODO: ClearHazards()?
=======
  NIA = do_jialc_mm_r7 (SD_, RT, RS, U, NIA);
  //TODO: ClearHazards()?
}

100001,5.RT,5.RS,0000,12.U:R7PLSU12:32::LB
"lb r<RT>, <U>(r<RS>)"
*micromips32r7:
*micromips64r7:
{
  GPR[RT] = EXTEND8 (do_load (SD_, AccessLength_BYTE, GPR[RS],U));
}

010001,5.RT,000,18.U:R7PLSGP:32::LBGP
"lb r<RT>, <U>(GP)"
*micromips32r7:
*micromips64r7:
{
  GPR[RT] = EXTEND8 (do_load (SD_, AccessLength_BYTE, GP, U));
}

101001,5.RT,5.RS,1.S1,0000000,8.S2:R7PLSS0:32::LBS9
"lb r<RT>, <S_9_BIT>(r<RS>)"
*micromips32r7:
*micromips64r7:
{
  GPR[RT] = EXTEND8 (do_load (SD_, AccessLength_BYTE, GPR[RS], S_9_BIT));
}

100001,5.RT,5.RS,0010,12.U:R7PLSU12:32::LBU
"lbu r<RT>, <U>(r<RS>)"
*micromips32r7:
*micromips64r7:
{
  GPR[RT] = do_load (SD_, AccessLength_BYTE, GPR[RS], U);
}

010001,5.RT,010,18.U:R7PLSGP:32::LBUGP
"lbu r<RT>, <U>(GP)"
*micromips32r7:
*micromips64r7:
{
  GPR[RT] = do_load (SD_, AccessLength_BYTE, GP, U);
}

101001,5.RT,5.RS,1.S1,0010,0,00,8.S2:R7PLSS0:32::LBUS9
"lbu r<RT>, <S_9_BIT>(r<RS>)"
*micromips32r7:
*micromips64r7:
{
  GPR[RT] = do_load (SD_, AccessLength_BYTE, GPR[RS], S_9_BIT);
}

001000,5.RT,5.RS,5.RD,0010,0,000,111:R7PPLSX:32::LBUX
"lbux r<RD>, r<RS>(r<RT>)"
*micromips32r7:
*micromips64r7:
{
  do_lxx_mmr7 (SD_, RD, RT, RS, 0);
}

001000,5.RT,5.RS,5.RD,0000,0,000,111:R7PPLSX:32::LBX
"lbx r<RD>, r<RS>(r<RT>)"
*micromips32r7:
*micromips64r7:
{
  do_lxx_mmr7 (SD_, RD, RT, RS, 1);
}

100001,5.RT,5.RS,0100,12.U:R7PLSU12:32::LH
"lh r<RT>, <U>(r<RS>)"
*micromips32r7:
*micromips64r7:
{
  GPR[RT] = EXTEND16 (do_load (SD_, AccessLength_HALFWORD, GPR[RS], U));
}

010001,5.RT,100,18.U:R7PLSGP:32::LHGP
"lh r<RT>, <U>(GP)"
*micromips32r7:
*micromips64r7:
{
  GPR[RT] = EXTEND16 (do_load (SD_, AccessLength_HALFWORD, GP, U));
}

101001,5.RT,5.RS,1.S1,0100,0,00,8.S2:R7PLSS0:32::LHS9
"lh r<RT>, <S_9_BIT>(r<RS>)"
*micromips32r7:
*micromips64r7:
{
  GPR[RT] = EXTEND16 (do_load (SD_, AccessLength_HALFWORD, GPR[RS], S_9_BIT));
}

100001,5.RT,5.RS,0110,12.U:R7PLSU12:32::LHU
"lhu r<RT>, <U>(r<RS>)"
*micromips32r7:
*micromips64r7:
{
  GPR[RT] = do_load (SD_, AccessLength_HALFWORD, GPR[RS], U);
}

010001,5.RT,110,18.U:R7PLSGP:32::LHUGP
"lhu r<RT>, <U>(gp)"
*micromips32r7:
*micromips64r7:
{
  GPR[RT] = do_load (SD_, AccessLength_HALFWORD, GP, U);
}

101001,5.RT,5.RS,1.S1,0110,0,00,8.S2:R7PLSS0:32::LHUS9
"lhu r<RT>, <S_9_BIT>(r<RS>)"
*micromips32r7:
*micromips64r7:
{
  GPR[RT] = do_load (SD_, AccessLength_HALFWORD, GPR[RS], S_9_BIT);
}

001000,5.RT,5.RS,5.RD,0110,0,000,111:R7PPLSX:32::LHUX
"lhux r<RD>, r<RS>(r<RT>)"
*micromips32r7:
*micromips64r7:
{
  GPR[RD] = do_load (SD_, AccessLength_HALFWORD, GPR[RT], GPR[RS]);
}

001000,5.RT,5.RS,5.RD,0110,1,000,111:R7PPLSXS:32::LHUXS
"lhux r<RD>, r<RS>(r<RT>)"
*micromips32r7:
*micromips64r7:
{
  GPR[RD] = do_load (SD_, AccessLength_HALFWORD, GPR[RT], GPR[RS] << 1);
}

001000,5.RT,5.RS,5.RD,0100,0,000,111:R7PPLSX:32::LHX
"lhx r<RD>, r<RS>(r<RT>)"
*micromips32r7:
*micromips64r7:
{
  do_lxx_mmr7 (SD_, RD, RT, RS, 2);
}

001000,5.RT,5.RS,5.RD,0100,1,000,111:R7PPLSXS:32::LHXS
"lhx r<RD>, r<RS>(r<RT>)"
*micromips32r7:
*micromips64r7:
{
  GPR[RD] = EXTEND16 (do_load (SD_, AccessLength_HALFWORD, GPR[RT],
                     GPR[RS] << 1));
>>>>>>> cf5affac
}

101001,5.RT,5.RS,1.S1,1000,0,01,6.S2,00:R7PLL:32::LL
"ll r<RT>, <S_9_BIT_LL>(r<RS>)"
*micromips32r7:
*micromips64r7:
{
  do_ll (SD_, RT, S_9_BIT_LL, RS);
}

001000,5.RT,5.RS,5.RD,2.U,000,001,111:R7POOL32A7:32::LSA
"lsa r<RD>, r<RS>, r<RT>, <U>"
*micromips32r7:
*micromips64r7:
{
  TRACE_ALU_INPUT4 (GPR[RD], GPR[RD], GPR[RD], U);
  // FIXME: Should be like this, waiting on assembler to change
  //unsigned32 sum = (GPR[RS] << U) + GPR[RT];
  unsigned32 sum = (GPR[RS] << U + 1) + GPR[RT];
  GPR[RD] = EXTEND32(sum);
  TRACE_ALU_RESULT (GPR[RD]);
}

111000,5.RT,9.S1,10.S2,0,1.S3:R7PLUI:32::LUI
"lui r<RT>, <AXUIPC_S>"
*micromips32r7:
*micromips64r7:
{
  TRACE_ALU_INPUT2 (GPR[0], AXUIPC_S);
  GPR[RT] = EXTEND32 (GPR[0] + AXUIPC_S);
  TRACE_ALU_RESULT (GPR[RT]);
}

100001,5.RT,5.RS,1000,12.U:R7PLSU12:32::LW
"lw r<RT>, <U>(r<RS>)"
*micromips32r7:
*micromips64r7:
{
  GPR[RT] = EXTEND32 (do_load (SD_, AccessLength_WORD, GPR[RS], U));
}

101001,5.RT,5.RS,1.S1,1000000,8.S2:R7SWS9:32::LWS9
"lw r<RT>, <S_9_BIT>(r<RS>)"
*micromips32r7:
*micromips64r7:
{
  GPR[RT] = EXTEND32 (do_load (SD_, AccessLength_WORD, GPR[RS], S_9_BIT));
}

010000,5.RT,19.U,10:R7LWGP:32::LWGP
"lw r<RT>, <U_SHIFT_2BIT>(GP)"
*micromips32r7:
*micromips64r7:
{
  GPR[RT] = EXTEND32 (do_load (SD_, AccessLength_WORD, GP, U_SHIFT_2BIT));

}

001000,5.RT,5.RS,5.RD,1000,0,000,111:R7PPLSX:32::LWX
"lwx r<RD>, r<RS>(r<RT>)"
*micromips32r7:
*micromips64r7:
{
  do_lxx_mmr7 (SD_, RD, RT, RS, 3);
  //GPR[RD] = EXTEND32 (do_load (SD_, AccessLength_WORD, GPR[RS], GPR[RT]));
}

001000,5.RT,5.RS,5.RD,1000,1,000,111:R7PPLSXS:32::LWXS
"lwxs r<RD>, r<RS>(r<RT>)"
*micromips32r7:
*micromips64r7:
{
  //do_lwxs (SD_, RD, RS, RT);
  GPR[RD] = EXTEND32 (do_load (SD_, AccessLength_WORD, GPR[RT],
                               GPR[RS] << 2));
}

001000,5.RT,5.RS,5.RD,0,1010010,000:R7POOL32A0:32::OR
"or r<RD>, r<RS>, r<RT>"
*micromips32r7:
*micromips64r7:
{
  do_or (SD_, RS, RT, RD);
}

001000,5.RT,5.RS,5.RD,0,1100010,000:R7POOL32A0:32::XOR
"xor r<RD>, r<RS>, r<RT>"
*micromips32r7:
*micromips64r7:
{
  do_xor (SD_, RS, RT, RD);
}

001000,5.RT,5.RS,5.RD,0,1011010,000:R7POOL32A0:32::NOR
"nor r<RD>, r<RS>, r<RT>"
*micromips32r7:
*micromips64r7:
{
  do_nor (SD_, RS, RT, RD);
}

100000,5.RT,5.RS,0000,12.U:R7PU12:32::ORI
"ori r<RT>, r<RS>, <U>"
*micromips32r7:
*micromips64r7:
{
  do_ori (SD_, RS, RT, U);
}

100000,5.RT,5.RS,0001,12.U:R7PU12:32::XORI
"xori r<RT>, r<RS>, <U>"
*micromips32r7:
*micromips64r7:
{
  do_xori (SD_, RS, RT, U);
}

001000,5.RT,5.RS,5.RD,0,0111010,000:R7POOL32A0:32::SUBU
"subu r<RD>, r<RS>, r<RT>"
*micromips32r7:
*micromips64r7:
{
  do_subu (SD_, RS, RT, RD);
}

101001,5.RT,5.RS,1.S1,1001000,8.S2:R7SWS9:32::SWS9
"sw r<RT>, <S_9_BIT>(r<RS>)"
*micromips32r7:
*micromips64r7:
{
  do_store (SD_, AccessLength_WORD, GPR[RS], EXTEND9 (S_9_BIT),
	    zero_extend(SD_, GPR[RT], 32));
}

100001,5.RT,5.RS,1001,12.U:R7SW:32::SW
"sw r<RT>, <U>(r<RS>)"
*micromips32r7:
*micromips64r7:
{
  do_store (SD_, AccessLength_WORD, GPR[RS], U, GPR[RT]);
}

010000,5.RT,19.U,11:R7SWGP:32::SWGP
"sw r<RT>, <U_SHIFT_2BIT>(gp)"
*micromips32r7:
*micromips64r7:
{
  do_store (SD_, AccessLength_WORD, GP, U_SHIFT_2BIT, GPR[RT]);
}

011010,1.RT1,1.RD,3.RT2,20.S1,1.S2:R7MOVEBALC:32::MOVE.BALC
"move.balc r<RD1>, r<RT_5_BIT>, <ADDRESS22>"
*micromips32r7:
*micromips64r7:
{
<<<<<<< HEAD
  TRACE_ALU_INPUT3 (GPR[RT], U, GPR[RS]);
  GPR[RT] = do_load (SD_, AccessLength_HALFWORD, GPR[RS], EXTEND16 (U));
  TRACE_ALU_RESULT(GPR[RT]);

=======
  GPR[RD1] = GPR[RT_5_BIT];
  RA = NIA | isa_mode;
  NIA = ADDRESS22;
>>>>>>> cf5affac
}

100000,5.RT_SAVE,4.GPR_LIST_SAVE,0,0011,9.U,0,1.FP_SAVE,1.GP_SAVE:R7PSR:32::SAVE
"save %s<GPR_LIST_SAVE>%s<GP_SAVE>%s<FP_SAVE>%s<RT_SAVE>, <U_SHIFT_3BIT>"
*micromips32r7:
*micromips64r7:
{
  do_save_gprs_to_stack_and_adjust_sp(SD_, RT_SAVE, GPR_LIST_SAVE, FP_SAVE,
                                      GP_SAVE, U_SHIFT_3BIT);
}

100000,5.RT_SAVE,4.GPR_LIST_SAVE,10011,9.U,0,1.FP_SAVE,1.GP_SAVE:R7PRESTORE:32::RESTORE
"restore %s<GPR_LIST_SAVE>%s<GP_SAVE>%s<FP_SAVE>%s<RT_SAVE>, <U_SHIFT_3BIT>"
*micromips32r7:
*micromips64r7:
{
<<<<<<< HEAD
  TRACE_ALU_INPUT3 (GPR[RT], U, GPR[RS]);
  GPR[RT] = EXTEND32 (do_load (SD_, AccessLength_WORD, GPR[RS],
             EXTEND16 (U)));
  TRACE_ALU_RESULT(GPR[RT]);
=======
  do_restore_gprs_from_stack_and_adjust_sp(SD_, RT_SAVE, GPR_LIST_SAVE, FP_SAVE,
                                           GP_SAVE, U_SHIFT_3BIT);
>>>>>>> cf5affac
}

100000,5.RT_SAVE,4.GPR_LIST_SAVE,10011,9.U,1,1.FP_SAVE,1.GP_SAVE:R7PRESTORE:32::RESTORE.JRC16
"restore.jrc %s<GPR_LIST_SAVE>%s<GP_SAVE>%s<FP_SAVE>%s<RT_SAVE>, <U_SHIFT_3BIT>"
*micromips32r7:
*micromips64r7:
{
  do_restore_gprs_from_stack_and_adjust_sp(SD_, RT_SAVE, GPR_LIST_SAVE, FP_SAVE,
                                           GP_SAVE, U_SHIFT_3BIT);

  isa_mode =  GPR[RAIDX] & 0x1;
  NIA = GPR[RAIDX] & (-1 << 1);
}

000000,00000,11,19.CODE:R7PRI:32::SDBBP
"sdbbp %#lx<CODE>"
*micromips32r7:
*micromips64r7:
{
  SignalException (DebugBreakPoint, instruction_0);
}

<<<<<<< HEAD

001000,5.RT,5.C0S,2.X1,3.SEL,1.X2,0000110,000:R7POOL32A0:32::MFC0
"mfc0 r<RT>, r<C0S>, <SEL>"
=======
001000,5.RT,5.C0S,00,3.SEL,0,0000110,000:R7POOL32A0:32::MFC0
"mfc0 r<C0S>, r<RT>": SEL == 0
"mfc0 r<C0S>, r<RT>, <SEL>"
>>>>>>> cf5affac
*micromips32r7:
*micromips64r7:
{
  DecodeCoproc (instruction_0, 0, cp0_mfc0, RT, C0S, SEL);
}

001000,5.RT,5.C0S,2.X1,3.SEL,1.X2,0001110,000:R7POOL32A0:32::MTC0
"mtc0 r<RT>, r<C0S>, <SEL>"
*micromips32r7:
*micromips64r7:
{
  DecodeCoproc (instruction_0, 0, cp0_mtc0, RT, C0S, SEL);
}

100001,5.RT,5.RS,0101,12.U:R7PLSU12:32::SH
"sh r<RT>, <U>(r<RS>)"
*micromips32r7:
*micromips64r7:
{
  do_store (SD_, AccessLength_HALFWORD, GPR[RS], EXTEND16 (U),
      GPR[RT]);
}

010001,5.RT,101,18.U:R7PLSGP:32::SHGP
"sh r<RT>, <U>(gp)"
*micromips32r7:
*micromips64r7:
{
  do_store (SD_, AccessLength_HALFWORD, GP, U, GPR[RT]);
}

100001,5.RT,5.RS,0001,12.U:R7PLSU12:32::SB
"sb r<RT>, <U>(r<RS>)"
*micromips32r7:
*micromips64r7:
{
  do_store (SD_, AccessLength_BYTE, GPR[RS], EXTEND16 (U), GPR[RT]);
}

010001,5.RT,001,18.U:R7PLSGP:32::SBGP
"sb r<RT>, <U>(gp)"
*micromips32r7:
*micromips64r7:
{
  do_store (SD_, AccessLength_BYTE, GP, U, GPR[RT]);
}

001000,5.RT,5.RS,0011101,100,111,111:R7POOL32A0:32::SEH
"seh r<RT>, r<RS>"
*micromips32r7:
*micromips64r7:
{
  do_seh (SD_, RT, RS);
}

001000,5.RT,5.RS,5.RD,0,1101010,000:R7POOL32A0:32::SLT
"slt r<RD>, r<RS>, r<RT>"
*micromips32r7:
*micromips64r7:
{
  do_slt (SD_, RS, RT, RD);
}

100000,5.RT,5.RS,0100,12.IMMEDIATE:R7PU12:32::SLTI
"slti r<RT>, r<RS>, <IMMEDIATE>"
*micromips32r7:
*micromips64r7:
{
  do_slti (SD_, RS, RT, IMMEDIATE);
}

001000,5.RT,5.RS,5.RD,0,1110010,000:R7POOL32A0:32::SLTU
"sltu r<RD>, r<RS>, r<RT>"
*micromips32r7:
*micromips64r7:
{
  do_sltu (SD_, RS, RT, RD);
}

100000,5.RT!0,5.RS,1100,3.X,0000,5.SHIFT:R7PSHIFT:32::SLL
"sll r<RT>, r<RS>, #<SHIFT>"
*micromips32r7:
*micromips64r7:
{
  do_sll (SD_, RS, RT, SHIFT);
}

100000,5.RT,5.RS,11000000010,5.SHIFT:R7PSHIFT:32::SRL
"srl r<RT>, r<RS>, #<SHIFT>"
*micromips32r7:
*micromips64r7:
{
  do_srl (SD_, RS, RT, SHIFT);
}

100000,5.RT,5.RS,11000000100,5.SHIFT:R7PSHIFT:32::SRA
"sra r<RT>, r<RS>, #<SHIFT>"
*micromips32r7:
*micromips64r7:
{
  do_sra (SD_, RS, RT, SHIFT);
}

001000,5.RT,5.RS,5.RD,0,0000010,000:R7POOL32A0:32::SLLV
"sllv r<RD>, r<RS>, r<RT>"
*micromips32r7:
*micromips64r7:
{
  do_sllv (SD_, RT, RS, RD);
}

001000,5.RT,5.RS,5.RD,0,0001010,000:R7POOL32A0:32::SRLV
"srlv r<RD>, r<RS>, r<RT>"
*micromips32r7:
*micromips64r7:
{
  do_srlv (SD_, RS, RT, RD);
}

001000,5.RT,5.RS,5.RD,0,0010010,000:R7POOL32A0:32::SRAV
"srav r<RD>, r<RS>, r<RT>"
*micromips32r7:
*micromips64r7:
{
  do_srav (SD_, RS, RT, RD);
}

001000,5.RS,5.RT,5.RD,0,1000010,000:R7POOL32A0:32::MOVZ
"movz r<RD>, r<RS>, r<RT>"
*micromips32r7:
*micromips64r7:
{
  do_movz (SD_, RD, RS, RT);
}

100000,5.RT,5.RS,0101,12.U:R7PU12:32::SLTIU
"sltiu r<RT>, r<RS>, <U>"
*micromips32r7:
*micromips64r7:
{
  do_sltiu (SD_, RS, RT, U);
}

<<<<<<< HEAD
001000,5.RT,5.RS,5.RD,1000,0,000,111:R7PPLSX:32::LWX
"lwx r<RD>, r<RS>(r<RT>)"
*micromips32r7:
*micromips64r7:
{
  GPR[RD] = EXTEND32 (do_load (SD_, AccessLength_WORD, GPR[RS], GPR[RT]));
}

001000,5.RT,5.RS,5.RD,0110,0,000,111:R7PPLSX:32::LHUX
"lhux r<RD>, r<RS>(r<RT>)"
*micromips32r7:
*micromips64r7:
{
  GPR[RD] = do_load (SD_, AccessLength_HALFWORD, GPR[RS], GPR[RT]);
}

001000,5.RT,5.RS,5.RD,0100,0,000,111:R7PPLSX:32::LHX
"lhx r<RD>, r<RS>(r<RT>)"
*micromips32r7:
*micromips64r7:
{
  GPR[RD] = EXTEND16 (do_load (SD_, AccessLength_HALFWORD, GPR[RS], GPR[RT]));
}

001000,5.RT,5.RS,5.RD,0010,0,000,111:R7PPLSX:32::LBUX
"lbux r<RD>, r<RS>(r<RT>)"
*micromips32r7:
*micromips64r7:
{
  TRACE_ALU_INPUT3(GPR[RD], GPR[RS], GPR[RT]);
  GPR[RD] = do_load (SD_, AccessLength_BYTE, GPR[RT], GPR[RS]);
}

001000,5.RT,5.RS,5.RD,0000,0,000,111:R7PPLSX:32::LBX
"lbx r<RD>, r<RS>(r<RT>)"
*micromips32r7:
*micromips64r7:
{
  GPR[RD] = EXTEND8 (do_load (SD_, AccessLength_BYTE, GPR[RS], GPR[RT]));
}

=======
>>>>>>> cf5affac
001000,5.RT,5.RS,5.RD,1001,0,000,111:R7PPLSX:32::SWX
"swx r<RD>, r<RS>(r<RT>)"
*micromips32r7:
*micromips64r7:
{
  do_store (SD_, AccessLength_WORD, GPR[RT], GPR[RS], GPR[RD]);
}

001000,5.RT,5.RS,5.RD,0101,0,000,111:R7PPLSX:32::SHX
"shx r<RD>, r<RS>(r<RT>)"
*micromips32r7:
*micromips64r7:
{
  do_store (SD_, AccessLength_HALFWORD, GPR[RT], GPR[RS], GPR[RD]);
}

001000,5.RT,5.RS,5.RD,0101,1,000,111:R7PPLSXS:32::SHXS
"shxs r<RD>, r<RS>(r<RT>)"
*micromips32r7:
*micromips64r7:
{
  do_store (SD_, AccessLength_HALFWORD, GPR[RT], GPR[RS] << 1, GPR[RD]);
}

001000,5.RT,5.RS,5.RD,1001,1,000,111:R7PPLSXS:32::SWXS
"swxs r<RD>, r<RS>(r<RT>)"
*micromips32r7:
*micromips64r7:
{
  do_store (SD_, AccessLength_WORD, GPR[RT], GPR[RS] << 2, GPR[RD]);
}

001000,5.RT,5.RS,5.RD,0001,0,000,111:R7PPLSX:32::SBX
"sbx r<RD>, r<RS>(r<RT>)"
*micromips32r7:
*micromips64r7:
{
  do_store (SD_, AccessLength_BYTE, GPR[RT], GPR[RS], GPR[RD]);
}

001000,5.RT,5.RS,5.RD,0,0000011,000:R7POOL32A0:32::MUL
"mul r<RD>, r<RS>, r<RT>"
*micromips32r7:
*micromips64r7:
{
  do_mul (SD_, RD, RS, RT);
}

001000,5.RT,5.RS,5.RD,0,0001011,000:R7POOL32A0:32::MUH
"muh r<RD>, r<RS>, r<RT>"
*micromips32r7:
*micromips64r7:
{
  do_muh (SD_, RD, RS, RT);
}

001000,5.RT,5.RS,5.RD,0,0010011,000:R7POOL32A0:32::MULU
"mulu r<RD>, r<RS>, r<RT>"
*micromips32r7:
*micromips64r7:
{
  do_mulu (SD_, RD, RS, RT);
}

001000,5.RT,5.RS,5.RD,0,0011011,000:R7POOL32A0:32::MUHU
"muhu r<RD>, r<RS>, r<RT>"
*micromips32r7:
*micromips64r7:
{
  do_muhu (SD_, RD, RS, RT);
}

<<<<<<< HEAD
001000,5.RT,5.RS,5.RD,2.U,3.X,001,111:R7POOL32A7:32::LSA
"lsa r<RD>, r<RS>, r<RT>, <U>"
*micromips32r7:
*micromips64r7:
{
  TRACE_ALU_INPUT3(GPR[RD], GPR[RS], GPR[RT]);
  // TODO: assembler needs to change first
  // do_lsa_mm_r7 (SD_, RD, RS, RT, U);
  do_lsa (SD_, RD, RS, RT, U);
}

=======
>>>>>>> cf5affac
001000,5.RT,5.RS,0111101,100,111,111:R7POOL32A0:32::WSBH
"wsbh r<RT>, r<RS>"
*micromips32r7:
*micromips64r7:
{
  do_wsbh (SD_, RT, RS);
}

100000,5.RT,5.RS,1100,000,0110,5.SHIFT:R7PSHIFT:32::ROTR
"rotr r<RT>, r<RS>, <SHIFT>"
*micromips32r7:
*micromips64r7:
{
  GPR[RT] = do_ror (SD_, GPR[RS], SHIFT);
}

001000,5.RT,5.RS,5.RD,0,0011010,000:R7POOL32A0:32::ROTRV
"rotrv r<RD>, r<RT>, r<RS>"
*micromips32r7:
*micromips64r7:
{
  GPR[RD] = do_ror (SD_, GPR[RT], GPR[RS]);
}

101001,5.RT,5.RS,1.S1,1001,0,01,6.S2,00:R7PSC:32::SC
"sc r<RT>, <S_7_BIT>(r<RS>)"
*micromips32r7:
*micromips64r7:
{
  do_sc (SD_, RT, S_7_BIT, RS, instruction_0);
}

001000,5.RT,5.RS,5.RD,00110010,000:R7POOL32A0:32::SUB
"sub r<RD>, r<RS>, r<RT>"
*micromips32r7:
*micromips64r7:
{
  do_sub (SD_, RD, RS, RT);
}

101001,5.HINT!31,5.RS,1.S1,0011,0,00,8.S2:R7PPREFS:32::PREFS9
"pref <HINT>, <S_9_BIT>(r<RS>)"
*micromips32r7:
*micromips64r7:
{
  do_pref (SD_, HINT, EXTEND12 (S_9_BIT), RS);
}

101001,5.RT,5.RS,1.S1,0001,0,00,8.S2:R7PLSS0:32::SBS9
"sb r<RT>, <S_9_BIT>(r<RS>)"
*micromips32r7:
*micromips64r7:
{
  do_store (SD_, AccessLength_BYTE, GPR[RS], EXTEND16 (S_9_BIT), GPR[RT]);
}

101001,5.RT,5.RS,1.S1,0101,0,00,8.S2:R7PLSS0:32::SHS9
"sh r<RT>, <S_9_BIT>(r<RS>)"
*micromips32r7:
*micromips64r7:
{
  do_store (SD_, AccessLength_HALFWORD, GPR[RS], EXTEND16 (S_9_BIT),
      GPR[RT]);
}

000000,00000,00,19.CODE:R7PRI:32::SIGRIE
"sigrie %#lx<CODE>"
*micromips32r7:
*micromips64r7:
{
  SignalException (ReservedInstruction, instruction_0);
}

101001,11111,5.RS,1.S1,0011,0,00,8.S2:R7PPREFS:32::SYNCIS9
"synci <S_9_BIT>(r<RS>)"
*micromips32r7:
*micromips64r7:
{
  // sync i-cache - nothing to do currently
}

001000,0000000000,01,00001,101,111,111:R7POOL32AXF5GROUP1:32::TLBINV
"tlbinv"
*micromips32r7:
*micromips64r7:
{
  // invalidate a set of TLB entries based on ASID and Index match - nothing to do currently
}

001000,0000000000,01,01001,101,111,111:R7POOL32AXF5GROUP1:32::TLBINVF
"tlbinvf"
*micromips32r7:
*micromips64r7:
{
  // invalidate a set of TLB entries based on Index match - nothing to do currently
}

<<<<<<< HEAD
001000,5.RT,5.RS,5.RD,1000,1,000,111:R7PPLSXS:32::LWXS
"lwxs r<RD>, r<RS>(r<RT>)"
*micromips32r7:
*micromips64r7:
{
  do_lwxs (SD_, RD, RS, RT);
}

001000,10.CODE,10,00101,101,111,111:R7PSYSCALL:32::SYSCALL
"syscall %#lx<CODE>"
*micromips32r7:
*micromips64r7:
{
  SignalException (SystemCall, instruction_0);
}

000100,00000,01,0,2.CODE:R7P16SYSCALL:16::SYSCALL16
=======
001000,10.CODE,10,00101,101,111,111:POOL32AXF5GROUP2:32::SYSCALL
>>>>>>> cf5affac
"syscall %#lx<CODE>"
*micromips32r7:
*micromips64r7:
{
  SignalException (SystemCall, instruction_0);
}

001000,5.RT,5.RS,5.RD,00101011000:R7POOL32A0:32::MOD
"mod r<RD>, r<RS>, r<RT>"
*micromips32r7:
*micromips64r7:
{
 do_mod (SD_, RD, RS, RT);
}

001000,5.RT,5.RS,5.RD,00111011000:R7POOL32A0:32::MODU
"modu r<RD>, r<RS>, r<RT>"
*micromips32r7:
*micromips64r7:
{
  do_modu (SD_, RD, RS, RT);
}

001000,5.RS,5.RT,5.RD,11000010000:R7POOL32A0:32::MOVN
"movn r<RD>, r<RS>, r<RT>"
*micromips32r7:
*micromips64r7:
{
  do_movn (SD_, RD, RS, RT);
}

100000,5.RT,5.RS,0110,12.IMMEDIATE:R7PU12:32::SEQI
"seqi r<RT>, r<RS>, <IMMEDIATE>"
*micromips32r7:
*micromips64r7:
{
  GPR[RT] = (GPR[RS] == IMMEDIATE) ? 1 : 0;
}

100000,00000,5.STYPE,1100,3.X,0000,00110:R7PHB:32::SYNC
"sync":STYPE==0
"sync <STYPE>"
*micromips32r7:
*micromips64r7:
{
  SyncOperation (STYPE);
}

100000,00000,5.X1,1100,3.X2,0000,00011:R7PHB:32::EHB
"ehb"
*micromips32r7:
*micromips64r7:

100000,00000,5.X1,1100,3.X2,0000,00101:R7PHB:32::PAUSE
"pause"
*micromips32r7:
*micromips64r7:<|MERGE_RESOLUTION|>--- conflicted
+++ resolved
@@ -548,13 +548,8 @@
     NIA = ADDRESS8;
 }
 
-<<<<<<< HEAD
-001000,5.RT,5.RS,5.RD,5.IMMEDIATE,011,111:R7POOL32A0:32::ALIGN
-"align r<RD>, r<RS>, r<RT>, <IMMEDIATE>"
-=======
 101110,3.RT,6.S1,1.S2:R7BNEZC16:16::BNEZC16
 "bnezc r<TRT>, <ADDRESS8>"
->>>>>>> cf5affac
 *micromips32r7:
 *micromips64r7:
 {
@@ -775,10 +770,6 @@
 *micromips32r7:
 *micromips64r7:
 {
-<<<<<<< HEAD
-  do_store (SD_, AccessLength_WORD, GPR[RS], U, zero_extend(SD_, GPR[RT],
-                                                                  32));
-=======
   do_subu (SD_, TRS, TRT, TRD);
 }
 
@@ -789,7 +780,6 @@
 {
   do_store (SD_, AccessLength_WORD, GPR[TRS], U_SHIFT_2BIT,
             zero_extend(SD_, GPR[TRTZ], 32));
->>>>>>> cf5affac
 }
 
 110101,5.RT,5.U:R7SWSP:16::SWSP
@@ -817,15 +807,10 @@
   SignalException (DebugBreakPoint, instruction_0);
 }
 
-<<<<<<< HEAD
-001010,1,24.S1,1.S2:R7PBAL:32::BALC
-"balc <ADDRESS26>"
-=======
 // 32-bit instructions
 
 001000,5.RT,5.RS,5.RD,0,0100010000:R7POOL32A0:32::ADD
 "add r<RD>, r<RS>, r<RT>"
->>>>>>> cf5affac
 *micromips32r7:
 *micromips64r7:
 {
@@ -840,29 +825,19 @@
   do_addiu (SD_, RS, RT, S_14_BIT);
 }
 
-<<<<<<< HEAD
-001010,0,24.S1,1.S2:R7PBAL:32::BC
-"bc <ADDRESS26>"
-=======
 010000,5.RT,19.U,00:R7PGPREL:32::ADDIUGP
 "addiu r<RT>, GP, <U_SHIFT_2BIT>"
->>>>>>> cf5affac
 *micromips32r7:
 *micromips64r7:
 {
   do_addiu (SD_, GPIDX, RT, U_SHIFT_2BIT);
 }
 
-<<<<<<< HEAD
-111010,5.RT,0,19.S1,1.S2:R7PBZ:32::BEQZC
-"beqzc r<RT>, <ADDRESS21>"
-=======
 111000,5.RT,9.S1,10.S2,1,1.S3:R7PAUIPC:32::AxUIPC
 "auipc r<RT>, <AXUIPC_S_HI>":RT != 0 && AXUIPC_S_LO==0
 "aluipc GP, <AXUIPC_S_HI>":RT == 0 && AXUIPC_S_LO==0
 "auipc r<RT>, <AXUIPC_S_HI>, <AXUIPC_S_LO>":RT != 0
 "aluipc GP, <AXUIPC_S_HI>, <AXUIPC_S_LO>"
->>>>>>> cf5affac
 *micromips32r7:
 *micromips64r7:
 {
@@ -876,13 +851,8 @@
   }
 }
 
-<<<<<<< HEAD
-111010,5.RT!0,1,19.S1,1.S2:R7PBZ:32::BNEZC
-"bnezc r<RT>, <ADDRESS21>"
-=======
 001000,5.RT,5.RS,5.RD,0,0101010,000:R7POOL32A0:32::ADDU
 "addu r<RD>, r<RS>, r<RT>"
->>>>>>> cf5affac
 *micromips32r7:
 *micromips64r7:
 {
@@ -897,63 +867,41 @@
   do_align (SD_, RD, RS, RT, IMMEDIATE);
 }
 
-<<<<<<< HEAD
-101010,5.RT,5.RS,00,13.S1,1.S2:R7PBR2:32::BNEC
-"bnec r<RS>, r<RT>, <ADDRESS15>"
-=======
 001000,5.RT,5.RS,5.RD,0,1001010,000:R7POOL32A0:32::AND
 "and r<RD>, r<RS>, r<RT>"
->>>>>>> cf5affac
 *micromips32r7:
 *micromips64r7:
 {
   do_and (SD_, RS, RT, RD);
 }
 
-<<<<<<< HEAD
+100000,5.RT,5.RS,0010,12.U:R7PU12:32::ANDI
+"andi r<RT>, r<RS>, <U>"
+*micromips32r7:
+*micromips64r7:
+{
+  do_andi (SD_, RS, RT, U);
+}
+
+001010,1,24.S1,1.S2:R7PBAL:32::BALC
+"balc <ADDRESS26>"
+*micromips32r7:
+*micromips64r7:
+{
+  RA = NIA | isa_mode;
+  NIA = ADDRESS26;
+}
+
+001010,0,24.S1,1.S2:R7PBAL:32::BC
+"bc <ADDRESS26>"
+*micromips32r7:
+*micromips64r7:
+{
+  NIA = ADDRESS26;
+}
+
 100010,5.RT,5.RS,00,13.S1,1.S2:R7PBR2:32::BEQC
 "beqc r<RS>, r<RT>, <ADDRESS15>"
-=======
-100000,5.RT,5.RS,0010,12.U:R7PU12:32::ANDI
-"andi r<RT>, r<RS>, <U>"
->>>>>>> cf5affac
-*micromips32r7:
-*micromips64r7:
-{
-  do_andi (SD_, RS, RT, U);
-}
-
-000010,1,24.S1,1.S2:R7PBAL:32::BALC
-"balc <ADDRESS26>"
-*micromips32r7:
-*micromips64r7:
-{
-  RA = NIA | isa_mode;
-  NIA = ADDRESS26;
-}
-
-<<<<<<< HEAD
-010010,5.RT,5.RS,0000,12.OFFSET:R7PJ:32::JALRC
-"jalrc r<RT>, r<RS>"
-*micromips32r7:
-*micromips64r7:
-{
-  NIA = do_jalrc_mm_r7 (SD_, RT, RS, OFFSET, NIA);
-}
-
-110010,5.RT,000,7.U,10.S1,1.S2:P7PBRI:32::BEQIC
-"beqic r<RT>, <U>, <P7PBRI_ADDRESS>"
-=======
-000010,0,24.S1,1.S2:R7PBAL:32::BC
-"bc <ADDRESS26>"
-*micromips32r7:
-*micromips64r7:
-{
-  NIA = ADDRESS26;
-}
-
-110010,5.RT,5.RS,00,13.S1,1.S2:R7PBR2:32::BEQC
-"beqc r<RS>, r<RT>, <ADDRESS15>"
 *micromips32r7:
 *micromips64r7:
 {
@@ -961,9 +909,8 @@
     NIA = ADDRESS15;
 }
 
-010010,5.RT,000,7.U,10.S1,1.S2:P7PBRI:32::BEQIC
+110010,5.RT,000,7.U,10.S1,1.S2:P7PBRI:32::BEQIC
 "beqic r<RT>, <U>, <ADDRESS12>"
->>>>>>> cf5affac
 *micromips32r7:
 *micromips64r7:
 {
@@ -972,13 +919,8 @@
   }
 }
 
-<<<<<<< HEAD
-101010,5.RT,5.RS,10,13.S1,1.S2:P7PBR1:32::BLTC
-"bltc r<RS>, r<RT>, <P7PBR1_ADDRESS>"
-=======
-101010,5.RT,0,19.S1,1.S2:R7PBZ:32::BEQZC
+111010,5.RT,0,19.S1,1.S2:R7PBZ:32::BEQZC
 "beqzc r<RT>, <ADDRESS21>"
->>>>>>> cf5affac
 *micromips32r7:
 *micromips64r7:
 {
@@ -986,13 +928,8 @@
     NIA = ADDRESS21;
 }
 
-<<<<<<< HEAD
 100010,5.RT,5.RS,10,13.S1,1.S2:P7PBR1:32::BGEC
-"bgec r<RS>, r<RT>, <P7PBR1_ADDRESS>"
-=======
-110010,5.RT,5.RS,10,13.S1,1.S2:P7PBR1:32::BGEC
 "bgec r<RS>, r<RT>, <ADDRESS15>"
->>>>>>> cf5affac
 *micromips32r7:
 *micromips64r7:
 {
@@ -1000,13 +937,8 @@
     NIA = ADDRESS15;
 }
 
-<<<<<<< HEAD
 110010,5.RT,010,7.U,10.S1,1.S2:P7PBRI:32::BGEIC
-"bgeic r<RT>, <U>, <P7PBRI_ADDRESS>"
-=======
-010010,5.RT,010,7.U,10.S1,1.S2:P7PBRI:32::BGEIC
 "bgeic r<RT>, <U>, <ADDRESS12>"
->>>>>>> cf5affac
 *micromips32r7:
 *micromips64r7:
 {
@@ -1015,13 +947,8 @@
   }
 }
 
-<<<<<<< HEAD
-101010,5.RT,5.RS,11,13.S1,1.S2:P7PBR2:32::BLTUC
-"bltuc r<RS>, r<RT>, <P7PBR1_ADDRESS>"
-=======
-110010,5.RT,5.RS,11,13.S1,1.S2:P7PBR2:32::BGEUC
+100010,5.RT,5.RS,11,13.S1,1.S2:P7PBR2:32::BGEUC
 "bgeuc r<RS>, r<RT>, <ADDRESS15>"
->>>>>>> cf5affac
 *micromips32r7:
 *micromips64r7:
 {
@@ -1030,13 +957,8 @@
   }
 }
 
-<<<<<<< HEAD
-100010,5.RT,5.RS,11,13.S1,1.S2:P7PBR2:32::BGEUC
-"bgeuc r<RS>, r<RT>, <P7PBR1_ADDRESS>"
-=======
-010010,5.RT,011,7.U,10.S1,1.S2:P7PBRI:32::BGEUIC
+110010,5.RT,011,7.U,10.S1,1.S2:P7PBRI:32::BGEUIC
 "bgeuic r<RT>, <U>, <ADDRESS12>"
->>>>>>> cf5affac
 *micromips32r7:
 *micromips64r7:
 {
@@ -1045,20 +967,15 @@
   }
 }
 
-<<<<<<< HEAD
-110010,5.RT,011,7.U,10.S1,1.S2:P7PBRI:32::BGEUIC
-"bgeuic r<RT>, <U>, <P7PBRI_ADDRESS>"
-=======
 001000,5.RT,5.RS,0000101,100,111,111:R7POOL32A0:32::BITSWAP
 "bitswap r<RT>, r<RS>"
->>>>>>> cf5affac
 *micromips32r7:
 *micromips64r7:
 {
   do_bitswap (SD_, RT, RS);
 }
 
-111010,5.RT,5.RS,10,13.S1,1.S2:P7PBR1:32::BLTC
+101010,5.RT,5.RS,10,13.S1,1.S2:P7PBR1:32::BLTC
 "bltc r<RS>, r<RT>, <ADDRESS15>"
 *micromips32r7:
 *micromips64r7:
@@ -1067,13 +984,8 @@
     NIA = ADDRESS15;
 }
 
-<<<<<<< HEAD
 110010,5.RT,110,7.U,10.S1,1.S2:P7PBRI:32::BLTIC
-"bltic r<RT>, <U>, <P7PBRI_ADDRESS>"
-=======
-010010,5.RT,110,7.U,10.S1,1.S2:P7PBRI:32::BLTIC
 "bltic r<RT>, <U>, <ADDRESS12>"
->>>>>>> cf5affac
 *micromips32r7:
 *micromips64r7:
 {
@@ -1082,7 +994,7 @@
   }
 }
 
-111010,5.RT,5.RS,11,13.S1,1.S2:P7PBR2:32::BLTUC
+101010,5.RT,5.RS,11,13.S1,1.S2:P7PBR2:32::BLTUC
 "bltuc r<RS>, r<RT>, <ADDRESS15>"
 *micromips32r7:
 *micromips64r7:
@@ -1092,13 +1004,8 @@
   }
 }
 
-<<<<<<< HEAD
 110010,5.RT,111,7.U,10.S1,1.S2:P7PBRI:32::BLTUIC
-"bltuic r<RT>, <U>, <P7PBRI_ADDRESS>"
-=======
-010010,5.RT,111,7.U,10.S1,1.S2:P7PBRI:32::BLTUIC
 "bltuic RT, U, <ADDRESS12>"
->>>>>>> cf5affac
 *micromips32r7:
 *micromips64r7:
 {
@@ -1107,11 +1014,7 @@
   }
 }
 
-<<<<<<< HEAD
-110010,5.RT,100,7.U,10.S1,1.S2:P7PBRI:32::BNEIC
-"bneic r<RT>, <U>, <P7PBRI_ADDRESS>"
-=======
-111010,5.RT,5.RS,00,13.S1,1.S2:R7PBR2:32::BNEC
+101010,5.RT,5.RS,00,13.S1,1.S2:R7PBR2:32::BNEC
 "bnec r<RS>, r<RT>, <ADDRESS15>"
 *micromips32r7:
 *micromips64r7:
@@ -1120,9 +1023,8 @@
     NIA = ADDRESS15;
 }
 
-010010,5.RT,100,7.U,10.S1,1.S2:P7PBRI:32::BNEIC
+110010,5.RT,100,7.U,10.S1,1.S2:P7PBRI:32::BNEIC
 "bneic RT, U, <ADDRESS12>"
->>>>>>> cf5affac
 *micromips32r7:
 *micromips64r7:
 {
@@ -1131,7 +1033,7 @@
   }
 }
 
-101010,5.RT!0,1,19.S1,1.S2:R7PBZ:32::BNEZC
+111010,5.RT!0,1,19.S1,1.S2:R7PBZ:32::BNEZC
 "bnezc r<RT>, <ADDRESS21>"
 *micromips32r7:
 *micromips64r7:
@@ -1187,7 +1089,6 @@
   do_di (SD_, RT);
 }
 
-
 001000,5.RT,5.RS,5.RD,0,0100011,000:R7POOL32A0:32::DIV
 "div r<RD>, r<RS>, r<RT>"
 *micromips32r7:
@@ -1222,13 +1123,8 @@
   NIA = do_eret(SD_, 0, NIA);
 }
 
-<<<<<<< HEAD
-000010,1.RT1,1.RD,3.RT2,20.S1,1.S2:R7MOVEBALC:32::MOVE.BALC
-"move.balc r<RD1>, r<RT_5_BIT>, <ADDRESS22>"
-=======
 001000,000000000,1,11,11001,101,111,111:R7POOL32A0:32::ERETNC
 "eretnc"
->>>>>>> cf5affac
 *micromips32r7:
 *micromips64r7:
 {
@@ -1257,16 +1153,12 @@
   do_ins_mm_r7 (SD_, RT, RS, INS_POS, INS_SIZE);
 }
 
-100010,5.RT,5.RS,0000,12.OFFSET:R7PJ:32::JIALC
-"jrc r<RS>": RT==31 && OFFSET==0
-"jalrc r<RS>": RT==31 && OFFSET==0
-"jalrc r<RT>, r<RS>": OFFSET==0
-"jialc r<RS>, <OFFSET>": RT==31
-"jialc r<RT>, r<RS>, <OFFSET>"
-*micromips32r7:
-*micromips64r7:
-{
-  NIA = do_jialc_mm_r7 (SD_, RT, RS, OFFSET, NIA);
+010010,5.RT,5.RS,0000,12.U:R7PJ:32::JALRC
+"jalrc.hb r<RT>, r<RS>"
+*micromips32r7:
+*micromips64r7:
+{
+  NIA = do_jalrc_mm_r7 (SD_, RT, RS, U, NIA);
 }
 
 010010,5.RT,5.RS,0001,12.U:R7PJ:32::JALRC.HB
@@ -1274,12 +1166,8 @@
 *micromips32r7:
 *micromips64r7:
 {
-<<<<<<< HEAD
   NIA = do_jalrc_mm_r7 (SD_, RT, RS, U, NIA);
   //TODO: ClearHazards()?
-=======
-  NIA = do_jialc_mm_r7 (SD_, RT, RS, U, NIA);
-  //TODO: ClearHazards()?
 }
 
 100001,5.RT,5.RS,0000,12.U:R7PLSU12:32::LB
@@ -1425,7 +1313,6 @@
 {
   GPR[RD] = EXTEND16 (do_load (SD_, AccessLength_HALFWORD, GPR[RT],
                      GPR[RS] << 1));
->>>>>>> cf5affac
 }
 
 101001,5.RT,5.RS,1.S1,1000,0,01,6.S2,00:R7PLL:32::LL
@@ -1576,21 +1463,14 @@
   do_store (SD_, AccessLength_WORD, GP, U_SHIFT_2BIT, GPR[RT]);
 }
 
-011010,1.RT1,1.RD,3.RT2,20.S1,1.S2:R7MOVEBALC:32::MOVE.BALC
+000010,1.RT1,1.RD,3.RT2,20.S1,1.S2:R7MOVEBALC:32::MOVE.BALC
 "move.balc r<RD1>, r<RT_5_BIT>, <ADDRESS22>"
 *micromips32r7:
 *micromips64r7:
 {
-<<<<<<< HEAD
-  TRACE_ALU_INPUT3 (GPR[RT], U, GPR[RS]);
-  GPR[RT] = do_load (SD_, AccessLength_HALFWORD, GPR[RS], EXTEND16 (U));
-  TRACE_ALU_RESULT(GPR[RT]);
-
-=======
   GPR[RD1] = GPR[RT_5_BIT];
   RA = NIA | isa_mode;
   NIA = ADDRESS22;
->>>>>>> cf5affac
 }
 
 100000,5.RT_SAVE,4.GPR_LIST_SAVE,0,0011,9.U,0,1.FP_SAVE,1.GP_SAVE:R7PSR:32::SAVE
@@ -1607,15 +1487,8 @@
 *micromips32r7:
 *micromips64r7:
 {
-<<<<<<< HEAD
-  TRACE_ALU_INPUT3 (GPR[RT], U, GPR[RS]);
-  GPR[RT] = EXTEND32 (do_load (SD_, AccessLength_WORD, GPR[RS],
-             EXTEND16 (U)));
-  TRACE_ALU_RESULT(GPR[RT]);
-=======
   do_restore_gprs_from_stack_and_adjust_sp(SD_, RT_SAVE, GPR_LIST_SAVE, FP_SAVE,
                                            GP_SAVE, U_SHIFT_3BIT);
->>>>>>> cf5affac
 }
 
 100000,5.RT_SAVE,4.GPR_LIST_SAVE,10011,9.U,1,1.FP_SAVE,1.GP_SAVE:R7PRESTORE:32::RESTORE.JRC16
@@ -1638,15 +1511,8 @@
   SignalException (DebugBreakPoint, instruction_0);
 }
 
-<<<<<<< HEAD
-
 001000,5.RT,5.C0S,2.X1,3.SEL,1.X2,0000110,000:R7POOL32A0:32::MFC0
 "mfc0 r<RT>, r<C0S>, <SEL>"
-=======
-001000,5.RT,5.C0S,00,3.SEL,0,0000110,000:R7POOL32A0:32::MFC0
-"mfc0 r<C0S>, r<RT>": SEL == 0
-"mfc0 r<C0S>, r<RT>, <SEL>"
->>>>>>> cf5affac
 *micromips32r7:
 *micromips64r7:
 {
@@ -1790,50 +1656,6 @@
   do_sltiu (SD_, RS, RT, U);
 }
 
-<<<<<<< HEAD
-001000,5.RT,5.RS,5.RD,1000,0,000,111:R7PPLSX:32::LWX
-"lwx r<RD>, r<RS>(r<RT>)"
-*micromips32r7:
-*micromips64r7:
-{
-  GPR[RD] = EXTEND32 (do_load (SD_, AccessLength_WORD, GPR[RS], GPR[RT]));
-}
-
-001000,5.RT,5.RS,5.RD,0110,0,000,111:R7PPLSX:32::LHUX
-"lhux r<RD>, r<RS>(r<RT>)"
-*micromips32r7:
-*micromips64r7:
-{
-  GPR[RD] = do_load (SD_, AccessLength_HALFWORD, GPR[RS], GPR[RT]);
-}
-
-001000,5.RT,5.RS,5.RD,0100,0,000,111:R7PPLSX:32::LHX
-"lhx r<RD>, r<RS>(r<RT>)"
-*micromips32r7:
-*micromips64r7:
-{
-  GPR[RD] = EXTEND16 (do_load (SD_, AccessLength_HALFWORD, GPR[RS], GPR[RT]));
-}
-
-001000,5.RT,5.RS,5.RD,0010,0,000,111:R7PPLSX:32::LBUX
-"lbux r<RD>, r<RS>(r<RT>)"
-*micromips32r7:
-*micromips64r7:
-{
-  TRACE_ALU_INPUT3(GPR[RD], GPR[RS], GPR[RT]);
-  GPR[RD] = do_load (SD_, AccessLength_BYTE, GPR[RT], GPR[RS]);
-}
-
-001000,5.RT,5.RS,5.RD,0000,0,000,111:R7PPLSX:32::LBX
-"lbx r<RD>, r<RS>(r<RT>)"
-*micromips32r7:
-*micromips64r7:
-{
-  GPR[RD] = EXTEND8 (do_load (SD_, AccessLength_BYTE, GPR[RS], GPR[RT]));
-}
-
-=======
->>>>>>> cf5affac
 001000,5.RT,5.RS,5.RD,1001,0,000,111:R7PPLSX:32::SWX
 "swx r<RD>, r<RS>(r<RT>)"
 *micromips32r7:
@@ -1906,20 +1728,6 @@
   do_muhu (SD_, RD, RS, RT);
 }
 
-<<<<<<< HEAD
-001000,5.RT,5.RS,5.RD,2.U,3.X,001,111:R7POOL32A7:32::LSA
-"lsa r<RD>, r<RS>, r<RT>, <U>"
-*micromips32r7:
-*micromips64r7:
-{
-  TRACE_ALU_INPUT3(GPR[RD], GPR[RS], GPR[RT]);
-  // TODO: assembler needs to change first
-  // do_lsa_mm_r7 (SD_, RD, RS, RT, U);
-  do_lsa (SD_, RD, RS, RT, U);
-}
-
-=======
->>>>>>> cf5affac
 001000,5.RT,5.RS,0111101,100,111,111:R7POOL32A0:32::WSBH
 "wsbh r<RT>, r<RS>"
 *micromips32r7:
@@ -2017,15 +1825,6 @@
   // invalidate a set of TLB entries based on Index match - nothing to do currently
 }
 
-<<<<<<< HEAD
-001000,5.RT,5.RS,5.RD,1000,1,000,111:R7PPLSXS:32::LWXS
-"lwxs r<RD>, r<RS>(r<RT>)"
-*micromips32r7:
-*micromips64r7:
-{
-  do_lwxs (SD_, RD, RS, RT);
-}
-
 001000,10.CODE,10,00101,101,111,111:R7PSYSCALL:32::SYSCALL
 "syscall %#lx<CODE>"
 *micromips32r7:
@@ -2035,9 +1834,6 @@
 }
 
 000100,00000,01,0,2.CODE:R7P16SYSCALL:16::SYSCALL16
-=======
-001000,10.CODE,10,00101,101,111,111:POOL32AXF5GROUP2:32::SYSCALL
->>>>>>> cf5affac
 "syscall %#lx<CODE>"
 *micromips32r7:
 *micromips64r7:

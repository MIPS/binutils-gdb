# Copyright (C) 2012-2014 Free Software Foundation, Inc.

# This program is free software; you can redistribute it and/or modify
# it under the terms of the GNU General Public License as published by
# the Free Software Foundation; either version 3 of the License, or
# (at your option) any later version.
# 
# This program is distributed in the hope that it will be useful,
# but WITHOUT ANY WARRANTY; without even the implied warranty of
# MERCHANTABILITY or FITNESS FOR A PARTICULAR PURPOSE.  See the
# GNU General Public License for more details.
# 
# You should have received a copy of the GNU General Public License
# along with this program; if not, write to the Free Software
# Foundation, Inc., 51 Franklin Street - Fifth Floor, Boston, MA 02110-1301, USA.  

#
# Some generic MIPS tests
#

# When adding a new test to this file, try to do the following things:
#
# * If testing assembly and disassembly of code, don't forget to test
# the actual bit encodings of the instructions (using the
# --show-raw-insn flag to objdump). 
#
# * Try to run the test for as many architectures as appropriate,
# using the "run_dump_test_arches" or "run_list_test_arches" functions,
# along with the output from a call to "mips_arch_list_matching."
#
# * Be sure to compare the test output before and after your testsuite
# changes, to verify that existing and new tests were run as expected.
# Look for expect ERROR messages in the testsuite .log file to make sure
# the new expect code did not contain errors.

# To add support for a new CPU to this file, add an appropriate entry
# to the sequence of "mips_arch_create" function calls below, and test
# the result.  The new CPU should automatically be used when running
# various tests.  If the new CPU is the default CPU for any tool
# targets, make sure the call to "mips_arch_create" reflects that fact.


# The functions below create and manipulate an "architecture data
# array" which contains entries for each MIPS architecture (or CPU)
# known to these tests.  The array contains the following information
# for each architecture, indexed by the name of the architecture
# described by the entry:
#
# displayname: The name of the entry to be used for pretty-printing.
#
# gprsize: The size in bits of General Purpose Registers provided by
# the architecture (must be 32 or 64).
#
# props: A list of text strings which are associated with the
# architecture.  These include the architecture name as well as
# information about what instructions the CPU supports.  When matching
# based on properties, an additional property is added to the normal
# property list, "gpr<gprsize>" so that tests can match CPUs which
# have GPRs of a specific size.  The following properties are most
# useful when matching properties for generic (i.e., not CPU-specific)
# tests:
#
#	mips1, mips2, mips3, mips4, mips5, mips32, mips64
#		The architecture includes the instructions defined
#		by that MIPS ISA.
#
#	fpisa3, fpisa4, fpisa5
#		The architecture includes the floating-point
#		instructions defined by that MIPS ISA.
#
#	gpr_ilocks
#		The architecture interlocks GPRs accesses.  (That is,
#		there are no load delay slots.)
#
#	mips3d	The architecture includes the MIPS-3D ASE.
#
#	ror	The architecture includes hardware rotate instructions.
#
#	gpr32, gpr64
#		The architecture provides 32- or 64-bit General Purpose
#		Registers.
#
#	singlefloat
#		The CPU is 64 bit, but only supports 32 bit FPU.
#
#	nollsc
#		The CPU doesn't support ll, sc, lld and scd instructions.
#
#	oddspreg
#		The CPU has odd-numbered single-precision registers
#		available and GAS enables use of them by default.
#
# as_flags: The assembler flags used when assembling tests for this
# architecture.
#
# objdump_flags: The objdump flags used when disassembling tests for
# this architecture.
#
# Most entries in the architecture array will have values in all of
# the fields above.  One entry, "default" represents the default CPU
# based on the target of the assembler being built.  If always has
# empty "as_flags" and "objdump_flags."

# mips_arch_init
#
# This function initializes the architecture data array ("mips_arches")
# to be empty.
proc mips_arch_init {} {
    global mips_arches

    # Catch because the variable won't be set the first time through.
    catch {unset mips_arches}
}

# mips_arch_create ARCH GPRSIZE EXTENDS PROPS AS_FLAGS OBJDUMP_FLAGS \
#		   (optional:) DEFAULT_FOR_TARGETS
#
# This function creates a new entry in the architecture data array,
# for the architecture or CPU named ARCH, and fills in the entry
# according to the rest of the arguments.
#
# The new entry's property list is initialized to contain ARCH, any
# properties specified by PROPS, and the properties associated with
# the entry specified by EXTENDS.  (The new architecture is considered
# to extend the capabilities provided by that architecture.)
#
# If DEFAULT_FOR_TARGETS is specified, it is a list of targets for which
# this architecture is the default architecture.  If "istarget" returns
# true for any of the targets in the list, a "default" entry will be
# added to the architecture array which indicates that ARCH is the default
# architecture.
proc mips_arch_create {arch gprsize extends props as_flags objdump_flags
		       {default_for_targets {}}} {
    global mips_arches

    if { [info exists mips_arches($arch)] } {
             error "mips_arch_create: arch \"$arch\" already exists"
    }
    if { $gprsize != 32 && $gprsize != 64 } {
	error "mips_arch_create: invalid GPR size $gprsize"
    }

    set archdata(displayname) $arch
    set archdata(gprsize) $gprsize
    set archdata(as_flags) $as_flags
    set archdata(objdump_flags) $objdump_flags
    set archdata(props) $arch
    eval lappend archdata(props) $props
    if { [string length $extends] != 0 } {
	eval lappend archdata(props) [mips_arch_properties $extends 0]
    }

    set mips_arches($arch) [array get archdata]

    # Set as default if appropriate.
    foreach target $default_for_targets {
	if { [istarget $target] } {
	    if { [info exists mips_arches(default)] } {
		error "mips_arch_create: default arch already exists"
	    }

	    set archdata(displayname) "default = $arch"
    	    set archdata(as_flags) ""
	    set archdata(objdump_flags) ""

	    set mips_arches(default) [array get archdata]
	    break
	}
    }
}

# mips_arch_destroy ARCH
#
# The opposite of the above.  This function removes an entry from
# the architecture data array, for the architecture or CPU named ARCH.

proc mips_arch_destroy {arch} {
    global mips_arches

    if { [info exists mips_arches($arch)] } {
	unset mips_arches($arch)
    }
}

# mips_arch_list_all
#
# This function returns the list of all names of entries in the
# architecture data array (including the default entry, if a default
# is known).
proc mips_arch_list_all {} {
    global mips_arches
    return [lsort -dictionary [array names mips_arches]]
}

# mips_arch_data ARCH
#
# This function returns the information associated with ARCH
# in the architecture data array, in "array get" form.
proc mips_arch_data {arch} {
    global mips_arches

    if { ! [info exists mips_arches($arch)] } {
	error "mips_arch_data: unknown arch \"$arch\""
    }
    return $mips_arches($arch)
}

# mips_arch_displayname ARCH
#
# This function returns the printable name associated with ARCH in
# the architecture data array.
proc mips_arch_displayname {arch} {
    array set archdata [mips_arch_data $arch]
    return $archdata(displayname)
}

# mips_arch_properties ARCH (optional:) INCLUDE_GPRSIZE
#
# This function returns the property list associated with ARCH in the
# architecture data array, including the "canonical" target name as the
# first element.
#
# If INCLUDE_GPRSIZE is non-zero, an additional "gpr32" or "gpr64"
# property will be returned as part of the list based on the
# architecture's GPR size.
proc mips_arch_properties {arch {include_gprsize 1}} {
    array set archdata [mips_arch_data $arch]
    set props $archdata(props)
    if { $include_gprsize } {
	lappend props gpr$archdata(gprsize)
    }
    return $props
}

# mips_arch_as_flags ARCH
#
# This function returns the assembler flags associated with ARCH in
# the architecture data array. 
proc mips_arch_as_flags {arch} {
    array set archdata [mips_arch_data $arch]
    return $archdata(as_flags)
}

# mips_arch_objdump_flags ARCH
#
# This function returns the objdump disassembly flags associated with
# ARCH in the architecture data array. 
proc mips_arch_objdump_flags {arch} {
    array set archdata [mips_arch_data $arch]
    return $archdata(objdump_flags)
}

# mips_arch_matches ARCH PROPMATCHLIST
#
# This function returns non-zero if ARCH matches the set of properties
# described by PROPMATCHLIST.  Each entry in PROPMATCHLIST can either
# be the name of a property which must be matched, or "!" followed by
# the name of a property which must not be matched.  ARCH matches
# PROPMATCHLIST if and only if all of the conditions specified by
# PROPMATCHLIST are satisfied.
proc mips_arch_matches {arch propmatchlist} {
    foreach pm $propmatchlist {
	if { [string match {!*} $pm] } {
	    # fail if present.
	    set inverted 1
	    set p [string range $pm 1 end]
	} {
	    # fail if not present.
	    set inverted 0
	    set p $pm
	}

	set loc [lsearch -exact [mips_arch_properties $arch] $p]

	# required-absent and found, or required-present and not found: fail.
	if { ($inverted && $loc != -1) || (! $inverted && $loc == -1) } {
	    return 0
	}
    }
    return 1
}

# mips_arch_list_matching ARGS
#
# This function returns a list of all architectures which match
# the conditions described by its arguments.  Its arguments are
# taken as a list and used as the PROPMATCHLIST in a call to
# "mips_arch_matches" for each known architecture.
proc mips_arch_list_matching {args} {
    set l ""
    foreach arch [mips_arch_list_all] {
	# For now, don't match default arch until we know what its
	# properties actually are.
	if { [string compare $arch default] == 0
	     && [string length [mips_arch_properties default]] == 0} {
	    continue
	}
	if { [mips_arch_matches $arch $args] } {
	    lappend l $arch
	}
    }
    return $l
}


# The functions below facilitate running various types of tests.

# run_dump_test_arch NAME OPTS ARCH
#
# Invoke "run_dump_test" for test NAME with additional assembler options OPTS.
# Add the assembler and disassembler flags that are associated with
# architecture ARCH.
#
# You can override the expected output for particular architectures.
# The possible test names are, in order of preference:
#
# 1. CARCH@NAME.d
# 2. NAME.d
#
# where CARCH is the "canonical" name of architecture ARCH as recorded
# in its associated property list.
proc run_dump_test_arch { name opts arch } {
    global subdir srcdir

    set proparch [lindex [mips_arch_properties $arch 0] 0]
    set prefixes [list ${proparch}@ ]
    if { [ string match "octeon*" $proparch ] && $proparch != "octeon" } {
	lappend prefixes octeon@
    }
    if { [ string match "mips*r6" $proparch ]} {
	lappend prefixes mipsr6@
    }
    if { [ string match "micromipsr6" $proparch ]} {
	lappend prefixes micromips@
    }
    foreach prefix ${prefixes} {
	set archname ${prefix}${name}
	if { [file exists "$srcdir/$subdir/${archname}.d"] } {
	    set name $archname
	    break
	}
    }

    if [catch {run_dump_test $name \
		   "{name    {([concat $opts [mips_arch_displayname $arch]])}}
		    {objdump {[mips_arch_objdump_flags $arch]}}
		    {as      {[concat $opts [mips_arch_as_flags $arch]]}}"} rv] {
        perror "$rv"
        untested "$subdir/$name ($arch)"
    }
}

# run_dump_test_arches NAME [OPTS] ARCH_LIST
#
# Invoke "run_dump_test_arch" for test NAME, for each architecture
# listed in ARCH_LIST.  OPTS, if specified, is a list of additional
# assembler options that should be used for all architectures.
proc run_dump_test_arches { name args } {
    set opts ""
    if { [llength $args] > 1 } {
	set opts [lindex $args 0]
	set args [lrange $args 1 end]
    }
    set arch_list [lindex $args 0]
    foreach arch $arch_list {
	run_dump_test_arch $name $opts $arch
    }
}

# run_list_test_arch NAME OPTS ARCH
#
# Invoke "run_list_test" for test NAME with additional assembler options OPTS.
# Add the assembler flags that are associated with architecture ARCH.
proc run_list_test_arch { name opts arch } {
    global subdir srcdir

    set testname "MIPS $name ([concat $opts [mips_arch_displayname $arch]])"
    set proparch [lindex [mips_arch_properties $arch 0] 0]
    set prefixes [list ${proparch}@ ]
    if { [ string match "octeon*" $proparch ] && $proparch != "octeon" } {
	lappend prefixes octeon@
    }
    if { [ string match "mips*r6" $proparch ]} {
	lappend prefixes mipsr6@
    }
    if { [ string match "micromipsr6" $proparch ]} {
	lappend prefixes micromips@
    }
    foreach prefix ${prefixes} {
	set archname ${prefix}${name}
	if { [file exists "$srcdir/$subdir/${archname}.l"] } {
	    set name $archname
	    break
	}
    }

    if [catch {run_list_test \
		   $name \
		   [concat $opts [mips_arch_as_flags $arch]] \
		   $testname} rv] {
        perror "$rv"
        untested "$testname"
    }
}

# run_list_test_arches NAME [OPTS] ARCH_LIST
#
# Invoke "run_list_test_arch" for test NAME, for each architecture listed
# in ARCH_LIST.  OPTS, if specified, is a list of additional assembler
# options that should be used for all architectures.
proc run_list_test_arches { name args } {
    set opts ""
    if { [llength $args] > 1 } {
	set opts [lindex $args 0]
	set args [lrange $args 1 end]
    }
    set arch_list [lindex $args 0]
    foreach arch $arch_list {
	run_list_test_arch "$name" "$opts" "$arch"
    }
}


# Create the architecture data array by providing data for all
# known architectures.
#
# Note that several targets pick default CPU based on ABI.  We
# can't easily handle that; do NOT list those targets as defaulting
# to any architecture.
mips_arch_init
mips_arch_create mips1 	32	{}	{} \
			{ -march=mips1 -mtune=mips1 } { -mmips:3000 }
mips_arch_create mips2 	32	mips1	{ gpr_ilocks } \
		        { -march=mips2 -mtune=mips2 } { -mmips:6000 }
mips_arch_create mips3 	64	mips2	{ fpisa3 } \
			{ -march=mips3 -mtune=mips3 } { -mmips:4000 }
mips_arch_create mips4 	64	mips3	{ fpisa4 } \
			{ -march=mips4 -mtune=mips4 } { -mmips:8000 }
mips_arch_create mips5 	64	mips4	{ fpisa5 } \
			{ -march=mips5 -mtune=mips5 } { -mmips:mips5 }
mips_arch_create mips32	32	mips2	{} \
			{ -march=mips32 -mtune=mips32 } { -mmips:isa32 } \
			{ mipsisa32-*-* mipsisa32el-*-* }
mips_arch_create mips32r2 32	mips32	{ fpisa3 fpisa4 fpisa5 ror } \
			{ -march=mips32r2 -mtune=mips32r2 } \
			{ -mmips:isa32r2 } \
			{ mipsisa32r2-*-* mipsisa32r2el-*-* }
mips_arch_create mips32r3 32	mips32r2 { fpisa3 fpisa4 fpisa5 ror } \
			{ -march=mips32r3 -mtune=mips32r3 } \
			{ -mmips:isa32r3 } \
			{ mipsisa32r3-*-* mipsisa32r3el-*-* }
mips_arch_create mips32r5 32	mips32r3 { fpisa3 fpisa4 fpisa5 ror } \
			{ -march=mips32r5 -mtune=mips32r5 } \
			{ -mmips:isa32r5 } \
			{ mipsisa32r5-*-* mipsisa32r5el-*-* }
mips_arch_create mips32r6 32	mips32r5 { fpisa3 fpisa4 fpisa5 ror } \
			{ -march=mips32r6 -mtune=mips32r6 --defsym r6=} \
			{ -mmips:isa32r6 } \
			{ mipsisa32r6-*-* mipsisa32r6el-*-* }
mips_arch_create mips64	64	mips5	{ mips32 } \
			{ -march=mips64 -mtune=mips64 } { -mmips:isa64 } \
			{ mipsisa64-*-* mipsisa64el-*-* }
mips_arch_create mips64r2 64	mips64	{ mips32r2 ror } \
			{ -march=mips64r2 -mtune=mips64r2 } \
			{ -mmips:isa64r2 } \
			{ mipsisa64r2-*-* mipsisa64r2el-*-* }
mips_arch_create mips64r3 64	mips64r2 { mips32r3 ror } \
			{ -march=mips64r3 -mtune=mips64r3 } \
			{ -mmips:isa64r3 } \
			{ mipsisa64r3-*-* mipsisa64r3el-*-* }
mips_arch_create mips64r5 64	mips64r3 { mips32r5 ror } \
			{ -march=mips64r5 -mtune=mips64r5 } \
			{ -mmips:isa64r5 } \
			{ mipsisa64r5-*-* mipsisa64r5el-*-* }
mips_arch_create mips64r6 64	mips64r5 { mips32r6 ror } \
			{ -march=mips64r6 -mtune=mips64r6 --defsym r6=} \
			{ -mmips:isa64r6 } \
			{ mipsisa64r6-*-* mipsisa64r6el-*-* }
mips_arch_create mips16	32	{}	{} \
			{ -march=mips1 -mips16 } { -mmips:16 }
mips_arch_create micromips 64	mips64r2 {} \
			{ -march=mips64r2 -mmicromips } {}
mips_arch_create micromipsr6 64	mips64r6 {} \
			{ -march=mips64r6 -mmicromips --defsym r6= --defsym compact_branches=} {}
mips_arch_create r3000 	32	mips1	{} \
			{ -march=r3000 -mtune=r3000 } { -mmips:3000 }
mips_arch_create r3900 	32	mips1	{ gpr_ilocks } \
			{ -march=r3900 -mtune=r3900 } { -mmips:3900 } \
			{ mipstx39-*-* mipstx39el-*-* }
mips_arch_create r4000 	64	mips3	{} \
			{ -march=r4000 -mtune=r4000 } { -mmips:4000 }
mips_arch_create vr5400	64	mips4	{ ror } \
			{ -march=vr5400 -mtune=vr5400 } { -mmips:5400 }
mips_arch_create sb1 	64	mips64	{ mips3d oddspreg } \
			{ -march=sb1 -mtune=sb1 } { -mmips:sb1 } \
			{ mipsisa64sb1-*-* mipsisa64sb1el-*-* }
mips_arch_create octeon 64	mips64r2 { oddspreg } \
			{ -march=octeon -mtune=octeon } { -mmips:octeon } \
			{ mips64octeon*-*-* }
mips_arch_create octeonp 64	octeon { oddspreg } \
			{ -march=octeon+ -mtune=octeon+ } { -mmips:octeon+ } \
			{ }
mips_arch_create octeon2 64	octeonp { oddspreg } \
			{ -march=octeon2 -mtune=octeon2 } { -mmips:octeon2 } \
			{ }
mips_arch_create xlr 	64	mips64	{ oddspreg } \
			{ -march=xlr -mtune=xlr } { -mmips:xlr }
mips_arch_create r5900 	64	mips3	{ gpr_ilocks singlefloat nollsc } \
			{ -march=r5900 -mtune=r5900 } { -mmips:5900 } \
			{ mipsr5900el-*-* mips64r5900el-*-* }

#
# And now begin the actual tests!  VxWorks uses RELA rather than REL
# relocations, so most of the generic dump tests will not work there.
#
if { [istarget mips*-*-vxworks*] } {
    run_dump_test "vxworks1"
    run_dump_test "vxworks1-xgot"
    run_dump_test "vxworks1-el"
    run_dump_test "vxworks1-xgot-el"
} elseif { [istarget mips*-*-*] } {
    set addr32 [expr [istarget mipstx39*-*-*] || [istarget mips-*-linux*] || [istarget mipsel-*-linux*] \
		     || [istarget mipsisa32-*-linux*] || [istarget mipsisa32el-*-linux*]]
    set has_newabi [expr [istarget *-*-irix6*] || [istarget mips*-*-linux*] \
                         || [istarget mips*-sde-elf*] || [istarget mips*-mti-elf*] \
                         || [istarget mips*-img-elf*]]

    if { [istarget "mips*-*-*linux*"]
	 || [istarget "mips*-sde-elf*"]
	 || [istarget "mips*-mti-elf*"]
	 || [istarget "mips*-img-elf*"]
	 || [istarget "mips*-*-*bsd*"] } then {
	set tmips "t"
    } else {
	set tmips ""
    }
    if [istarget mips*el-*-*] {
	set el "el"
    } {
	set el ""
    }

    run_list_test_arches "r6-branch-constraints"	[mips_arch_list_matching mips32r6]
    run_dump_test_arches "dot-1"	[mips_arch_list_matching mips1]
    run_dump_test_arches "abs"		[mips_arch_list_matching mips1]
    run_dump_test_arches "add"		[mips_arch_list_matching mips1]
    run_dump_test_arches "and"		[mips_arch_list_matching mips1]
    run_dump_test_arches "mips1-fp"	[mips_arch_list_matching mips1]
    run_list_test_arches "mips1-fp" "-32 -msoft-float" \
					[mips_arch_list_matching mips1]
    run_dump_test "break20"
    run_dump_test "trap20"

    run_dump_test_arches "beq"		[mips_arch_list_matching mips1]
    run_dump_test_arches "bge"		[mips_arch_list_matching mips1]
    run_dump_test_arches "bgeu"		[mips_arch_list_matching mips1]
    run_dump_test_arches "blt"		[mips_arch_list_matching mips1]
    run_dump_test_arches "bltu"		[mips_arch_list_matching mips1]
    run_dump_test_arches "branch-likely" [mips_arch_list_matching mips2 !mips32r6 !micromipsr6]
    run_dump_test_arches "branch-misc-1" [mips_arch_list_matching mips1]
    run_dump_test_arches "branch-misc-2" [mips_arch_list_matching mips1]
    run_dump_test_arches "branch-misc-2pic" [mips_arch_list_matching mips1]
    run_dump_test_arches "branch-misc-2-64" [mips_arch_list_matching mips3]
    run_dump_test_arches "branch-misc-2pic-64" [mips_arch_list_matching mips3]
    run_dump_test "branch-misc-3"
    run_dump_test "branch-swap"

    # Sweep a range of branch offsets so that it hits a position where
    # it is at the beginning of a frag and then swapped with a 16-bit
    # instruction from the preceding frag.  The offset will be somewhere
    # close below 4096 as this is the default obstack size limit that
    # we use and some space will have been already consumed.  The exact
    # amount depends on the host's programming model.
    for { set count 960 } { $count <= 1024 } { incr count } {
	run_list_test "branch-swap-2" "--defsym count=$count" \
	    "MIPS branch swapping ($count)"
    }

    run_dump_test "div"

    if { !$addr32 } {
	run_dump_test_arches "dli"	[mips_arch_list_matching mips3]
    }
    run_dump_test_arches "jal"		[mips_arch_list_matching mips1]
    run_dump_test_arches "jal-mask-11"	[mips_arch_list_matching mips1 !micromipsr6]
    run_dump_test_arches "jal-mask-12"	[mips_arch_list_matching mips1 !micromipsr6]
    run_dump_test_arches "jal-mask-21"	[mips_arch_list_matching micromips]
    run_dump_test_arches "jal-mask-22"	[mips_arch_list_matching micromips]
    run_dump_test "eret-1"
    run_dump_test "eret-2"
    run_dump_test "eret-3"
    run_dump_test_arches "fix-rm7000-1" \
					[mips_arch_list_matching mips3 !singlefloat \
						!mips64r6]
    run_dump_test_arches "fix-rm7000-2" \
					[mips_arch_list_matching mips3 !singlefloat \
						!mips64r6]
    run_dump_test_arches "24k-branch-delay-1" \
					[mips_arch_list_matching mips1]
    run_dump_test_arches "24k-triple-stores-1" \
				[mips_arch_list_matching fpisa5 !octeon]
    run_dump_test_arches "24k-triple-stores-2" \
					[mips_arch_list_matching mips2]
    run_dump_test_arches "24k-triple-stores-2-llsc" \
					[mips_arch_list_matching mips2 !nollsc]
    run_dump_test_arches "24k-triple-stores-3" \
					[mips_arch_list_matching mips2]
    run_dump_test_arches "24k-triple-stores-4" \
					[mips_arch_list_matching mips2 !singlefloat]
    run_dump_test_arches "24k-triple-stores-5" \
					[mips_arch_list_matching mips1]
    run_dump_test_arches "24k-triple-stores-6" \
					[mips_arch_list_matching mips2 !singlefloat]
    run_dump_test_arches "24k-triple-stores-7" \
					[mips_arch_list_matching mips2 !singlefloat]
    run_dump_test_arches "24k-triple-stores-8" \
					[mips_arch_list_matching mips1]
    run_dump_test_arches "24k-triple-stores-9" \
					[mips_arch_list_matching mips1]
    run_dump_test_arches "24k-triple-stores-10" \
					[mips_arch_list_matching mips1]
    run_dump_test_arches "24k-triple-stores-11" \
	    				[mips_arch_list_matching mips1]

    run_dump_test_arches "jal-svr4pic"	[mips_arch_list_matching mips1]
    run_dump_test_arches "jal-svr4pic-noreorder" \
					[mips_arch_list_matching mips1]
    run_dump_test "jal-xgot"
    run_list_test_arches "jal-range" "-32" [mips_arch_list_matching mips1]
    if $has_newabi { run_dump_test "jal-newabi" }
    run_dump_test "la"
    run_dump_test "la-svr4pic"
    run_dump_test "la-xgot"
    run_dump_test "lca-svr4pic"
    run_dump_test "lca-xgot"
    # XXX FIXME: Has mips2 and later insns with mips1 disassemblies.
    # (Should split and then use appropriate arch lists.)
    run_dump_test_arches "lb"	[mips_arch_list_matching mips1 !mips2]
    run_dump_test_arches "lb-svr4pic" \
				[mips_arch_list_matching mips1 !gpr_ilocks]
    run_dump_test_arches "lb-svr4pic-ilocks" [mips_arch_list_matching gpr_ilocks]
    # Both versions specify the cpu, so we can run both regardless of
    # the interlocking in the configured default cpu.
    run_dump_test "lb-xgot"
    run_dump_test "lb-xgot-ilocks"
    run_dump_test_arches "ld"		[mips_arch_list_matching mips1]
    run_dump_test_arches "ld-forward" 	[mips_arch_list_matching mips1]
    run_dump_test_arches "sd"		[mips_arch_list_matching mips1]
    run_dump_test_arches "sd-forward" 	[mips_arch_list_matching mips1]
    run_dump_test_arches "l_d" 		[mips_arch_list_matching mips1 !singlefloat]
    run_dump_test_arches "l_d-single"	[mips_arch_list_matching mips1 singlefloat]
    run_dump_test_arches "l_d-forward"	[mips_arch_list_matching mips1 !singlefloat]
    run_dump_test_arches "s_d"		[mips_arch_list_matching mips1 !singlefloat]
    run_dump_test_arches "s_d-single"	[mips_arch_list_matching mips1 singlefloat]
    run_dump_test_arches "s_d-forward" 	[mips_arch_list_matching mips1 !singlefloat]
    run_dump_test_arches "ldc1"		[mips_arch_list_matching mips2 !singlefloat]
    run_dump_test_arches "ldc1-forward" [mips_arch_list_matching mips2 !singlefloat]
    run_dump_test_arches "sdc1"		[mips_arch_list_matching mips2 !singlefloat]
    run_dump_test_arches "sdc1-forward" [mips_arch_list_matching mips2 !singlefloat]
    if $has_newabi {
	run_dump_test_arches "ld-n32" 	[mips_arch_list_matching mips3]
	run_dump_test_arches "ld-forward-n32" \
					[mips_arch_list_matching mips3]
	run_dump_test_arches "sd-n32" 	[mips_arch_list_matching mips3]
	run_dump_test_arches "sd-forward-n32" \
					[mips_arch_list_matching mips3]
	run_dump_test_arches "l_d-n32" 	[mips_arch_list_matching mips3 !singlefloat]
	run_dump_test_arches "l_d-forward-n32" \
					[mips_arch_list_matching mips3 !singlefloat]
	run_dump_test_arches "s_d-n32" 	[mips_arch_list_matching mips3 !singlefloat]
	run_dump_test_arches "s_d-forward-n32" \
					[mips_arch_list_matching mips3 !singlefloat]
	run_dump_test_arches "ldc1-n32" [mips_arch_list_matching mips3 !singlefloat]
	run_dump_test_arches "ldc1-forward-n32" \
					[mips_arch_list_matching mips3 !singlefloat]
	run_dump_test_arches "sdc1-n32" [mips_arch_list_matching mips3 !singlefloat]
	run_dump_test_arches "sdc1-forward-n32" \
					[mips_arch_list_matching mips3 !singlefloat]
	run_dump_test_arches "ld-n64"	[mips_arch_list_matching mips3]
	run_dump_test_arches "ld-forward-n64" \
					[mips_arch_list_matching mips3]
	run_dump_test_arches "sd-n64"	[mips_arch_list_matching mips3]
	run_dump_test_arches "sd-forward-n64" \
					[mips_arch_list_matching mips3]
	run_dump_test_arches "l_d-n64"	[mips_arch_list_matching mips3 !singlefloat]
	run_dump_test_arches "l_d-forward-n64" \
					[mips_arch_list_matching mips3 !singlefloat]
	run_dump_test_arches "s_d-n64"	[mips_arch_list_matching mips3 !singlefloat]
	run_dump_test_arches "s_d-forward-n64" \
					[mips_arch_list_matching mips3 !singlefloat]
	run_dump_test_arches "ldc1-n64"	[mips_arch_list_matching mips3 !singlefloat]
	run_dump_test_arches "ldc1-forward-n64" \
					[mips_arch_list_matching mips3 !singlefloat]
	run_dump_test_arches "sdc1-n64"	[mips_arch_list_matching mips3 !singlefloat]
	run_dump_test_arches "sdc1-forward-n64" \
					[mips_arch_list_matching mips3 !singlefloat]
    }
    run_dump_test_arches "ld-zero"	[mips_arch_list_matching mips1]
    run_dump_test_arches "ld-zero-2"	[mips_arch_list_matching mips2 !nollsc]
    run_dump_test_arches "ld-zero-3"	[mips_arch_list_matching mips3 !nollsc]
    run_dump_test_arches "ld-zero-u"	[mips_arch_list_matching micromips]
    run_dump_test_arches "ld-zero-q"	[mips_arch_list_matching r5900]
    run_dump_test "ld-svr4pic"
    run_dump_test "ld-xgot"
    run_dump_test_arches "li"		[mips_arch_list_matching mips1]
    run_dump_test "lifloat"
    run_dump_test "lif-svr4pic"
    run_dump_test "lif-xgot"
    run_dump_test_arches "mips4"	[mips_arch_list_matching mips4]
    run_dump_test_arches "mips4-fp" "-32" \
					[mips_arch_list_matching fpisa4]
    run_dump_test_arches "mips4-fp" "-mabi=o64" \
					[mips_arch_list_matching fpisa4 gpr64]
    run_list_test_arches "mips4-fp" "-32 -msoft-float" \
					[mips_arch_list_matching fpisa4]
    run_dump_test_arches "mips4-branch-likely" \
					[mips_arch_list_matching mips4 !mips32r6]
    run_list_test_arches "mips4-branch-likely" "-32 -msoft-float" \
					[mips_arch_list_matching mips4 !mips32r6]
    run_dump_test_arches "mips5-fp" "-32" \
					[mips_arch_list_matching fpisa5]
    run_dump_test_arches "mips5-fp" "-mabi=o64" \
					[mips_arch_list_matching fpisa5 gpr64]
    run_dump_test "mul"

    run_dump_test_arches "rol"		[mips_arch_list_matching mips1 !ror]
    run_dump_test_arches "rol-hw" 	[mips_arch_list_matching ror]

    run_dump_test_arches "rol64"	[mips_arch_list_matching gpr64 !ror]
    run_dump_test_arches "rol64-hw"	[mips_arch_list_matching gpr64 ror]

    run_dump_test "sb"
    run_dump_test "trunc"
    run_dump_test "ulh"
    run_dump_test_arches "ulh2-eb"	[mips_arch_list_matching mips1 !mips32r6]
    run_dump_test_arches "ulh2-el"	[mips_arch_list_matching mips1 !mips32r6]
    run_dump_test "ulh-svr4pic"
    run_dump_test "ulh-xgot"
    run_dump_test "ulw"
    run_dump_test "uld"
    run_dump_test "ush"
    run_dump_test "usw"
    run_dump_test "usd"
    run_dump_test_arches "ulw2-eb" [mips_arch_list_matching mips1 !gpr_ilocks \
					!mips32r6]
    run_dump_test_arches "ulw2-eb-ilocks" [mips_arch_list_matching gpr_ilocks \
					!mips32r6]
    run_dump_test_arches "ulw2-el" [mips_arch_list_matching mips1 !gpr_ilocks \
					!mips32r6]
    run_dump_test_arches "ulw2-el-ilocks" [mips_arch_list_matching gpr_ilocks \
					!mips32r6]

    run_dump_test_arches "uld2-eb" [mips_arch_list_matching mips3 !mips32r6]
    run_dump_test_arches "uld2-el" [mips_arch_list_matching mips3 !mips32r6]

    run_dump_test "mips16"
    run_dump_test "mips16-64"
    run_dump_test "mips16-macro"
    # Check MIPS16e extensions
    run_dump_test_arches "mips16e" [mips_arch_list_matching mips32 !micromips \
					!mips32r6]
    # Check jalx handling
    run_dump_test "mips16-jalx"
    run_dump_test "mips-jalx"
    run_dump_test "mips-jalx-2"
    # Check MIPS16 HI16/LO16 relocations
    run_dump_test "mips16-hilo"
    if $has_newabi {
	run_dump_test "mips16-hilo-n32"
    }
    run_dump_test "mips16-hilo-match"
    run_dump_test "delay"
    run_dump_test "nodelay"
    run_dump_test "mips4010"
    run_dump_test "mips4650"
    run_dump_test "mips4100"
    run_dump_test "vr4111"
    run_dump_test "vr4120"
    run_dump_test "vr4120-2"
    run_dump_test "vr4130"
    run_dump_test "vr5400"
    run_list_test "vr5400-ill" "-march=vr5400"
    run_dump_test "vr5500"
    run_dump_test "rm7000"
    run_dump_test "perfcount"
    run_dump_test "lineno"
    run_dump_test "sync"

    run_dump_test_arches "virt"		[mips_arch_list_matching mips32r2]
    run_dump_test_arches "virt64"	[mips_arch_list_matching mips64r2]

    run_dump_test_arches "mips32"	[mips_arch_list_matching mips32]
    run_dump_test_arches "mips32-imm"	[mips_arch_list_matching mips32]

    run_dump_test_arches "mips32-sf32"	[mips_arch_list_matching mips32]
    run_list_test_arches "mips32-sf32" "-32 -msoft-float" \
					[mips_arch_list_matching mips32]
    run_dump_test_arches "mips32-cp2"	[mips_arch_list_matching mips32 \
					    !octeon]

    run_dump_test_arches "mips32r2"	[mips_arch_list_matching mips32r2]
    run_dump_test_arches "mips32r2-cp2"	[mips_arch_list_matching mips32r2 \
					    !octeon]
    run_dump_test_arches "mips32r2-fp32" \
					[mips_arch_list_matching mips32r2]
    run_list_test_arches "mips32r2-fp32" "-32 -msoft-float" \
					[mips_arch_list_matching mips32r2]
    run_list_test_arches "mips32r2-ill" "-32" \
			[mips_arch_list_matching mips32r2 gpr32]
    run_list_test_arches "mips32r2-ill-fp64" "-mabi=o64" \
			[mips_arch_list_matching mips32r2 gpr64]
    run_list_test_arches "mips32r2-ill-nofp" "-32 -msoft-float" \
			[mips_arch_list_matching mips32r2]

    run_dump_test_arches "mips64"	[mips_arch_list_matching mips64]
    run_dump_test_arches "mips64-cp2"	[mips_arch_list_matching mips64 \
					    !octeon]

    run_dump_test_arches "mips64r2"	[mips_arch_list_matching mips64r2]
    run_list_test_arches "mips64r2-ill"	[mips_arch_list_matching mips64r2]

    run_dump_test "set-arch"

    if { !$addr32 } {
	run_dump_test "mips64-mips3d"
	run_dump_test_arches "mips64-mips3d-incl" [mips_arch_list_matching mips3d]

	run_dump_test "mips64-mdmx"
	run_dump_test "sb1-ext-mdmx"
	run_dump_test "sb1-ext-ps"
	run_dump_test "xlr-ext"
    }

    run_dump_test_arches "relax"	[mips_arch_list_matching mips2 !mips32r6]
    run_dump_test_arches "relax-at"	[mips_arch_list_matching mips2 !mips32r6]
    run_dump_test "relax-swap1-mips1"
    run_dump_test "relax-swap1-mips2"
    run_dump_test "relax-swap2"
    run_dump_test_arches "relax-swap3"	[mips_arch_list_all]
    run_list_test_arches "relax-bc1any" "-mips3d -mabi=o64 -relax-branch" \
					[mips_arch_list_matching mips64 \
					    !micromips !mips32r6]
    run_list_test_arches "relax-bposge" "-mdsp -relax-branch" \
					[mips_arch_list_matching mips64r2 \
					    !micromips !mips32r6]

    run_dump_test_arches "eva"		[mips_arch_list_matching mips32r2 !octeon]

    run_list_test "illegal" "-32"
    run_list_test "baddata1" "-32"
    run_list_test "jalr" ""

    run_dump_test "mips-gp32-fp32"
    run_dump_test "mips-gp32-fp64"
    run_dump_test "mips-gp64-fp32"
    run_dump_test "mips-gp64-fp64"

    # Make sure that -mcpu=FOO and -mFOO are equivalent.  Assemble a file
    # containing 4650-specific instructions with -m4650 and -mcpu=4650,
    # and verify that they're the same.  Specifically, we're checking
    # that the EF_MIPS_MACH field is set, and that the 4650 'mul'
    # instruction does get used.  In previous versions of GAS,
    # only -mcpu=4650 would set the EF_MIPS_MACH field; -m4650 wouldn't.
    run_dump_test "elf_e_flags1"
    run_dump_test "elf_e_flags2"
    run_dump_test "elf_e_flags3"
    run_dump_test "elf_e_flags4"

    # Check EF_MIPS_ARCH markings for each supported architecture.
    run_dump_test "elf_arch_mips1"
    run_dump_test "elf_arch_mips2"
    run_dump_test "elf_arch_mips3"
    run_dump_test "elf_arch_mips4"
    run_dump_test "elf_arch_mips5"
    run_dump_test "elf_arch_mips32"
    run_dump_test "elf_arch_mips32r2"
    run_dump_test "elf_arch_mips32r3"
    run_dump_test "elf_arch_mips32r5"
    run_dump_test "elf_arch_mips32r6"
    run_dump_test "elf_arch_mips64"
    run_dump_test "elf_arch_mips64r2"
    run_dump_test "elf_arch_mips64r3"
    run_dump_test "elf_arch_mips64r5"
    run_dump_test "elf_arch_mips64r6"

    # Verify that ASE markings are handled properly.
    run_dump_test "elf_ase_mips16"
    run_dump_test "elf_ase_mips16-2"

    run_dump_test "elf_ase_micromips"
    run_dump_test "elf_ase_micromips-2"

    run_dump_test "mips-gp32-fp32-pic"
    run_dump_test "mips-gp32-fp64-pic"
    run_dump_test "mips-gp64-fp32-pic"
    run_dump_test "mips-gp64-fp64-pic"

    run_dump_test "mips-abi32"
    run_dump_test "mips-abi32-pic"
    run_dump_test "mips-abi32-pic2"

    run_dump_test "elf${el}-rel"
    run_dump_test_arches "elf${el}-rel2" [mips_arch_list_matching gpr64 !singlefloat]
    run_dump_test "e32${el}-rel2"
    run_dump_test "elf${el}-rel3"
    run_dump_test_arches "elf-rel4" [mips_arch_list_matching gpr64]
    run_dump_test "e32-rel4"
    run_dump_test "elf-rel5"
    run_dump_test "elf-rel6"
    if $has_newabi {
	run_dump_test "elf-rel6-n32"
	run_dump_test "elf-rel6-n64"
    }
    run_dump_test "elf-rel7"
    run_dump_test "elf-rel8"
    run_dump_test "elf-rel8-mips16"
    run_dump_test "elf-rel9"
    run_dump_test "elf-rel9-mips16"
    if $has_newabi {
	run_dump_test "elf-rel10"
	run_dump_test "elf-rel11"
    }
    run_dump_test "elf-rel12"
    run_dump_test "elf-rel13"
    run_dump_test "elf-rel13-mips16"
    run_dump_test "elf-rel14"

    if $has_newabi {
	run_dump_test "elf-rel15"
	run_dump_test "elf-rel16"

	run_dump_test "elf-rel-got-n32"
	run_dump_test "elf-rel-xgot-n32"
	run_dump_test "elf-rel-got-n64"
	run_dump_test "elf-rel-xgot-n64"
    }
    run_dump_test "elf-rel17"
    if $has_newabi {
	run_dump_test "elf-rel18"
    }
    run_dump_test "elf-rel19"
    run_dump_test "elf-rel20"
    if $has_newabi {
	run_dump_test "elf-rel21"
	run_dump_test "elf-rel22"
	run_dump_test "elf-rel23"
	run_dump_test "elf-rel23a"
	run_dump_test "elf-rel23b"
	run_dump_test "elf-rel24"
    }

    run_dump_test "elf-rel25"
    run_dump_test "elf-rel25a"
    run_dump_test "elf-rel26"

    run_dump_test_arches "elf-rel27" [mips_arch_list_all]

    if $has_newabi {
	run_dump_test "elf-rel28-n32"
	run_dump_test "elf-rel28-n64"
	run_dump_test_arches "elf-rel29" [mips_arch_list_matching mips3]
    }
    run_list_test_arches "elf-rel30" "-32" [mips_arch_list_all]

    run_dump_test "${tmips}mips${el}16-e"
    run_dump_test "${tmips}mips${el}16-f"

    run_dump_test "elf-consthilo"
    run_dump_test "expr1"

    run_list_test "tls-ill" "-32"
    run_dump_test "tls-o32"
    run_dump_test "tls-relw"
    run_dump_test "jalr2"
    run_dump_test_arches "jalr3"	[mips_arch_list_matching mips1 \
					    !micromips !micromipsr6]
    if $has_newabi {
	run_dump_test_arches "jalr3-n32" \
					[mips_arch_list_matching mips3 \
					    !micromips !micromipsr6]
	run_dump_test_arches "jalr3-n64" \
					[mips_arch_list_matching mips3 \
					    !micromips !micromipsr6]
    }

    run_dump_test_arches "aent"	[mips_arch_list_matching mips1]

    run_dump_test_arches "branch-misc-4"	[mips_arch_list_matching mips1]
    run_dump_test_arches "branch-misc-4-64"	[mips_arch_list_matching mips3]

    run_dump_test_arches "loc-swap"	[mips_arch_list_all]
    run_dump_test_arches "loc-swap-dis"	[mips_arch_list_all]
    run_dump_test_arches "loc-swap-2"	[mips_arch_list_all]
    run_dump_test_arches "loc-swap-3"	[mips_arch_list_all]

    run_dump_test "nan-legacy-1"
    run_dump_test "nan-legacy-2"
    run_dump_test "nan-legacy-3"
    run_dump_test "nan-legacy-4"
    run_dump_test "nan-legacy-5"

    run_dump_test "nan-2008-1"
    run_dump_test "nan-2008-2"
    run_dump_test "nan-2008-3"
    run_dump_test "nan-2008-4"

    run_list_test "nan-error-1"
    run_list_test "nan-error-2" "-mnan=foo"

    if $has_newabi {
	run_dump_test "n32-consec"
    }

    # tests of objdump's ability to disassemble using different
    # register names.
    run_dump_test "gpr-names-numeric"
    run_dump_test "gpr-names-32"
    run_dump_test "gpr-names-n32"
    run_dump_test "gpr-names-64"

    run_dump_test "fpr-names-numeric"
    run_dump_test "fpr-names-32"
    run_dump_test "fpr-names-n32"
    run_dump_test "fpr-names-64"

    run_dump_test "cp0-names-numeric"
    run_dump_test "cp0-names-r3000"
    run_dump_test "cp0-names-r4000" \
		  { { {name} {(r4000)} } { {objdump} {-M cp0-names=r4000} } }
    run_dump_test "cp0-names-r4000" \
		  { { {name} {(r4400)} } { {objdump} {-M cp0-names=r4400} } }
    run_dump_test "cp0-names-mips32"
    run_dump_test "cp0-names-mips32r2"
    run_dump_test "cp0-names-mips64"
    run_dump_test "cp0-names-mips64r2"
    run_dump_test "cp0-names-sb1"

    run_dump_test "cp0sel-names-numeric"
    run_dump_test "cp0sel-names-mips32"
    run_dump_test "cp0sel-names-mips32r2"
    run_dump_test "cp0sel-names-mips64"
    run_dump_test "cp0sel-names-mips64r2"
    run_dump_test "cp0sel-names-sb1"

    run_dump_test "cp1-names-numeric"
    run_dump_test "cp1-names-r3000"
    run_dump_test "cp1-names-r4000" \
		  { { {name} {(r4000)} } { {objdump} {-M cp0-names=r4000} } }
    run_dump_test "cp1-names-r4000" \
		  { { {name} {(r4400)} } { {objdump} {-M cp0-names=r4400} } }
    run_dump_test "cp1-names-mips32"
    run_dump_test "cp1-names-mips32r2"
    run_dump_test "cp1-names-mips64"
    run_dump_test "cp1-names-mips64r2"
    run_dump_test "cp1-names-sb1"

    run_dump_test "hwr-names-numeric"
    run_dump_test "hwr-names-mips32r2"
    run_dump_test "hwr-names-mips64r2"

    run_dump_test "ldstla-32"
    run_dump_test "ldstla-32-mips3"
    run_dump_test "ldstla-32-shared"
    run_dump_test "ldstla-32-mips3-shared"
    run_list_test "ldstla-32-1" "-mabi=32" \
	"MIPS ld-st-la bad constants (ABI o32)"
    run_list_test "ldstla-32-mips3-1" "-mabi=32" \
	"MIPS ld-st-la bad constants (ABI o32, mips3)"
    run_list_test "ldstla-32-1" "-KPIC -mabi=32" \
	"MIPS ld-st-la bad constants (ABI o32, shared)"
    run_list_test "ldstla-32-mips3-1" "-KPIC -mabi=32" \
	"MIPS ld-st-la bad constants (ABI o32, mips3, shared)"
    run_dump_test "ldstla-eabi64"
    if $has_newabi {
	run_dump_test "ldstla-n64"
	run_dump_test "ldstla-n64-shared"
	run_dump_test "ldstla-n64-sym32"
    }

    run_dump_test "macro-warn-1"
    run_dump_test "macro-warn-2"
    run_dump_test "macro-warn-3"
    run_dump_test "macro-warn-4"
    if $has_newabi {
	run_dump_test "macro-warn-1-n32"
	run_dump_test "macro-warn-2-n32"
    }

    run_dump_test "noat-1"
    run_list_test "noat-2" ""
    run_list_test "noat-3" ""
    run_list_test "noat-4" ""
    run_list_test "noat-5" ""
    run_list_test "noat-6" ""
    run_list_test "noat-7" ""

    run_dump_test "at-1"
    run_list_test "at-2" "-32 -mips1" "MIPS at-2"

    run_dump_test "loongson-2e"
    run_dump_test "loongson-2f"
    run_dump_test "loongson-2f-2"
    run_dump_test "loongson-2f-3"

    run_dump_test "loongson-3a"
    run_dump_test "loongson-3a-2"
    run_dump_test "loongson-3a-3"

    run_dump_test_arches "octeon"	[mips_arch_list_matching octeon]
    run_dump_test_arches "octeon-saa-saad" [mips_arch_list_matching octeonp]
    run_list_test_arches "octeon-ill"	[mips_arch_list_matching octeon]
    run_dump_test_arches "octeon-pref"	[mips_arch_list_matching octeon]
    run_dump_test_arches "octeon2"	[mips_arch_list_matching octeon2]

    run_dump_test "smartmips"
    run_dump_test_arches "mips32-dsp"	[mips_arch_list_matching mips32r2 \
					    !octeon]
    run_dump_test_arches "mips32-dspr2"	[mips_arch_list_matching mips32r2 \
					    !octeon]
    run_dump_test "mips64-dsp"
    run_dump_test "mips32-mt"

    run_dump_test "mips16-dwarf2"
    if $has_newabi {
	run_dump_test "mips16-dwarf2-n32"
    }
    run_dump_test "mips16-stabs"

    run_dump_test "mips16e-jrc"
    run_dump_test "mips16e-save"
    run_list_test "mips16e-save-err" "-march=mips32 -32"
    run_dump_test "mips16e-64"
    run_list_test "mips16e-64" "-march=mips32 -32"
    run_dump_test "mips16-intermix"

    run_dump_test "vxworks1"
    run_dump_test "vxworks1-xgot"
    run_dump_test "vxworks1-el"
    run_dump_test "vxworks1-xgot-el"

    run_dump_test "noreorder"
    run_dump_test "align"
    run_dump_test "align2"
    run_dump_test "align2-el"
    run_dump_test "align3"
    run_dump_test "odd-float"
    run_dump_test "ehword"
    run_dump_test "insn-opts"

    run_list_test_arches "mips-macro-ill-sfp" "-32 -msingle-float" \
					[mips_arch_list_matching mips2]
    run_list_test_arches "mips-macro-ill-nofp" "-32 -msoft-float" \
					[mips_arch_list_matching mips2]

    run_list_test_arches "mips-hard-float-flag" \
	"-32 -msoft-float -mhard-float" \
	[mips_arch_list_matching mips1 !singlefloat]
    run_list_test_arches "mips-double-float-flag" \
	"-32 -msingle-float -mdouble-float" \
	[mips_arch_list_matching mips1 !singlefloat]

    run_dump_test "mips16-vis-1"
    run_dump_test "call-nonpic-1"
    run_dump_test "mips32-sync"
    run_dump_test_arches "mips32r2-sync" \
					[mips_arch_list_matching mips32r2]
    run_dump_test_arches "alnv_ps-swap" [mips_arch_list_matching fpisa5 \
						!mips32r6]
    run_dump_test_arches "cache" [lsort -dictionary -unique [concat \
					[mips_arch_list_matching mips3] \
					[mips_arch_list_matching mips32] ] ]
    run_dump_test_arches "daddi"	[mips_arch_list_matching mips3 \
						!mips32r6]
    run_dump_test_arches "pref" [lsort -dictionary -unique [concat \
					[mips_arch_list_matching mips4] \
					[mips_arch_list_matching mips32] ] ]

    if $has_newabi { run_dump_test "cfi-n64-1" }

    run_dump_test "pr12915"
    run_dump_test "reginfo-1a"
    run_dump_test "reginfo-1b"

    run_dump_test "micromips"
    run_dump_test "micromips-trap"
    run_dump_test "micromips-insn32"
    run_dump_test "micromips-noinsn32"
    run_dump_test "micromips64"
    run_dump_test "micromips64-trap"
    run_dump_test "micromips64-insn32"
    run_dump_test "micromips64-noinsn32"
    run_list_test "micromips" "-mips32r2 -32 -mfp64 -minsn32" \
	"microMIPS for MIPS32r2 (instructions invalid in insn32 mode)"
    run_list_test "micromips64" "-mmicromips -mips64r2 -n32 -mfp64 -minsn32" \
	"microMIPS for MIPS64r2 (instructions invalid in insn32 mode)"
    run_list_test "micromips-size-0" \
	"-32 -march=mips64 -mmicromips" "microMIPS instruction size 0"
    run_dump_test "micromips-size-1"
    run_dump_test "micromips-branch-relax"
    run_dump_test "micromips-branch-relax-pic"
    run_dump_test "micromips-branch-delay"
    run_dump_test "micromips-warn-branch-delay"
    run_dump_test "micromips-warn-branch-delay-1"
    run_dump_test "micromips-b16"
    run_list_test "micromips-ill"

    run_dump_test_arches "mcu"		[mips_arch_list_matching mips32r2 \
					    !octeon]
    run_dump_test_arches "hilo-diff-eb"	[mips_arch_list_all]
    run_dump_test_arches "hilo-diff-el"	[mips_arch_list_all]
    if $has_newabi {
	run_dump_test_arches "hilo-diff-eb-n32" [mips_arch_list_matching mips3]
	run_dump_test_arches "hilo-diff-el-n32" [mips_arch_list_matching mips3]
	run_dump_test_arches "hilo-diff-eb-n64" [mips_arch_list_matching mips3]
	run_dump_test_arches "hilo-diff-el-n64" [mips_arch_list_matching mips3]
    }
    run_dump_test_arches "lui"		[mips_arch_list_matching mips1]
    run_list_test_arches "lui-1" "-32"	[mips_arch_list_matching mips1]
    run_list_test_arches "lui-2" "-32"	[mips_arch_list_matching mips1]

    run_dump_test "r5900"
    run_dump_test "r5900-full"
    run_list_test "r5900-nollsc" "-mabi=o64 -march=r5900"
    run_dump_test "r5900-vu0"
    run_dump_test "r5900-full-vu0"
    run_dump_test "r5900-all-vu0"
    run_list_test "r5900-error-vu0" "-march=r5900"

    run_list_test_arches "ext-ill"	[mips_arch_list_matching mips64r2]

    run_list_test "ase-errors-1" "-mabi=32 -march=mips1" "ASE errors (1)"
    run_list_test "ase-errors-2" "-mabi=o64 -march=mips3" "ASE errors (2)"
    run_list_test "ase-errors-3" "-mabi=32 -march=mips1" "ASE errors (3)"
    run_list_test "ase-errors-4" "-mabi=o64 -march=mips3" "ASE errors (4)"

    run_dump_test_arches "la-reloc"	[mips_arch_list_matching mips1]
    run_list_test "dla-warn" "-mabi=32 -march=mips3" \
			     "DLA with 32-bit addresses"
    if { $has_newabi } {
	run_dump_test_arches "dla-reloc" [mips_arch_list_matching mips3]
	run_list_test "la-warn" "-mabi=64 -march=mips3" \
				"LA with 64-bit addresses"
    }

    # Start with MIPS II to avoid load delay nops.
    run_dump_test_arches "ld-reloc"	[mips_arch_list_matching mips2]
    run_dump_test_arches "ulw-reloc"	[mips_arch_list_matching mips2 !mips32r6]
    run_dump_test_arches "ulh-reloc"	[mips_arch_list_matching mips2 !mips32r6]

    run_dump_test "l_d-reloc"
    run_list_test "bltzal"

    run_dump_test_arches "msa"		[mips_arch_list_matching mips32r2 !micromipsr6]
    run_dump_test_arches "msa64"	[mips_arch_list_matching mips64r2 !micromipsr6]
    run_dump_test_arches "msa-relax"	[mips_arch_list_matching mips32r2 !mips32r6]
    run_dump_test_arches "msa-branch"	[mips_arch_list_matching mips32r2 !micromipsr6]

    run_dump_test_arches "mxu"		[mips_arch_list_matching mips32 !micromips !octeon !micromipsr6]
    run_dump_test_arches "xpa"		[mips_arch_list_matching mips32r2]
    run_dump_test_arches "r5" "-32"	[mips_arch_list_matching mips32r5]

    run_dump_test "pcrel-1"
    run_dump_test "pcrel-2"
    run_list_test "pcrel-3" "" "Invalid cross-section PC-relative references"
    run_dump_test "pcrel-4-32"
    if $has_newabi {
	run_dump_test "pcrel-4-n32"
	run_dump_test "pcrel-4-64"
    }

    run_dump_test_arches "attr-gnu-4-0" "-32" \
				    [mips_arch_list_matching mips1]
    run_dump_test_arches "attr-gnu-4-0" "-64" \
				    [mips_arch_list_matching mips3]
    run_dump_test_arches "attr-gnu-4-0" "-mfp32 -32" \
				    [mips_arch_list_matching mips1 !mips32r6]
    run_dump_test_arches "attr-gnu-4-0" "-mfpxx -32" \
				    [mips_arch_list_matching mips2 !r5900]
    run_dump_test_arches "attr-gnu-4-0" "-mfp64 -32" \
				    [mips_arch_list_matching mips32r2]
    run_dump_test_arches "attr-gnu-4-0" "-mfp64 -mno-odd-spreg -32" \
				    [mips_arch_list_matching mips32r2]
    run_dump_test_arches "attr-gnu-4-0" "-mfp64 -64" \
				    [mips_arch_list_matching mips3]
    run_dump_test_arches "attr-gnu-4-0" "-msingle-float -32" \
				    [mips_arch_list_matching mips1]
    run_dump_test_arches "attr-gnu-4-0" "-msingle-float -64" \
				    [mips_arch_list_matching mips3]
    run_dump_test_arches "attr-gnu-4-0" "-msoft-float -32" \
				    [mips_arch_list_matching mips1]
    run_dump_test_arches "attr-gnu-4-0" "-msoft-float -64" \
				    [mips_arch_list_matching mips3]
    run_dump_test_arches "attr-none-double" "-32" \
				    [mips_arch_list_matching mips1 !mips32r6]
    run_dump_test_arches "r6-attr-none-double" "-32" \
				    [mips_arch_list_matching mips32r6]
    run_dump_test_arches "attr-none-double" "-64" \
				    [mips_arch_list_matching mips3]
    run_dump_test_arches "attr-none-o32-fpxx" \
				    [mips_arch_list_matching mips2 !r5900]
    run_dump_test_arches "attr-none-o32-fp64" \
				    [mips_arch_list_matching mips32r2]
    run_dump_test_arches "attr-none-o32-fp64-nooddspreg" \
				    [mips_arch_list_matching mips32r2]
    run_dump_test_arches "attr-none-single-float" "-32" \
				    [mips_arch_list_matching mips1]
    run_dump_test_arches "attr-none-single-float" "-64" \
				    [mips_arch_list_matching mips3]
    run_dump_test_arches "attr-none-soft-float" "-32 -msoft-float" \
				    [mips_arch_list_matching mips1]
    run_dump_test_arches "attr-none-soft-float" "-64 -msoft-float" \
				    [mips_arch_list_matching mips3]

    run_list_test_arches "attr-gnu-4-1-mfp64" \
				    "-32 -mfp64 -mno-odd-spreg" \
				    [mips_arch_list_matching mips32r2]
    run_list_test_arches "attr-gnu-4-1-mfp64" "-32 -mfp64" \
				    [mips_arch_list_matching mips32r2]
    run_list_test_arches "attr-gnu-4-1-mfp32" "-64 -mfp32" \
				    [mips_arch_list_matching mips3 !mips64r6]
    run_list_test_arches "attr-gnu-4-1-msingle-float" "-32 -msingle-float" \
				    [mips_arch_list_matching mips1]
    run_list_test_arches "attr-gnu-4-1-msoft-float" "-32 -msoft-float" \
				    [mips_arch_list_matching mips1]
    run_dump_test_arches "attr-gnu-4-1" "-32 -mfpxx" \
				    [mips_arch_list_matching mips2 !r5900]
    run_dump_test_arches "attr-gnu-4-1" "-32 -mfp32" \
				    [mips_arch_list_matching mips1 !mips32r6]
    run_dump_test_arches "attr-gnu-4-1" "-64 -mfp64" \
				    [mips_arch_list_matching mips3]

    run_list_test_arches "attr-gnu-4-2-mdouble-float" "-32 -mfp32" \
				    [mips_arch_list_matching mips1 !mips32r6]
    run_list_test_arches "attr-gnu-4-2-mdouble-float" "-32 -mfpxx" \
				    [mips_arch_list_matching mips2 !r5900]
    run_list_test_arches "attr-gnu-4-2-mdouble-float" "-32 -mfp64" \
				    [mips_arch_list_matching mips32r2]
    run_list_test_arches "attr-gnu-4-2-mdouble-float" \
				    "-32 -mfp64 -mno-odd-spreg" \
				    [mips_arch_list_matching mips32r2]
    run_list_test_arches "attr-gnu-4-2-mdouble-float" "-64 -mfp64" \
				    [mips_arch_list_matching mips3]
    run_list_test_arches "attr-gnu-4-2-msoft-float" "-32 -msoft-float" \
				    [mips_arch_list_matching mips1]
    run_dump_test_arches "attr-gnu-4-2" "-32" \
				    [mips_arch_list_matching mips1]
    run_dump_test_arches "attr-gnu-4-2" "-64" \
				    [mips_arch_list_matching mips3]

    run_list_test_arches "attr-gnu-4-3-mhard-float" "-32 -mfp32" \
				    [mips_arch_list_matching mips1 !mips32r6]
    run_list_test_arches "attr-gnu-4-3-mhard-float" "-32 -mfpxx" \
				    [mips_arch_list_matching mips2 !r5900]
    run_list_test_arches "attr-gnu-4-3-mhard-float" "-32 -mfp64" \
				    [mips_arch_list_matching mips32r2]
    run_list_test_arches "attr-gnu-4-3-mhard-float" \
				    "-32 -mfp64 -mno-odd-spreg" \
				    [mips_arch_list_matching mips32r2]
    run_list_test_arches "attr-gnu-4-3-mhard-float" "-64 -mfp64" \
				    [mips_arch_list_matching mips3]
    run_list_test_arches "attr-gnu-4-3-mhard-float" "-32 -msingle-float" \
				    [mips_arch_list_matching mips1]
    run_dump_test_arches "attr-gnu-4-3" "-32" \
				    [mips_arch_list_matching mips1]
    run_dump_test_arches "attr-gnu-4-3" "-64" \
				    [mips_arch_list_matching mips3]
 
    run_list_test_arches "attr-gnu-4-4" "-32 -mfp32" \
				    [mips_arch_list_matching mips1 !mips32r6]
    run_list_test_arches "attr-gnu-4-4" "-32 -mfpxx" \
				    [mips_arch_list_matching mips2 !r5900]
    run_list_test_arches "attr-gnu-4-4" "-32 -mfp64" \
				    [mips_arch_list_matching mips32r2]
    run_list_test_arches "attr-gnu-4-4" "-32 -mfp64 -mno-odd-spreg" \
				    [mips_arch_list_matching mips32r2]
    run_list_test_arches "attr-gnu-4-4" "-64 -mfp64" \
				    [mips_arch_list_matching mips3]
    run_list_test_arches "attr-gnu-4-4" "-32 -msingle-float" \
				    [mips_arch_list_matching mips1]
    run_list_test_arches "attr-gnu-4-4" "-32 -msoft-float" \
				    [mips_arch_list_matching mips1]

    run_list_test_arches "attr-gnu-4-5" "-32 -mfp32" \
				    [mips_arch_list_matching mips1 !mips32r6]
    run_list_test_arches "attr-gnu-4-5" "-32 -mfp64" \
				    [mips_arch_list_matching mips32r2]
    run_list_test_arches "attr-gnu-4-5" "-32 -mfp64 -mno-odd-spreg" \
				    [mips_arch_list_matching mips32r2]
    run_list_test_arches "attr-gnu-4-5-64" "-64 -mfp64" \
				    [mips_arch_list_matching mips3]
    run_list_test_arches "attr-gnu-4-5-msingle-float" "-32 -msingle-float" \
				    [mips_arch_list_matching mips1]
    run_list_test_arches "attr-gnu-4-5-msoft-float" "-32 -msoft-float" \
				    [mips_arch_list_matching mips1]
    run_dump_test_arches "attr-gnu-4-5" \
				    [mips_arch_list_matching mips2 !r5900]

    run_list_test_arches "attr-gnu-4-6" "-32 -mfp32" \
				    [mips_arch_list_matching mips1 !mips32r6]
    run_list_test_arches "attr-gnu-4-6-noodd" "-32 -mfp64 -mno-odd-spreg" \
				    [mips_arch_list_matching mips32r2]
    run_list_test_arches "attr-gnu-4-6-64" "-64 -mfp64" \
				    [mips_arch_list_matching mips3]
    run_list_test_arches "attr-gnu-4-6-msingle-float" "-32 -msingle-float" \
				    [mips_arch_list_matching mips1]
    run_list_test_arches "attr-gnu-4-6-msoft-float" "-32 -msoft-float" \
				    [mips_arch_list_matching mips1]
    run_list_test_arches "attr-gnu-4-6" "-32 -mfpxx" \
				    [mips_arch_list_matching mips2 !r5900]
    run_dump_test_arches "attr-gnu-4-6" "-32 -mfp64" \
				    [mips_arch_list_matching mips32r2]

    run_list_test_arches "attr-gnu-4-7" "-32 -mfp32" \
				    [mips_arch_list_matching mips1 !mips32r6]
    run_list_test_arches "attr-gnu-4-7-odd" "-32 -mfp64" \
				    [mips_arch_list_matching mips32r2]
    run_list_test_arches "attr-gnu-4-7-64" "-64 -mfp64" \
				    [mips_arch_list_matching mips3]
    run_list_test_arches "attr-gnu-4-7-msingle-float" "-32 -msingle-float" \
				    [mips_arch_list_matching mips1]
    run_list_test_arches "attr-gnu-4-7-msoft-float" "-32 -msoft-float" \
				    [mips_arch_list_matching mips1]
    run_list_test_arches "attr-gnu-4-7" "-32 -mfpxx" \
				    [mips_arch_list_matching mips2 !r5900]
    run_dump_test_arches "attr-gnu-4-7" "-32 -mfp64 -mno-odd-spreg" \
				    [mips_arch_list_matching mips32r2]

    run_dump_test "attr-gnu-abi-fp-1"
    run_dump_test "attr-gnu-abi-msa-1"

    run_dump_test "module-override"
    run_dump_test "module-defer-warn1"
    run_list_test "module-defer-warn2" "-32"

    foreach testopt [list -mfp32 -mfpxx -mfp64 "-mfp64-noodd" \
			  -msingle-float -msoft-float] {
      foreach cmdopt [list -mfp32 -mfpxx -mfp64 "-mfp64 -mno-odd-spreg" \
			   -msingle-float -msoft-float] {
        run_dump_test "module${testopt}" \
			    [list [list as $cmdopt] [list name ($cmdopt)]]
      }
    }

    run_dump_test "module-set-mfpxx"
    run_list_test_arches "fpxx-oddfpreg" "-32 -mfpxx" \
			[mips_arch_list_matching mips2 !singlefloat]
    run_list_test_arches "fpxx-oddfpreg" "-32 -mfpxx -mno-odd-spreg" \
			[mips_arch_list_matching mips2 !singlefloat]
    run_dump_test_arches "fpxx-oddfpreg" \
			[mips_arch_list_matching oddspreg]
    run_dump_test_arches "odd-spreg" "-mfp32" [mips_arch_list_matching oddspreg]
    run_dump_test_arches "odd-spreg" "-mfpxx" [mips_arch_list_matching oddspreg]
    run_dump_test_arches "odd-spreg" "-mfp64" [mips_arch_list_matching mips32r2]
    run_dump_test_arches "no-odd-spreg" "-mfp32" [mips_arch_list_matching mips1 \
							!mips32r6]
    run_dump_test_arches "no-odd-spreg" "-mfpxx" [mips_arch_list_matching mips2 !r5900]
    run_dump_test_arches "no-odd-spreg" "-mfp64" [mips_arch_list_matching mips32r2]
    run_dump_test "module-check"
    run_list_test "module-check-warn" "-32"

    run_dump_test "li-d"

    run_dump_test_arches "r6"		[mips_arch_list_matching mips32r6 !micromipsr6]
    if $has_newabi {
	run_dump_test_arches "r6-n32"	[mips_arch_list_matching mips64r6 !micromipsr6]
	run_dump_test_arches "r6-n64"	[mips_arch_list_matching mips64r6 !micromipsr6]
	run_dump_test_arches "r6-64-n32"	[mips_arch_list_matching mips64r6 !micromipsr6]
	run_dump_test_arches "r6-64-n64"	[mips_arch_list_matching mips64r6 !micromipsr6]
	run_list_test_arches "ldpc-unalign" "-64" [mips_arch_list_matching mips64r6]
    }
    run_list_test_arches "r6-removed"	"-32" [mips_arch_list_matching mips32r6 !micromipsr6]
    run_list_test_arches "r6-64-removed"	[mips_arch_list_matching mips64r6 !micromipsr6]

<<<<<<< HEAD
    run_list_test_arches "r6-branch-constraints"  "-32" \
			[mips_arch_list_matching mips32r6]
=======
    run_list_test_arches "r6-branch-constraints"	[mips_arch_list_matching mips32r6]

    run_dump_test_arches "ur6" "-32 -mmicromips" \
                              [mips_arch_list_matching mips32r6 !mips64r6]
    run_list_test_arches "ur6-removed" "-32 -mmicromips -meva" \
                              [mips_arch_list_matching mips32r6 !mips64r6]
    run_list_test_arches "ur6-64-removed" "-64 -mmicromips" \
                              [mips_arch_list_matching mips64r6]
    run_dump_test_arches "ur6-ctc" "-32 -mmicromips" \
                              [mips_arch_list_matching mips32r6 !mips64r6]
    run_list_test_arches "ur6-ctc-err" "-32 -mmicromips" \
                              [mips_arch_list_matching mips32r6 !mips64r6]
>>>>>>> 61dd00b7
}<|MERGE_RESOLUTION|>--- conflicted
+++ resolved
@@ -1471,10 +1471,6 @@
     run_list_test_arches "r6-removed"	"-32" [mips_arch_list_matching mips32r6 !micromipsr6]
     run_list_test_arches "r6-64-removed"	[mips_arch_list_matching mips64r6 !micromipsr6]
 
-<<<<<<< HEAD
-    run_list_test_arches "r6-branch-constraints"  "-32" \
-			[mips_arch_list_matching mips32r6]
-=======
     run_list_test_arches "r6-branch-constraints"	[mips_arch_list_matching mips32r6]
 
     run_dump_test_arches "ur6" "-32 -mmicromips" \
@@ -1487,5 +1483,4 @@
                               [mips_arch_list_matching mips32r6 !mips64r6]
     run_list_test_arches "ur6-ctc-err" "-32 -mmicromips" \
                               [mips_arch_list_matching mips32r6 !mips64r6]
->>>>>>> 61dd00b7
 }
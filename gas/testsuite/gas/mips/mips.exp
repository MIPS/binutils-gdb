--- conflicted
+++ resolved
@@ -1362,7 +1362,6 @@
 
     run_dump_test "module-override"
     run_dump_test "module-defer-warn1"
-<<<<<<< HEAD
     run_list_test "module-defer-warn2" "-32"
 
     foreach testopt [list -mfp32 -mfpxx -mfp64 -msingle-float -msoft-float] {
@@ -1383,12 +1382,9 @@
     run_list_test "module-check-warn" "-32"
 
     run_dump_test "li-d"
-=======
-    run_list_test "module-defer-warn2" -32
 
     run_dump_test_arches "r6"		[mips_arch_list_matching mips32r6 !micromips]
     run_dump_test_arches "r6-64"	[mips_arch_list_matching mips64r6 !micromips]
     run_list_test_arches "r6-removed"	[mips_arch_list_matching mips32r6]
     run_list_test_arches "r6-64-removed"	[mips_arch_list_matching mips64r6]
->>>>>>> 8aebbe3e
 }
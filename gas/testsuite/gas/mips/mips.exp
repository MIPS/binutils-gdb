# Copyright (C) 2012-2014 Free Software Foundation, Inc.

# This program is free software; you can redistribute it and/or modify
# it under the terms of the GNU General Public License as published by
# the Free Software Foundation; either version 3 of the License, or
# (at your option) any later version.
# 
# This program is distributed in the hope that it will be useful,
# but WITHOUT ANY WARRANTY; without even the implied warranty of
# MERCHANTABILITY or FITNESS FOR A PARTICULAR PURPOSE.  See the
# GNU General Public License for more details.
# 
# You should have received a copy of the GNU General Public License
# along with this program; if not, write to the Free Software
# Foundation, Inc., 51 Franklin Street - Fifth Floor, Boston, MA 02110-1301, USA.  

#
# Some generic MIPS tests
#

# When adding a new test to this file, try to do the following things:
#
# * If testing assembly and disassembly of code, don't forget to test
# the actual bit encodings of the instructions (using the
# --show-raw-insn flag to objdump). 
#
# * Try to run the test for as many architectures as appropriate,
# using the "run_dump_test_arches" or "run_list_test_arches" functions,
# along with the output from a call to "mips_arch_list_matching."
#
# * Be sure to compare the test output before and after your testsuite
# changes, to verify that existing and new tests were run as expected.
# Look for expect ERROR messages in the testsuite .log file to make sure
# the new expect code did not contain errors.

# To add support for a new CPU to this file, add an appropriate entry
# to the sequence of "mips_arch_create" function calls below, and test
# the result.  The new CPU should automatically be used when running
# various tests.  If the new CPU is the default CPU for any tool
# targets, make sure the call to "mips_arch_create" reflects that fact.


# The functions below create and manipulate an "architecture data
# array" which contains entries for each MIPS architecture (or CPU)
# known to these tests.  The array contains the following information
# for each architecture, indexed by the name of the architecture
# described by the entry:
#
# displayname: The name of the entry to be used for pretty-printing.
#
# gprsize: The size in bits of General Purpose Registers provided by
# the architecture (must be 32 or 64).
#
# props: A list of text strings which are associated with the
# architecture.  These include the architecture name as well as
# information about what instructions the CPU supports.  When matching
# based on properties, an additional property is added to the normal
# property list, "gpr<gprsize>" so that tests can match CPUs which
# have GPRs of a specific size.  The following properties are most
# useful when matching properties for generic (i.e., not CPU-specific)
# tests:
#
#	mips1, mips2, mips3, mips4, mips5, mips32, mips64
#		The architecture includes the instructions defined
#		by that MIPS ISA.
#
#	fpisa3, fpisa4, fpisa5
#		The architecture includes the floating-point
#		instructions defined by that MIPS ISA.
#
#	gpr_ilocks
#		The architecture interlocks GPRs accesses.  (That is,
#		there are no load delay slots.)
#
#	mips3d	The architecture includes the MIPS-3D ASE.
#
#	ror	The architecture includes hardware rotate instructions.
#
#	gpr32, gpr64
#		The architecture provides 32- or 64-bit General Purpose
#		Registers.
#
#	singlefloat
#		The CPU is 64 bit, but only supports 32 bit FPU.
#
#	nollsc
#		The CPU doesn't support ll, sc, lld and scd instructions.
#
#	oddspreg
#		The CPU has odd-numbered single-precision registers
#		available and GAS enables use of them by default.
#
# as_flags: The assembler flags used when assembling tests for this
# architecture.
#
# objdump_flags: The objdump flags used when disassembling tests for
# this architecture.
#
# Most entries in the architecture array will have values in all of
# the fields above.  One entry, "default" represents the default CPU
# based on the target of the assembler being built.  If always has
# empty "as_flags" and "objdump_flags."

# mips_arch_init
#
# This function initializes the architecture data array ("mips_arches")
# to be empty.
proc mips_arch_init {} {
    global mips_arches

    # Catch because the variable won't be set the first time through.
    catch {unset mips_arches}
}

# mips_arch_create ARCH GPRSIZE EXTENDS PROPS AS_FLAGS OBJDUMP_FLAGS \
#		   (optional:) DEFAULT_FOR_TARGETS
#
# This function creates a new entry in the architecture data array,
# for the architecture or CPU named ARCH, and fills in the entry
# according to the rest of the arguments.
#
# The new entry's property list is initialized to contain ARCH, any
# properties specified by PROPS, and the properties associated with
# the entry specified by EXTENDS.  (The new architecture is considered
# to extend the capabilities provided by that architecture.)
#
# If DEFAULT_FOR_TARGETS is specified, it is a list of targets for which
# this architecture is the default architecture.  If "istarget" returns
# true for any of the targets in the list, a "default" entry will be
# added to the architecture array which indicates that ARCH is the default
# architecture.
proc mips_arch_create {arch gprsize extends props as_flags objdump_flags
		       {default_for_targets {}}} {
    global mips_arches

    if { [info exists mips_arches($arch)] } {
             error "mips_arch_create: arch \"$arch\" already exists"
    }
    if { $gprsize != 32 && $gprsize != 64 } {
	error "mips_arch_create: invalid GPR size $gprsize"
    }

    set archdata(displayname) $arch
    set archdata(gprsize) $gprsize
    set archdata(as_flags) $as_flags
    set archdata(objdump_flags) $objdump_flags
    set archdata(props) $arch
    eval lappend archdata(props) $props
    if { [string length $extends] != 0 } {
	eval lappend archdata(props) [mips_arch_properties $extends 0]
    }

    set mips_arches($arch) [array get archdata]

    # Set as default if appropriate.
    foreach target $default_for_targets {
	if { [istarget $target] } {
	    if { [info exists mips_arches(default)] } {
		error "mips_arch_create: default arch already exists"
	    }

	    set archdata(displayname) "default = $arch"
    	    set archdata(as_flags) ""
	    set archdata(objdump_flags) ""

	    set mips_arches(default) [array get archdata]
	    break
	}
    }
}

# mips_arch_destroy ARCH
#
# The opposite of the above.  This function removes an entry from
# the architecture data array, for the architecture or CPU named ARCH.

proc mips_arch_destroy {arch} {
    global mips_arches

    if { [info exists mips_arches($arch)] } {
	unset mips_arches($arch)
    }
}

# mips_arch_list_all
#
# This function returns the list of all names of entries in the
# architecture data array (including the default entry, if a default
# is known).
proc mips_arch_list_all {} {
    global mips_arches
    return [lsort -dictionary [array names mips_arches]]
}

# mips_arch_data ARCH
#
# This function returns the information associated with ARCH
# in the architecture data array, in "array get" form.
proc mips_arch_data {arch} {
    global mips_arches

    if { ! [info exists mips_arches($arch)] } {
	error "mips_arch_data: unknown arch \"$arch\""
    }
    return $mips_arches($arch)
}

# mips_arch_displayname ARCH
#
# This function returns the printable name associated with ARCH in
# the architecture data array.
proc mips_arch_displayname {arch} {
    array set archdata [mips_arch_data $arch]
    return $archdata(displayname)
}

# mips_arch_properties ARCH (optional:) INCLUDE_GPRSIZE
#
# This function returns the property list associated with ARCH in the
# architecture data array, including the "canonical" target name as the
# first element.
#
# If INCLUDE_GPRSIZE is non-zero, an additional "gpr32" or "gpr64"
# property will be returned as part of the list based on the
# architecture's GPR size.
proc mips_arch_properties {arch {include_gprsize 1}} {
    array set archdata [mips_arch_data $arch]
    set props $archdata(props)
    if { $include_gprsize } {
	lappend props gpr$archdata(gprsize)
    }
    return $props
}

# mips_arch_as_flags ARCH
#
# This function returns the assembler flags associated with ARCH in
# the architecture data array. 
proc mips_arch_as_flags {arch} {
    array set archdata [mips_arch_data $arch]
    return $archdata(as_flags)
}

# mips_arch_objdump_flags ARCH
#
# This function returns the objdump disassembly flags associated with
# ARCH in the architecture data array. 
proc mips_arch_objdump_flags {arch} {
    array set archdata [mips_arch_data $arch]
    return $archdata(objdump_flags)
}

# mips_arch_matches ARCH PROPMATCHLIST
#
# This function returns non-zero if ARCH matches the set of properties
# described by PROPMATCHLIST.  Each entry in PROPMATCHLIST can either
# be the name of a property which must be matched, or "!" followed by
# the name of a property which must not be matched.  ARCH matches
# PROPMATCHLIST if and only if all of the conditions specified by
# PROPMATCHLIST are satisfied.
proc mips_arch_matches {arch propmatchlist} {
    foreach pm $propmatchlist {
	if { [string match {!*} $pm] } {
	    # fail if present.
	    set inverted 1
	    set p [string range $pm 1 end]
	} {
	    # fail if not present.
	    set inverted 0
	    set p $pm
	}

	set loc [lsearch -exact [mips_arch_properties $arch] $p]

	# required-absent and found, or required-present and not found: fail.
	if { ($inverted && $loc != -1) || (! $inverted && $loc == -1) } {
	    return 0
	}
    }
    return 1
}

# mips_arch_list_matching ARGS
#
# This function returns a list of all architectures which match
# the conditions described by its arguments.  Its arguments are
# taken as a list and used as the PROPMATCHLIST in a call to
# "mips_arch_matches" for each known architecture.
proc mips_arch_list_matching {args} {
    set l ""
    foreach arch [mips_arch_list_all] {
	# For now, don't match default arch until we know what its
	# properties actually are.
	if { [string compare $arch default] == 0
	     && [string length [mips_arch_properties default]] == 0} {
	    continue
	}
	if { [mips_arch_matches $arch $args] } {
	    lappend l $arch
	}
    }
    return $l
}


# The functions below facilitate running various types of tests.

# run_dump_test_arch NAME OPTS ARCH
#
# Invoke "run_dump_test" for test NAME with additional assembler options OPTS.
# Add the assembler and disassembler flags that are associated with
# architecture ARCH.
#
# You can override the expected output for particular architectures.
# The possible test names are, in order of preference:
#
# 1. CARCH@NAME.d
# 2. NAME.d
#
# where CARCH is the "canonical" name of architecture ARCH as recorded
# in its associated property list.
proc run_dump_test_arch { name opts arch } {
    global subdir srcdir

    set proparch [lindex [mips_arch_properties $arch 0] 0]
    set prefixes [list ${proparch}@ ]
    if { [ string match "octeon*" $proparch ] && $proparch != "octeon" } {
	lappend prefixes octeon@
    }
    if { [ string match "mips*r6" $proparch ]} {
	lappend prefixes mipsr6@
    }
    foreach prefix ${prefixes} {
	set archname ${prefix}${name}
	if { [file exists "$srcdir/$subdir/${archname}.d"] } {
	    set name $archname
	    break
	}
    }

    if [catch {run_dump_test $name \
		   "{name    {([concat $opts [mips_arch_displayname $arch]])}}
		    {objdump {[mips_arch_objdump_flags $arch]}}
		    {as      {[concat $opts [mips_arch_as_flags $arch]]}}"} rv] {
        perror "$rv"
        untested "$subdir/$name ($arch)"
    }
}

# run_dump_test_arches NAME [OPTS] ARCH_LIST
#
# Invoke "run_dump_test_arch" for test NAME, for each architecture
# listed in ARCH_LIST.  OPTS, if specified, is a list of additional
# assembler options that should be used for all architectures.
proc run_dump_test_arches { name args } {
    set opts ""
    if { [llength $args] > 1 } {
	set opts [lindex $args 0]
	set args [lrange $args 1 end]
    }
    set arch_list [lindex $args 0]
    foreach arch $arch_list {
	run_dump_test_arch $name $opts $arch
    }
}

# run_list_test_arch NAME OPTS ARCH
#
# Invoke "run_list_test" for test NAME with additional assembler options OPTS.
# Add the assembler flags that are associated with architecture ARCH.
proc run_list_test_arch { name opts arch } {
    global subdir srcdir

    set testname "MIPS $name ([concat $opts [mips_arch_displayname $arch]])"
    set proparch [lindex [mips_arch_properties $arch 0] 0]
    set prefixes [list ${proparch}@ ]
    if { [ string match "octeon*" $proparch ] && $proparch != "octeon" } {
	lappend prefixes octeon@
    }
    if { [ string match "mips*r6" $proparch ]} {
	lappend prefixes mipsr6@
    }
    foreach prefix ${prefixes} {
	set archname ${prefix}${name}
	if { [file exists "$srcdir/$subdir/${archname}.l"] } {
	    set name $archname
	    break
	}
    }

    if [catch {run_list_test \
		   $name \
		   [concat $opts [mips_arch_as_flags $arch]] \
		   $testname} rv] {
        perror "$rv"
        untested "$testname"
    }
}

# run_list_test_arches NAME [OPTS] ARCH_LIST
#
# Invoke "run_list_test_arch" for test NAME, for each architecture listed
# in ARCH_LIST.  OPTS, if specified, is a list of additional assembler
# options that should be used for all architectures.
proc run_list_test_arches { name args } {
    set opts ""
    if { [llength $args] > 1 } {
	set opts [lindex $args 0]
	set args [lrange $args 1 end]
    }
    set arch_list [lindex $args 0]
    foreach arch $arch_list {
	run_list_test_arch "$name" "$opts" "$arch"
    }
}


# Create the architecture data array by providing data for all
# known architectures.
#
# Note that several targets pick default CPU based on ABI.  We
# can't easily handle that; do NOT list those targets as defaulting
# to any architecture.
mips_arch_init
mips_arch_create mips1 	32	{}	{} \
			{ -march=mips1 -mtune=mips1 } { -mmips:3000 }
mips_arch_create mips2 	32	mips1	{ gpr_ilocks } \
		        { -march=mips2 -mtune=mips2 } { -mmips:6000 }
mips_arch_create mips3 	64	mips2	{ fpisa3 } \
			{ -march=mips3 -mtune=mips3 } { -mmips:4000 }
mips_arch_create mips4 	64	mips3	{ fpisa4 } \
			{ -march=mips4 -mtune=mips4 } { -mmips:8000 }
mips_arch_create mips5 	64	mips4	{ fpisa5 } \
			{ -march=mips5 -mtune=mips5 } { -mmips:mips5 }
mips_arch_create mips32	32	mips2	{} \
			{ -march=mips32 -mtune=mips32 } { -mmips:isa32 } \
			{ mipsisa32-*-* mipsisa32el-*-* }
mips_arch_create mips32r2 32	mips32	{ fpisa3 fpisa4 fpisa5 ror } \
			{ -march=mips32r2 -mtune=mips32r2 } \
			{ -mmips:isa32r2 } \
			{ mipsisa32r2-*-* mipsisa32r2el-*-* }
mips_arch_create mips32r3 32	mips32r2 { fpisa3 fpisa4 fpisa5 ror } \
			{ -march=mips32r3 -mtune=mips32r3 } \
			{ -mmips:isa32r3 } \
			{ mipsisa32r3-*-* mipsisa32r3el-*-* }
mips_arch_create mips32r5 32	mips32r3 { fpisa3 fpisa4 fpisa5 ror } \
			{ -march=mips32r5 -mtune=mips32r5 } \
			{ -mmips:isa32r5 } \
			{ mipsisa32r5-*-* mipsisa32r5el-*-* }
mips_arch_create mips32r6 32	mips32r5 { fpisa3 fpisa4 fpisa5 ror } \
			{ -march=mips32r6 -mtune=mips32r6 --defsym r6=} \
			{ -mmips:isa32r6 } \
			{ mipsisa32r6-*-* mipsisa32r6el-*-* }
mips_arch_create mips64	64	mips5	{ mips32 } \
			{ -march=mips64 -mtune=mips64 } { -mmips:isa64 } \
			{ mipsisa64-*-* mipsisa64el-*-* }
mips_arch_create mips64r2 64	mips64	{ mips32r2 ror } \
			{ -march=mips64r2 -mtune=mips64r2 } \
			{ -mmips:isa64r2 } \
			{ mipsisa64r2-*-* mipsisa64r2el-*-* }
mips_arch_create mips64r3 64	mips64r2 { mips32r3 ror } \
			{ -march=mips64r3 -mtune=mips64r3 } \
			{ -mmips:isa64r3 } \
			{ mipsisa64r3-*-* mipsisa64r3el-*-* }
mips_arch_create mips64r5 64	mips64r3 { mips32r5 ror } \
			{ -march=mips64r5 -mtune=mips64r5 } \
			{ -mmips:isa64r5 } \
			{ mipsisa64r5-*-* mipsisa64r5el-*-* }
mips_arch_create mips64r6 64	mips64r5 { mips32r6 ror } \
			{ -march=mips64r6 -mtune=mips64r6 --defsym r6=} \
			{ -mmips:isa64r6 } \
			{ mipsisa64r6-*-* mipsisa64r6el-*-* }
mips_arch_create mips16	32	{}	{} \
			{ -march=mips1 -mips16 } { -mmips:16 }
mips_arch_create micromips 64	mips64r2 {} \
			{ -march=mips64r2 -mmicromips } {}
mips_arch_create r3000 	32	mips1	{} \
			{ -march=r3000 -mtune=r3000 } { -mmips:3000 }
mips_arch_create r3900 	32	mips1	{ gpr_ilocks } \
			{ -march=r3900 -mtune=r3900 } { -mmips:3900 } \
			{ mipstx39-*-* mipstx39el-*-* }
mips_arch_create r4000 	64	mips3	{} \
			{ -march=r4000 -mtune=r4000 } { -mmips:4000 }
mips_arch_create vr5400	64	mips4	{ ror } \
			{ -march=vr5400 -mtune=vr5400 } { -mmips:5400 }
mips_arch_create sb1 	64	mips64	{ mips3d oddspreg } \
			{ -march=sb1 -mtune=sb1 } { -mmips:sb1 } \
			{ mipsisa64sb1-*-* mipsisa64sb1el-*-* }
mips_arch_create octeon 64	mips64r2 { oddspreg } \
			{ -march=octeon -mtune=octeon } { -mmips:octeon } \
			{ mips64octeon*-*-* }
mips_arch_create octeonp 64	octeon { oddspreg } \
			{ -march=octeon+ -mtune=octeon+ } { -mmips:octeon+ } \
			{ }
mips_arch_create octeon2 64	octeonp { oddspreg } \
			{ -march=octeon2 -mtune=octeon2 } { -mmips:octeon2 } \
			{ }
mips_arch_create xlr 	64	mips64	{ oddspreg } \
			{ -march=xlr -mtune=xlr } { -mmips:xlr }
mips_arch_create r5900 	64	mips3	{ gpr_ilocks singlefloat nollsc } \
			{ -march=r5900 -mtune=r5900 } { -mmips:5900 } \
			{ mipsr5900el-*-* mips64r5900el-*-* }

#
# And now begin the actual tests!  VxWorks uses RELA rather than REL
# relocations, so most of the generic dump tests will not work there.
#
if { [istarget mips*-*-vxworks*] } {
    run_dump_test "vxworks1"
    run_dump_test "vxworks1-xgot"
    run_dump_test "vxworks1-el"
    run_dump_test "vxworks1-xgot-el"
} elseif { [istarget mips*-*-*] } {
    set addr32 [expr [istarget mipstx39*-*-*] || [istarget mips-*-linux*] || [istarget mipsel-*-linux*] \
		     || [istarget mipsisa32-*-linux*] || [istarget mipsisa32el-*-linux*]]
    set has_newabi [expr [istarget *-*-irix6*] || [istarget mips*-*-linux*] \
                         || [istarget mips*-sde-elf*] || [istarget mips*-mti-elf*] \
                         || [istarget mips*-img-elf*]]

    if { [istarget "mips*-*-*linux*"]
	 || [istarget "mips*-sde-elf*"]
	 || [istarget "mips*-mti-elf*"]
	 || [istarget "mips*-img-elf*"]
	 || [istarget "mips*-*-*bsd*"] } then {
	set tmips "t"
    } else {
	set tmips ""
    }
    if [istarget mips*el-*-*] {
	set el "el"
    } {
	set el ""
    }

    run_dump_test_arches "dot-1"	[mips_arch_list_matching mips1]
    run_dump_test_arches "abs"		[mips_arch_list_matching mips1]
    run_dump_test_arches "add"		[mips_arch_list_matching mips1]
    run_dump_test_arches "and"		[mips_arch_list_matching mips1]
    run_dump_test_arches "mips1-fp"	[mips_arch_list_matching mips1]
    run_list_test_arches "mips1-fp" "-32 -msoft-float" \
					[mips_arch_list_matching mips1]
    run_dump_test "break20"
    run_dump_test "trap20"

    run_dump_test_arches "beq"		[mips_arch_list_matching mips1]
    run_dump_test_arches "bge"		[mips_arch_list_matching mips1]
    run_dump_test_arches "bgeu"		[mips_arch_list_matching mips1]
    run_dump_test_arches "blt"		[mips_arch_list_matching mips1]
    run_dump_test_arches "bltu"		[mips_arch_list_matching mips1]
    run_dump_test_arches "branch-likely" [mips_arch_list_matching mips2 !mips32r6]
    run_dump_test_arches "branch-misc-1" [mips_arch_list_matching mips1]
    run_dump_test_arches "branch-misc-2" [mips_arch_list_matching mips1]
    run_dump_test_arches "branch-misc-2pic" [mips_arch_list_matching mips1]
    run_dump_test_arches "branch-misc-2-64" [mips_arch_list_matching mips3]
    run_dump_test_arches "branch-misc-2pic-64" [mips_arch_list_matching mips3]
    run_dump_test "branch-misc-3"
    run_dump_test "branch-swap"

    # Sweep a range of branch offsets so that it hits a position where
    # it is at the beginning of a frag and then swapped with a 16-bit
    # instruction from the preceding frag.  The offset will be somewhere
    # close below 4096 as this is the default obstack size limit that
    # we use and some space will have been already consumed.  The exact
    # amount depends on the host's programming model.
    for { set count 960 } { $count <= 1024 } { incr count } {
	run_list_test "branch-swap-2" "--defsym count=$count" \
	    "MIPS branch swapping ($count)"
    }

    run_dump_test "div"

    if { !$addr32 } {
	run_dump_test_arches "dli"	[mips_arch_list_matching mips3]
    }
    run_dump_test_arches "jal"		[mips_arch_list_matching mips1]
    run_dump_test_arches "jal-mask-11"	[mips_arch_list_matching mips1]
    run_dump_test_arches "jal-mask-12"	[mips_arch_list_matching mips1]
    run_dump_test_arches "jal-mask-21"	[mips_arch_list_matching micromips]
    run_dump_test_arches "jal-mask-22"	[mips_arch_list_matching micromips]
    run_dump_test "eret-1"
    run_dump_test "eret-2"
    run_dump_test "eret-3"
    run_dump_test_arches "fix-rm7000-1" \
					[mips_arch_list_matching mips3 !singlefloat \
						!mips64r6]
    run_dump_test_arches "fix-rm7000-2" \
					[mips_arch_list_matching mips3 !singlefloat \
						!mips64r6]
    run_dump_test_arches "24k-branch-delay-1" \
					[mips_arch_list_matching mips1]
    run_dump_test_arches "24k-triple-stores-1" \
				[mips_arch_list_matching fpisa5 !octeon]
    run_dump_test_arches "24k-triple-stores-2" \
					[mips_arch_list_matching mips2]
    run_dump_test_arches "24k-triple-stores-2-llsc" \
					[mips_arch_list_matching mips2 !nollsc]
    run_dump_test_arches "24k-triple-stores-3" \
					[mips_arch_list_matching mips2]
    run_dump_test_arches "24k-triple-stores-4" \
					[mips_arch_list_matching mips2 !singlefloat]
    run_dump_test_arches "24k-triple-stores-5" \
					[mips_arch_list_matching mips1]
    run_dump_test_arches "24k-triple-stores-6" \
					[mips_arch_list_matching mips2 !singlefloat]
    run_dump_test_arches "24k-triple-stores-7" \
					[mips_arch_list_matching mips2 !singlefloat]
    run_dump_test_arches "24k-triple-stores-8" \
					[mips_arch_list_matching mips1]
    run_dump_test_arches "24k-triple-stores-9" \
					[mips_arch_list_matching mips1]
    run_dump_test_arches "24k-triple-stores-10" \
					[mips_arch_list_matching mips1]
    run_dump_test_arches "24k-triple-stores-11" \
	    				[mips_arch_list_matching mips1]

    run_dump_test_arches "jal-svr4pic"	[mips_arch_list_matching mips1]
    run_dump_test_arches "jal-svr4pic-noreorder" \
					[mips_arch_list_matching mips1]
    run_dump_test "jal-xgot"
    run_list_test_arches "jal-range" "-32" [mips_arch_list_matching mips1]
    if $has_newabi { run_dump_test "jal-newabi" }
    run_dump_test "la"
    run_dump_test "la-svr4pic"
    run_dump_test "la-xgot"
    run_dump_test "lca-svr4pic"
    run_dump_test "lca-xgot"
    # XXX FIXME: Has mips2 and later insns with mips1 disassemblies.
    # (Should split and then use appropriate arch lists.)
    run_dump_test_arches "lb"	[mips_arch_list_matching mips1 !mips2]
    run_dump_test_arches "lb-svr4pic" \
				[mips_arch_list_matching mips1 !gpr_ilocks]
    run_dump_test_arches "lb-svr4pic-ilocks" [mips_arch_list_matching gpr_ilocks]
    # Both versions specify the cpu, so we can run both regardless of
    # the interlocking in the configured default cpu.
    run_dump_test "lb-xgot"
    run_dump_test "lb-xgot-ilocks"
    run_dump_test_arches "ld"		[mips_arch_list_matching mips1]
    run_dump_test_arches "ld-forward" 	[mips_arch_list_matching mips1]
    run_dump_test_arches "sd"		[mips_arch_list_matching mips1]
    run_dump_test_arches "sd-forward" 	[mips_arch_list_matching mips1]
    run_dump_test_arches "l_d" 		[mips_arch_list_matching mips1 !singlefloat]
    run_dump_test_arches "l_d-single"	[mips_arch_list_matching mips1 singlefloat]
    run_dump_test_arches "l_d-forward"	[mips_arch_list_matching mips1 !singlefloat]
    run_dump_test_arches "s_d"		[mips_arch_list_matching mips1 !singlefloat]
    run_dump_test_arches "s_d-single"	[mips_arch_list_matching mips1 singlefloat]
    run_dump_test_arches "s_d-forward" 	[mips_arch_list_matching mips1 !singlefloat]
    run_dump_test_arches "ldc1"		[mips_arch_list_matching mips2 !singlefloat]
    run_dump_test_arches "ldc1-forward" [mips_arch_list_matching mips2 !singlefloat]
    run_dump_test_arches "sdc1"		[mips_arch_list_matching mips2 !singlefloat]
    run_dump_test_arches "sdc1-forward" [mips_arch_list_matching mips2 !singlefloat]
    if $has_newabi {
	run_dump_test_arches "ld-n32" 	[mips_arch_list_matching mips3]
	run_dump_test_arches "ld-forward-n32" \
					[mips_arch_list_matching mips3]
	run_dump_test_arches "sd-n32" 	[mips_arch_list_matching mips3]
	run_dump_test_arches "sd-forward-n32" \
					[mips_arch_list_matching mips3]
	run_dump_test_arches "l_d-n32" 	[mips_arch_list_matching mips3 !singlefloat]
	run_dump_test_arches "l_d-forward-n32" \
					[mips_arch_list_matching mips3 !singlefloat]
	run_dump_test_arches "s_d-n32" 	[mips_arch_list_matching mips3 !singlefloat]
	run_dump_test_arches "s_d-forward-n32" \
					[mips_arch_list_matching mips3 !singlefloat]
	run_dump_test_arches "ldc1-n32" [mips_arch_list_matching mips3 !singlefloat]
	run_dump_test_arches "ldc1-forward-n32" \
					[mips_arch_list_matching mips3 !singlefloat]
	run_dump_test_arches "sdc1-n32" [mips_arch_list_matching mips3 !singlefloat]
	run_dump_test_arches "sdc1-forward-n32" \
					[mips_arch_list_matching mips3 !singlefloat]
	run_dump_test_arches "ld-n64"	[mips_arch_list_matching mips3]
	run_dump_test_arches "ld-forward-n64" \
					[mips_arch_list_matching mips3]
	run_dump_test_arches "sd-n64"	[mips_arch_list_matching mips3]
	run_dump_test_arches "sd-forward-n64" \
					[mips_arch_list_matching mips3]
	run_dump_test_arches "l_d-n64"	[mips_arch_list_matching mips3 !singlefloat]
	run_dump_test_arches "l_d-forward-n64" \
					[mips_arch_list_matching mips3 !singlefloat]
	run_dump_test_arches "s_d-n64"	[mips_arch_list_matching mips3 !singlefloat]
	run_dump_test_arches "s_d-forward-n64" \
					[mips_arch_list_matching mips3 !singlefloat]
	run_dump_test_arches "ldc1-n64"	[mips_arch_list_matching mips3 !singlefloat]
	run_dump_test_arches "ldc1-forward-n64" \
					[mips_arch_list_matching mips3 !singlefloat]
	run_dump_test_arches "sdc1-n64"	[mips_arch_list_matching mips3 !singlefloat]
	run_dump_test_arches "sdc1-forward-n64" \
					[mips_arch_list_matching mips3 !singlefloat]
    }
    run_dump_test_arches "ld-zero"	[mips_arch_list_matching mips1]
    run_dump_test_arches "ld-zero-2"	[mips_arch_list_matching mips2 !nollsc]
    run_dump_test_arches "ld-zero-3"	[mips_arch_list_matching mips3 !nollsc]
    run_dump_test_arches "ld-zero-u"	[mips_arch_list_matching micromips]
    run_dump_test_arches "ld-zero-q"	[mips_arch_list_matching r5900]
    run_dump_test "ld-svr4pic"
    run_dump_test "ld-xgot"
    run_dump_test_arches "li"		[mips_arch_list_matching mips1]
    run_dump_test "lifloat"
    run_dump_test "lif-svr4pic"
    run_dump_test "lif-xgot"
    run_dump_test_arches "mips4"	[mips_arch_list_matching mips4]
    run_dump_test_arches "mips4-fp" "-32" \
					[mips_arch_list_matching fpisa4]
    run_dump_test_arches "mips4-fp" "-mabi=o64" \
					[mips_arch_list_matching fpisa4 gpr64]
    run_list_test_arches "mips4-fp" "-32 -msoft-float" \
					[mips_arch_list_matching fpisa4]
    run_dump_test_arches "mips4-branch-likely" \
					[mips_arch_list_matching mips4 !mips32r6]
    run_list_test_arches "mips4-branch-likely" "-32 -msoft-float" \
					[mips_arch_list_matching mips4 !mips32r6]
    run_dump_test_arches "mips5-fp" "-32" \
					[mips_arch_list_matching fpisa5]
    run_dump_test_arches "mips5-fp" "-mabi=o64" \
					[mips_arch_list_matching fpisa5 gpr64]
    run_dump_test "mul"

    run_dump_test_arches "rol"		[mips_arch_list_matching mips1 !ror]
    run_dump_test_arches "rol-hw" 	[mips_arch_list_matching ror]

    run_dump_test_arches "rol64"	[mips_arch_list_matching gpr64 !ror]
    run_dump_test_arches "rol64-hw"	[mips_arch_list_matching gpr64 ror]

    run_dump_test "sb"
    run_dump_test "trunc"
    run_dump_test "ulh"
    run_dump_test_arches "ulh2-eb"	[mips_arch_list_matching mips1 !mips32r6]
    run_dump_test_arches "ulh2-el"	[mips_arch_list_matching mips1 !mips32r6]
    run_dump_test "ulh-svr4pic"
    run_dump_test "ulh-xgot"
    run_dump_test "ulw"
    run_dump_test "uld"
    run_dump_test "ush"
    run_dump_test "usw"
    run_dump_test "usd"
    run_dump_test_arches "ulw2-eb" [mips_arch_list_matching mips1 !gpr_ilocks \
					!mips32r6]
    run_dump_test_arches "ulw2-eb-ilocks" [mips_arch_list_matching gpr_ilocks \
					!mips32r6]
    run_dump_test_arches "ulw2-el" [mips_arch_list_matching mips1 !gpr_ilocks \
					!mips32r6]
    run_dump_test_arches "ulw2-el-ilocks" [mips_arch_list_matching gpr_ilocks \
					!mips32r6]

    run_dump_test_arches "uld2-eb" [mips_arch_list_matching mips3 !mips32r6]
    run_dump_test_arches "uld2-el" [mips_arch_list_matching mips3 !mips32r6]

    run_dump_test "mips16"
    run_dump_test "mips16-64"
    run_dump_test "mips16-macro"
    # Check MIPS16e extensions
    run_dump_test_arches "mips16e" [mips_arch_list_matching mips32 !micromips \
					!mips32r6]
    # Check jalx handling
    run_dump_test "mips16-jalx"
    run_dump_test "mips-jalx"
    run_dump_test "mips-jalx-2"
    # Check MIPS16 HI16/LO16 relocations
    run_dump_test "mips16-hilo"
    if $has_newabi {
	run_dump_test "mips16-hilo-n32"
    }
    run_dump_test "mips16-hilo-match"
    run_dump_test "delay"
    run_dump_test "nodelay"
    run_dump_test "mips4010"
    run_dump_test "mips4650"
    run_dump_test "mips4100"
    run_dump_test "vr4111"
    run_dump_test "vr4120"
    run_dump_test "vr4120-2"
    run_dump_test "vr4130"
    run_dump_test "vr5400"
    run_list_test "vr5400-ill" "-march=vr5400"
    run_dump_test "vr5500"
    run_dump_test "rm7000"
    run_dump_test "perfcount"
    run_dump_test "lineno"
    run_dump_test "sync"

    run_dump_test_arches "virt"		[mips_arch_list_matching mips32r2]
    run_dump_test_arches "virt64"	[mips_arch_list_matching mips64r2]

    run_dump_test_arches "mips32"	[mips_arch_list_matching mips32]
    run_dump_test_arches "mips32-imm"	[mips_arch_list_matching mips32]

    run_dump_test_arches "mips32-sf32"	[mips_arch_list_matching mips32]
    run_list_test_arches "mips32-sf32" "-32 -msoft-float" \
					[mips_arch_list_matching mips32]
    run_dump_test_arches "mips32-cp2"	[mips_arch_list_matching mips32 \
					    !octeon]

    run_dump_test_arches "mips32r2"	[mips_arch_list_matching mips32r2]
    run_dump_test_arches "mips32r2-cp2"	[mips_arch_list_matching mips32r2 \
					    !octeon]
    run_dump_test_arches "mips32r2-fp32" \
					[mips_arch_list_matching mips32r2]
    run_list_test_arches "mips32r2-fp32" "-32 -msoft-float" \
					[mips_arch_list_matching mips32r2]
    run_list_test_arches "mips32r2-ill" "-32" \
			[mips_arch_list_matching mips32r2 gpr32]
    run_list_test_arches "mips32r2-ill-fp64" "-mabi=o64" \
			[mips_arch_list_matching mips32r2 gpr64]
    run_list_test_arches "mips32r2-ill-nofp" "-32 -msoft-float" \
			[mips_arch_list_matching mips32r2]

    run_dump_test_arches "mips64"	[mips_arch_list_matching mips64]
    run_dump_test_arches "mips64-cp2"	[mips_arch_list_matching mips64 \
					    !octeon]

    run_dump_test_arches "mips64r2"	[mips_arch_list_matching mips64r2]
    run_list_test_arches "mips64r2-ill"	[mips_arch_list_matching mips64r2]

    run_dump_test "set-arch"

    if { !$addr32 } {
	run_dump_test "mips64-mips3d"
	run_dump_test_arches "mips64-mips3d-incl" [mips_arch_list_matching mips3d]

	run_dump_test "mips64-mdmx"
	run_dump_test "sb1-ext-mdmx"
	run_dump_test "sb1-ext-ps"
	run_dump_test "xlr-ext"
    }

    run_dump_test_arches "relax"	[mips_arch_list_matching mips2 !mips32r6]
    run_dump_test_arches "relax-at"	[mips_arch_list_matching mips2 !mips32r6]
    run_dump_test "relax-swap1-mips1"
    run_dump_test "relax-swap1-mips2"
    run_dump_test "relax-swap2"
    run_dump_test_arches "relax-swap3"	[mips_arch_list_all]
    run_list_test_arches "relax-bc1any" "-mips3d -mabi=o64 -relax-branch" \
					[mips_arch_list_matching mips64 \
					    !micromips !mips32r6]
    run_list_test_arches "relax-bposge" "-mdsp -relax-branch" \
					[mips_arch_list_matching mips64r2 \
					    !micromips !mips32r6]

    run_dump_test_arches "eva"		[mips_arch_list_matching mips32r2 !octeon]

    run_list_test "illegal" "-32"
    run_list_test "baddata1" "-32"
    run_list_test "jalr" ""

    run_dump_test "mips-gp32-fp32"
    run_dump_test "mips-gp32-fp64"
    run_dump_test "mips-gp64-fp32"
    run_dump_test "mips-gp64-fp64"

    # Make sure that -mcpu=FOO and -mFOO are equivalent.  Assemble a file
    # containing 4650-specific instructions with -m4650 and -mcpu=4650,
    # and verify that they're the same.  Specifically, we're checking
    # that the EF_MIPS_MACH field is set, and that the 4650 'mul'
    # instruction does get used.  In previous versions of GAS,
    # only -mcpu=4650 would set the EF_MIPS_MACH field; -m4650 wouldn't.
    run_dump_test "elf_e_flags1"
    run_dump_test "elf_e_flags2"
    run_dump_test "elf_e_flags3"
    run_dump_test "elf_e_flags4"

    # Check EF_MIPS_ARCH markings for each supported architecture.
    run_dump_test "elf_arch_mips1"
    run_dump_test "elf_arch_mips2"
    run_dump_test "elf_arch_mips3"
    run_dump_test "elf_arch_mips4"
    run_dump_test "elf_arch_mips5"
    run_dump_test "elf_arch_mips32"
    run_dump_test "elf_arch_mips32r2"
    run_dump_test "elf_arch_mips32r3"
    run_dump_test "elf_arch_mips32r5"
    run_dump_test "elf_arch_mips32r6"
    run_dump_test "elf_arch_mips64"
    run_dump_test "elf_arch_mips64r2"
    run_dump_test "elf_arch_mips64r3"
    run_dump_test "elf_arch_mips64r5"
    run_dump_test "elf_arch_mips64r6"

    # Verify that ASE markings are handled properly.
    run_dump_test "elf_ase_mips16"
    run_dump_test "elf_ase_mips16-2"

    run_dump_test "elf_ase_micromips"
    run_dump_test "elf_ase_micromips-2"

    run_dump_test "mips-gp32-fp32-pic"
    run_dump_test "mips-gp32-fp64-pic"
    run_dump_test "mips-gp64-fp32-pic"
    run_dump_test "mips-gp64-fp64-pic"

    run_dump_test "mips-abi32"
    run_dump_test "mips-abi32-pic"
    run_dump_test "mips-abi32-pic2"

    run_dump_test "elf${el}-rel"
    run_dump_test_arches "elf${el}-rel2" [mips_arch_list_matching gpr64 !singlefloat]
    run_dump_test "e32${el}-rel2"
    run_dump_test "elf${el}-rel3"
    run_dump_test_arches "elf-rel4" [mips_arch_list_matching gpr64]
    run_dump_test "e32-rel4"
    run_dump_test "elf-rel5"
    run_dump_test "elf-rel6"
    if $has_newabi {
	run_dump_test "elf-rel6-n32"
	run_dump_test "elf-rel6-n64"
    }
    run_dump_test "elf-rel7"
    run_dump_test "elf-rel8"
    run_dump_test "elf-rel8-mips16"
    run_dump_test "elf-rel9"
    run_dump_test "elf-rel9-mips16"
    if $has_newabi {
	run_dump_test "elf-rel10"
	run_dump_test "elf-rel11"
    }
    run_dump_test "elf-rel12"
    run_dump_test "elf-rel13"
    run_dump_test "elf-rel13-mips16"
    run_dump_test "elf-rel14"

    if $has_newabi {
	run_dump_test "elf-rel15"
	run_dump_test "elf-rel16"

	run_dump_test "elf-rel-got-n32"
	run_dump_test "elf-rel-xgot-n32"
	run_dump_test "elf-rel-got-n64"
	run_dump_test "elf-rel-xgot-n64"
    }
    run_dump_test "elf-rel17"
    if $has_newabi {
	run_dump_test "elf-rel18"
    }
    run_dump_test "elf-rel19"
    run_dump_test "elf-rel20"
    if $has_newabi {
	run_dump_test "elf-rel21"
	run_dump_test "elf-rel22"
	run_dump_test "elf-rel23"
	run_dump_test "elf-rel23a"
	run_dump_test "elf-rel23b"
	run_dump_test "elf-rel24"
    }

    run_dump_test "elf-rel25"
    run_dump_test "elf-rel25a"
    run_dump_test "elf-rel26"

    run_dump_test_arches "elf-rel27" [mips_arch_list_all]

    if $has_newabi {
	run_dump_test "elf-rel28-n32"
	run_dump_test "elf-rel28-n64"
	run_dump_test_arches "elf-rel29" [mips_arch_list_matching mips3]
    }
    run_list_test_arches "elf-rel30" "-32" [mips_arch_list_all]

    run_dump_test "${tmips}mips${el}16-e"
    run_dump_test "${tmips}mips${el}16-f"

    run_dump_test "elf-consthilo"
    run_dump_test "expr1"

    run_list_test "tls-ill" "-32"
    run_dump_test "tls-o32"
    run_dump_test "tls-relw"
    run_dump_test "jalr2"
    run_dump_test_arches "jalr3"	[mips_arch_list_matching mips1 \
					    !micromips]
    if $has_newabi {
	run_dump_test_arches "jalr3-n32" \
					[mips_arch_list_matching mips3 \
					    !micromips]
	run_dump_test_arches "jalr3-n64" \
					[mips_arch_list_matching mips3 \
					    !micromips]
    }

    run_dump_test_arches "aent"	[mips_arch_list_matching mips1]

    run_dump_test_arches "branch-misc-4"	[mips_arch_list_matching mips1]
    run_dump_test_arches "branch-misc-4-64"	[mips_arch_list_matching mips3]

    run_dump_test_arches "loc-swap"	[mips_arch_list_all]
    run_dump_test_arches "loc-swap-dis"	[mips_arch_list_all]
    run_dump_test_arches "loc-swap-2"	[mips_arch_list_all]
    run_dump_test_arches "loc-swap-3"	[mips_arch_list_all]

    run_dump_test "nan-legacy-1"
    run_dump_test "nan-legacy-2"
    run_dump_test "nan-legacy-3"
    run_dump_test "nan-legacy-4"
    run_dump_test "nan-legacy-5"

    run_dump_test "nan-2008-1"
    run_dump_test "nan-2008-2"
    run_dump_test "nan-2008-3"
    run_dump_test "nan-2008-4"

    run_list_test "nan-error-1"
    run_list_test "nan-error-2" "-mnan=foo"

    if $has_newabi {
	run_dump_test "n32-consec"
    }

    # tests of objdump's ability to disassemble using different
    # register names.
    run_dump_test "gpr-names-numeric"
    run_dump_test "gpr-names-32"
    run_dump_test "gpr-names-n32"
    run_dump_test "gpr-names-64"

    run_dump_test "fpr-names-numeric"
    run_dump_test "fpr-names-32"
    run_dump_test "fpr-names-n32"
    run_dump_test "fpr-names-64"

    run_dump_test "cp0-names-numeric"
    run_dump_test "cp0-names-r3000"
    run_dump_test "cp0-names-r4000" \
		  { { {name} {(r4000)} } { {objdump} {-M cp0-names=r4000} } }
    run_dump_test "cp0-names-r4000" \
		  { { {name} {(r4400)} } { {objdump} {-M cp0-names=r4400} } }
    run_dump_test "cp0-names-mips32"
    run_dump_test "cp0-names-mips32r2"
    run_dump_test "cp0-names-mips64"
    run_dump_test "cp0-names-mips64r2"
    run_dump_test "cp0-names-sb1"

    run_dump_test "cp0sel-names-numeric"
    run_dump_test "cp0sel-names-mips32"
    run_dump_test "cp0sel-names-mips32r2"
    run_dump_test "cp0sel-names-mips64"
    run_dump_test "cp0sel-names-mips64r2"
    run_dump_test "cp0sel-names-sb1"

    run_dump_test "cp1-names-numeric"
    run_dump_test "cp1-names-r3000"
    run_dump_test "cp1-names-r4000" \
		  { { {name} {(r4000)} } { {objdump} {-M cp0-names=r4000} } }
    run_dump_test "cp1-names-r4000" \
		  { { {name} {(r4400)} } { {objdump} {-M cp0-names=r4400} } }
    run_dump_test "cp1-names-mips32"
    run_dump_test "cp1-names-mips32r2"
    run_dump_test "cp1-names-mips64"
    run_dump_test "cp1-names-mips64r2"
    run_dump_test "cp1-names-sb1"

    run_dump_test "hwr-names-numeric"
    run_dump_test "hwr-names-mips32r2"
    run_dump_test "hwr-names-mips64r2"

    run_dump_test "ldstla-32"
    run_dump_test "ldstla-32-mips3"
    run_dump_test "ldstla-32-shared"
    run_dump_test "ldstla-32-mips3-shared"
    run_list_test "ldstla-32-1" "-mabi=32" \
	"MIPS ld-st-la bad constants (ABI o32)"
    run_list_test "ldstla-32-mips3-1" "-mabi=32" \
	"MIPS ld-st-la bad constants (ABI o32, mips3)"
    run_list_test "ldstla-32-1" "-KPIC -mabi=32" \
	"MIPS ld-st-la bad constants (ABI o32, shared)"
    run_list_test "ldstla-32-mips3-1" "-KPIC -mabi=32" \
	"MIPS ld-st-la bad constants (ABI o32, mips3, shared)"
    run_dump_test "ldstla-eabi64"
    if $has_newabi {
	run_dump_test "ldstla-n64"
	run_dump_test "ldstla-n64-shared"
	run_dump_test "ldstla-n64-sym32"
    }

    run_dump_test "macro-warn-1"
    run_dump_test "macro-warn-2"
    run_dump_test "macro-warn-3"
    run_dump_test "macro-warn-4"
    if $has_newabi {
	run_dump_test "macro-warn-1-n32"
	run_dump_test "macro-warn-2-n32"
    }

    run_dump_test "noat-1"
    run_list_test "noat-2" ""
    run_list_test "noat-3" ""
    run_list_test "noat-4" ""
    run_list_test "noat-5" ""
    run_list_test "noat-6" ""
    run_list_test "noat-7" ""

    run_dump_test "at-1"
    run_list_test "at-2" "-32 -mips1" "MIPS at-2"

    run_dump_test "loongson-2e"
    run_dump_test "loongson-2f"
    run_dump_test "loongson-2f-2"
    run_dump_test "loongson-2f-3"

    run_dump_test "loongson-3a"
    run_dump_test "loongson-3a-2"
    run_dump_test "loongson-3a-3"

    run_dump_test_arches "octeon"	[mips_arch_list_matching octeon]
    run_dump_test_arches "octeon-saa-saad" [mips_arch_list_matching octeonp]
    run_list_test_arches "octeon-ill"	[mips_arch_list_matching octeon]
    run_dump_test_arches "octeon-pref"	[mips_arch_list_matching octeon]
    run_dump_test_arches "octeon2"	[mips_arch_list_matching octeon2]

    run_dump_test "smartmips"
    run_dump_test_arches "mips32-dsp"	[mips_arch_list_matching mips32r2 \
					    !octeon]
    run_dump_test_arches "mips32-dspr2"	[mips_arch_list_matching mips32r2 \
					    !octeon]
    run_dump_test "mips64-dsp"
    run_dump_test "mips32-mt"

    run_dump_test "mips16-dwarf2"
    if $has_newabi {
	run_dump_test "mips16-dwarf2-n32"
    }
    run_dump_test "mips16-stabs"

    run_dump_test "mips16e-jrc"
    run_dump_test "mips16e-save"
    run_list_test "mips16e-save-err" "-march=mips32 -32"
    run_dump_test "mips16e-64"
    run_list_test "mips16e-64" "-march=mips32 -32"
    run_dump_test "mips16-intermix"

    run_dump_test "vxworks1"
    run_dump_test "vxworks1-xgot"
    run_dump_test "vxworks1-el"
    run_dump_test "vxworks1-xgot-el"

    run_dump_test "noreorder"
    run_dump_test "align"
    run_dump_test "align2"
    run_dump_test "align2-el"
    run_dump_test "align3"
    run_dump_test "odd-float"
    run_dump_test "ehword"
    run_dump_test "insn-opts"

    run_list_test_arches "mips-macro-ill-sfp" "-32 -msingle-float" \
					[mips_arch_list_matching mips2]
    run_list_test_arches "mips-macro-ill-nofp" "-32 -msoft-float" \
					[mips_arch_list_matching mips2]

    run_list_test_arches "mips-hard-float-flag" \
	"-32 -msoft-float -mhard-float" \
	[mips_arch_list_matching mips1 !singlefloat]
    run_list_test_arches "mips-double-float-flag" \
	"-32 -msingle-float -mdouble-float" \
	[mips_arch_list_matching mips1 !singlefloat]

    run_dump_test "mips16-vis-1"
    run_dump_test "call-nonpic-1"
    run_dump_test "mips32-sync"
    run_dump_test_arches "mips32r2-sync" \
					[mips_arch_list_matching mips32r2]
    run_dump_test_arches "alnv_ps-swap" [mips_arch_list_matching fpisa5 \
						!mips32r6]
    run_dump_test_arches "cache" [lsort -dictionary -unique [concat \
					[mips_arch_list_matching mips3] \
					[mips_arch_list_matching mips32] ] ]
    run_dump_test_arches "daddi"	[mips_arch_list_matching mips3 \
						!mips32r6]
    run_dump_test_arches "pref" [lsort -dictionary -unique [concat \
					[mips_arch_list_matching mips4] \
					[mips_arch_list_matching mips32] ] ]

    if $has_newabi { run_dump_test "cfi-n64-1" }

    run_dump_test "pr12915"
    run_dump_test "reginfo-1a"
    run_dump_test "reginfo-1b"

    run_dump_test "micromips"
    run_dump_test "micromips-trap"
    run_dump_test "micromips-insn32"
    run_dump_test "micromips-noinsn32"
    run_list_test "micromips" "-mips32r2 -32 -mfp64 -minsn32" \
	"microMIPS for MIPS32r2 (instructions invalid in insn32 mode)"
    run_list_test "micromips-size-0" \
	"-32 -march=mips64 -mmicromips" "microMIPS instruction size 0"
    run_dump_test "micromips-size-1"
    run_dump_test "micromips-branch-relax"
    run_dump_test "micromips-branch-relax-pic"
    run_dump_test "micromips-branch-delay"
    run_dump_test "micromips-warn-branch-delay"
    run_dump_test "micromips-warn-branch-delay-1"
    run_dump_test "micromips-b16"
    run_list_test "micromips-ill"

    run_dump_test_arches "mcu"		[mips_arch_list_matching mips32r2 \
					    !octeon]
    run_dump_test_arches "hilo-diff-eb"	[mips_arch_list_all]
    run_dump_test_arches "hilo-diff-el"	[mips_arch_list_all]
    if $has_newabi {
	run_dump_test_arches "hilo-diff-eb-n32" [mips_arch_list_matching mips3]
	run_dump_test_arches "hilo-diff-el-n32" [mips_arch_list_matching mips3]
	run_dump_test_arches "hilo-diff-eb-n64" [mips_arch_list_matching mips3]
	run_dump_test_arches "hilo-diff-el-n64" [mips_arch_list_matching mips3]
    }
    run_dump_test_arches "lui"		[mips_arch_list_matching mips1]
    run_list_test_arches "lui-1" "-32"	[mips_arch_list_matching mips1]
    run_list_test_arches "lui-2" "-32"	[mips_arch_list_matching mips1]

    run_dump_test "r5900"
    run_dump_test "r5900-full"
    run_list_test "r5900-nollsc" "-mabi=o64 -march=r5900"
    run_dump_test "r5900-vu0"
    run_dump_test "r5900-full-vu0"
    run_dump_test "r5900-all-vu0"
    run_list_test "r5900-error-vu0" "-march=r5900"

    run_list_test_arches "ext-ill"	[mips_arch_list_matching mips64r2]

    run_list_test "ase-errors-1" "-mabi=32 -march=mips1" "ASE errors (1)"
    run_list_test "ase-errors-2" "-mabi=o64 -march=mips3" "ASE errors (2)"
    run_list_test "ase-errors-3" "-mabi=32 -march=mips1" "ASE errors (3)"
    run_list_test "ase-errors-4" "-mabi=o64 -march=mips3" "ASE errors (4)"

    run_dump_test_arches "la-reloc"	[mips_arch_list_matching mips1]
    if { $has_newabi } {
	run_dump_test_arches "dla-reloc" [mips_arch_list_matching mips3]
    }

    # Start with MIPS II to avoid load delay nops.
    run_dump_test_arches "ld-reloc"	[mips_arch_list_matching mips2]
    run_dump_test_arches "ulw-reloc"	[mips_arch_list_matching mips2 !mips32r6]
    run_dump_test_arches "ulh-reloc"	[mips_arch_list_matching mips2 !mips32r6]

    run_dump_test "l_d-reloc"
    run_list_test "bltzal"

    run_dump_test_arches "msa"		[mips_arch_list_matching mips32r2]
    run_dump_test_arches "msa64"	[mips_arch_list_matching mips64r2]
    run_dump_test_arches "msa-relax"	[mips_arch_list_matching mips32r2 !mips32r6]
    run_dump_test_arches "msa-branch"	[mips_arch_list_matching mips32r2]

<<<<<<< HEAD
    run_dump_test_arches "xpa"		[mips_arch_list_matching mips32r2 !micromips]
    run_dump_test_arches "mxu"		[mips_arch_list_matching mips32 !micromips !octeon]
    run_dump_test_arches "r5" "-32"	[mips_arch_list_matching mips32r5 !micromips]
=======
    run_dump_test_arches "xpa"		[mips_arch_list_matching mips32r2]
    run_dump_test_arches "r5" "-32"	[mips_arch_list_matching mips32r5]
>>>>>>> d9885980

    run_dump_test "pcrel-1"
    run_dump_test "pcrel-2"
    run_list_test "pcrel-3" "" "Invalid cross-section PC-relative references"
    run_dump_test "pcrel-4-32"
    if $has_newabi {
	run_dump_test "pcrel-4-n32"
	run_dump_test "pcrel-4-64"
    }

    run_dump_test_arches "attr-gnu-4-0" "-32" \
				    [mips_arch_list_matching mips1]
    run_dump_test_arches "attr-gnu-4-0" "-64" \
				    [mips_arch_list_matching mips3]
    run_dump_test_arches "attr-gnu-4-0" "-mfp32 -32" \
				    [mips_arch_list_matching mips1 !mips32r6]
    run_dump_test_arches "attr-gnu-4-0" "-mfpxx -32" \
				    [mips_arch_list_matching mips2 !r5900]
    run_dump_test_arches "attr-gnu-4-0" "-mfp64 -32" \
				    [mips_arch_list_matching mips32r2]
    run_dump_test_arches "attr-gnu-4-0" "-mfp64 -mno-odd-spreg -32" \
				    [mips_arch_list_matching mips32r2]
    run_dump_test_arches "attr-gnu-4-0" "-mfp64 -64" \
				    [mips_arch_list_matching mips3]
    run_dump_test_arches "attr-gnu-4-0" "-msingle-float -32" \
				    [mips_arch_list_matching mips1]
    run_dump_test_arches "attr-gnu-4-0" "-msingle-float -64" \
				    [mips_arch_list_matching mips3]
    run_dump_test_arches "attr-gnu-4-0" "-msoft-float -32" \
				    [mips_arch_list_matching mips1]
    run_dump_test_arches "attr-gnu-4-0" "-msoft-float -64" \
				    [mips_arch_list_matching mips3]
    run_dump_test_arches "attr-none-double" "-32" \
				    [mips_arch_list_matching mips1 !mips32r6]
    run_dump_test_arches "r6-attr-none-double" "-32" \
				    [mips_arch_list_matching mips32r6]
    run_dump_test_arches "attr-none-double" "-64" \
				    [mips_arch_list_matching mips3]
    run_dump_test_arches "attr-none-o32-fpxx" \
				    [mips_arch_list_matching mips2 !r5900]
    run_dump_test_arches "attr-none-o32-fp64" \
				    [mips_arch_list_matching mips32r2]
    run_dump_test_arches "attr-none-o32-fp64-nooddspreg" \
				    [mips_arch_list_matching mips32r2]
    run_dump_test_arches "attr-none-single-float" "-32" \
				    [mips_arch_list_matching mips1]
    run_dump_test_arches "attr-none-single-float" "-64" \
				    [mips_arch_list_matching mips3]
    run_dump_test_arches "attr-none-soft-float" "-32 -msoft-float" \
				    [mips_arch_list_matching mips1]
    run_dump_test_arches "attr-none-soft-float" "-64 -msoft-float" \
				    [mips_arch_list_matching mips3]

    run_list_test_arches "attr-gnu-4-1-mfp64" \
				    "-32 -mfp64 -mno-odd-spreg" \
				    [mips_arch_list_matching mips32r2]
    run_list_test_arches "attr-gnu-4-1-mfp64" "-32 -mfp64" \
				    [mips_arch_list_matching mips32r2]
    run_list_test_arches "attr-gnu-4-1-mfp32" "-64 -mfp32" \
				    [mips_arch_list_matching mips3 !mips64r6]
    run_list_test_arches "attr-gnu-4-1-msingle-float" "-32 -msingle-float" \
				    [mips_arch_list_matching mips1]
    run_list_test_arches "attr-gnu-4-1-msoft-float" "-32 -msoft-float" \
				    [mips_arch_list_matching mips1]
    run_dump_test_arches "attr-gnu-4-1" "-32 -mfpxx" \
				    [mips_arch_list_matching mips2 !r5900]
    run_dump_test_arches "attr-gnu-4-1" "-32 -mfp32" \
				    [mips_arch_list_matching mips1 !mips32r6]
    run_dump_test_arches "attr-gnu-4-1" "-64 -mfp64" \
				    [mips_arch_list_matching mips3]

    run_list_test_arches "attr-gnu-4-2-mdouble-float" "-32 -mfp32" \
				    [mips_arch_list_matching mips1 !mips32r6]
    run_list_test_arches "attr-gnu-4-2-mdouble-float" "-32 -mfpxx" \
				    [mips_arch_list_matching mips2 !r5900]
    run_list_test_arches "attr-gnu-4-2-mdouble-float" "-32 -mfp64" \
				    [mips_arch_list_matching mips32r2]
    run_list_test_arches "attr-gnu-4-2-mdouble-float" \
				    "-32 -mfp64 -mno-odd-spreg" \
				    [mips_arch_list_matching mips32r2]
    run_list_test_arches "attr-gnu-4-2-mdouble-float" "-64 -mfp64" \
				    [mips_arch_list_matching mips3]
    run_list_test_arches "attr-gnu-4-2-msoft-float" "-32 -msoft-float" \
				    [mips_arch_list_matching mips1]
    run_dump_test_arches "attr-gnu-4-2" "-32" \
				    [mips_arch_list_matching mips1]
    run_dump_test_arches "attr-gnu-4-2" "-64" \
				    [mips_arch_list_matching mips3]

    run_list_test_arches "attr-gnu-4-3-mhard-float" "-32 -mfp32" \
				    [mips_arch_list_matching mips1 !mips32r6]
    run_list_test_arches "attr-gnu-4-3-mhard-float" "-32 -mfpxx" \
				    [mips_arch_list_matching mips2 !r5900]
    run_list_test_arches "attr-gnu-4-3-mhard-float" "-32 -mfp64" \
				    [mips_arch_list_matching mips32r2]
    run_list_test_arches "attr-gnu-4-3-mhard-float" \
				    "-32 -mfp64 -mno-odd-spreg" \
				    [mips_arch_list_matching mips32r2]
    run_list_test_arches "attr-gnu-4-3-mhard-float" "-64 -mfp64" \
				    [mips_arch_list_matching mips3]
    run_list_test_arches "attr-gnu-4-3-mhard-float" "-32 -msingle-float" \
				    [mips_arch_list_matching mips1]
    run_dump_test_arches "attr-gnu-4-3" "-32" \
				    [mips_arch_list_matching mips1]
    run_dump_test_arches "attr-gnu-4-3" "-64" \
				    [mips_arch_list_matching mips3]
 
    run_list_test_arches "attr-gnu-4-4" "-32 -mfp32" \
				    [mips_arch_list_matching mips1 !mips32r6]
    run_list_test_arches "attr-gnu-4-4" "-32 -mfpxx" \
				    [mips_arch_list_matching mips2 !r5900]
    run_list_test_arches "attr-gnu-4-4" "-32 -mfp64" \
				    [mips_arch_list_matching mips32r2]
    run_list_test_arches "attr-gnu-4-4" "-32 -mfp64 -mno-odd-spreg" \
				    [mips_arch_list_matching mips32r2]
    run_list_test_arches "attr-gnu-4-4" "-64 -mfp64" \
				    [mips_arch_list_matching mips3]
    run_list_test_arches "attr-gnu-4-4" "-32 -msingle-float" \
				    [mips_arch_list_matching mips1]
    run_list_test_arches "attr-gnu-4-4" "-32 -msoft-float" \
				    [mips_arch_list_matching mips1]

    run_list_test_arches "attr-gnu-4-5" "-32 -mfp32" \
				    [mips_arch_list_matching mips1 !mips32r6]
    run_list_test_arches "attr-gnu-4-5" "-32 -mfp64" \
				    [mips_arch_list_matching mips32r2]
    run_list_test_arches "attr-gnu-4-5" "-32 -mfp64 -mno-odd-spreg" \
				    [mips_arch_list_matching mips32r2]
    run_list_test_arches "attr-gnu-4-5-64" "-64 -mfp64" \
				    [mips_arch_list_matching mips3]
    run_list_test_arches "attr-gnu-4-5-msingle-float" "-32 -msingle-float" \
				    [mips_arch_list_matching mips1]
    run_list_test_arches "attr-gnu-4-5-msoft-float" "-32 -msoft-float" \
				    [mips_arch_list_matching mips1]
    run_dump_test_arches "attr-gnu-4-5" \
				    [mips_arch_list_matching mips2 !r5900]

    run_list_test_arches "attr-gnu-4-6" "-32 -mfp32" \
				    [mips_arch_list_matching mips1 !mips32r6]
    run_list_test_arches "attr-gnu-4-6-noodd" "-32 -mfp64 -mno-odd-spreg" \
				    [mips_arch_list_matching mips32r2]
    run_list_test_arches "attr-gnu-4-6-64" "-64 -mfp64" \
				    [mips_arch_list_matching mips3]
    run_list_test_arches "attr-gnu-4-6-msingle-float" "-32 -msingle-float" \
				    [mips_arch_list_matching mips1]
    run_list_test_arches "attr-gnu-4-6-msoft-float" "-32 -msoft-float" \
				    [mips_arch_list_matching mips1]
    run_list_test_arches "attr-gnu-4-6" "-32 -mfpxx" \
				    [mips_arch_list_matching mips2 !r5900]
    run_dump_test_arches "attr-gnu-4-6" "-32 -mfp64" \
				    [mips_arch_list_matching mips32r2]

    run_list_test_arches "attr-gnu-4-7" "-32 -mfp32" \
				    [mips_arch_list_matching mips1 !mips32r6]
    run_list_test_arches "attr-gnu-4-7-odd" "-32 -mfp64" \
				    [mips_arch_list_matching mips32r2]
    run_list_test_arches "attr-gnu-4-7-64" "-64 -mfp64" \
				    [mips_arch_list_matching mips3]
    run_list_test_arches "attr-gnu-4-7-msingle-float" "-32 -msingle-float" \
				    [mips_arch_list_matching mips1]
    run_list_test_arches "attr-gnu-4-7-msoft-float" "-32 -msoft-float" \
				    [mips_arch_list_matching mips1]
    run_list_test_arches "attr-gnu-4-7" "-32 -mfpxx" \
				    [mips_arch_list_matching mips2 !r5900]
    run_dump_test_arches "attr-gnu-4-7" "-32 -mfp64 -mno-odd-spreg" \
				    [mips_arch_list_matching mips32r2]

    run_dump_test "attr-gnu-abi-fp-1"
    run_dump_test "attr-gnu-abi-msa-1"

    run_dump_test "module-override"
    run_dump_test "module-defer-warn1"
    run_list_test "module-defer-warn2" "-32"

    foreach testopt [list -mfp32 -mfpxx -mfp64 "-mfp64-noodd" \
			  -msingle-float -msoft-float] {
      foreach cmdopt [list -mfp32 -mfpxx -mfp64 "-mfp64 -mno-odd-spreg" \
			   -msingle-float -msoft-float] {
        run_dump_test "module${testopt}" \
			    [list [list as $cmdopt] [list name ($cmdopt)]]
      }
    }

    run_dump_test "module-set-mfpxx"
    run_list_test_arches "fpxx-oddfpreg" "-32 -mfpxx" \
			[mips_arch_list_matching mips2 !singlefloat]
    run_list_test_arches "fpxx-oddfpreg" "-32 -mfpxx -mno-odd-spreg" \
			[mips_arch_list_matching mips2 !singlefloat]
    run_dump_test_arches "fpxx-oddfpreg" \
			[mips_arch_list_matching oddspreg]
    run_dump_test_arches "odd-spreg" "-mfp32" [mips_arch_list_matching oddspreg]
    run_dump_test_arches "odd-spreg" "-mfpxx" [mips_arch_list_matching oddspreg]
    run_dump_test_arches "odd-spreg" "-mfp64" [mips_arch_list_matching mips32r2]
    run_dump_test_arches "no-odd-spreg" "-mfp32" [mips_arch_list_matching mips1 \
							!mips32r6]
    run_dump_test_arches "no-odd-spreg" "-mfpxx" [mips_arch_list_matching mips2 !r5900]
    run_dump_test_arches "no-odd-spreg" "-mfp64" [mips_arch_list_matching mips32r2]
    run_dump_test "module-check"
    run_list_test "module-check-warn" "-32"

    run_dump_test "li-d"

    run_dump_test_arches "r6"		[mips_arch_list_matching mips32r6]
    if $has_newabi {
	run_dump_test_arches "r6-n32"	[mips_arch_list_matching mips64r6]
	run_dump_test_arches "r6-n64"	[mips_arch_list_matching mips64r6]
	run_dump_test_arches "r6-64-n32"	[mips_arch_list_matching mips64r6]
	run_dump_test_arches "r6-64-n64"	[mips_arch_list_matching mips64r6]
	run_list_test_arches "ldpc-unalign" "-64" [mips_arch_list_matching mips64r6]
    }
    run_list_test_arches "r6-removed"	"-32" [mips_arch_list_matching mips32r6]
    run_list_test_arches "r6-64-removed"	[mips_arch_list_matching mips64r6]

    run_list_test_arches "r6-branch-constraints"	[mips_arch_list_matching mips32r6]
}<|MERGE_RESOLUTION|>--- conflicted
+++ resolved
@@ -1236,14 +1236,9 @@
     run_dump_test_arches "msa-relax"	[mips_arch_list_matching mips32r2 !mips32r6]
     run_dump_test_arches "msa-branch"	[mips_arch_list_matching mips32r2]
 
-<<<<<<< HEAD
-    run_dump_test_arches "xpa"		[mips_arch_list_matching mips32r2 !micromips]
     run_dump_test_arches "mxu"		[mips_arch_list_matching mips32 !micromips !octeon]
-    run_dump_test_arches "r5" "-32"	[mips_arch_list_matching mips32r5 !micromips]
-=======
     run_dump_test_arches "xpa"		[mips_arch_list_matching mips32r2]
     run_dump_test_arches "r5" "-32"	[mips_arch_list_matching mips32r5]
->>>>>>> d9885980
 
     run_dump_test "pcrel-1"
     run_dump_test "pcrel-2"

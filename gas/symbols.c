/* symbols.c -symbol table-
   Copyright (C) 1987-2017 Free Software Foundation, Inc.

   This file is part of GAS, the GNU Assembler.

   GAS is free software; you can redistribute it and/or modify
   it under the terms of the GNU General Public License as published by
   the Free Software Foundation; either version 3, or (at your option)
   any later version.

   GAS is distributed in the hope that it will be useful,
   but WITHOUT ANY WARRANTY; without even the implied warranty of
   MERCHANTABILITY or FITNESS FOR A PARTICULAR PURPOSE.  See the
   GNU General Public License for more details.

   You should have received a copy of the GNU General Public License
   along with GAS; see the file COPYING.  If not, write to the Free
   Software Foundation, 51 Franklin Street - Fifth Floor, Boston, MA
   02110-1301, USA.  */

/* #define DEBUG_SYMS / * to debug symbol list maintenance.  */

#include "as.h"
#include "safe-ctype.h"
#include "obstack.h"		/* For "symbols.h" */
#include "subsegs.h"
#include "struc-symbol.h"

/* This is non-zero if symbols are case sensitive, which is the
   default.  */
int symbols_case_sensitive = 1;

#ifndef WORKING_DOT_WORD
extern int new_broken_words;
#endif

/* symbol-name => struct symbol pointer */
static struct hash_control *sy_hash;

/* Table of local symbols.  */
static struct hash_control *local_hash;

/* Below are commented in "symbols.h".  */
symbolS *symbol_rootP;
symbolS *symbol_lastP;
symbolS abs_symbol;
symbolS dot_symbol;

#ifdef DEBUG_SYMS
#define debug_verify_symchain verify_symbol_chain
#else
#define debug_verify_symchain(root, last) ((void) 0)
#endif

#define DOLLAR_LABEL_CHAR	'\001'
#define LOCAL_LABEL_CHAR	'\002'

#ifndef TC_LABEL_IS_LOCAL
#define TC_LABEL_IS_LOCAL(name)	0
#endif

struct obstack notes;
#ifdef TE_PE
/* The name of an external symbol which is
   used to make weak PE symbol names unique.  */
const char * an_external_name;
#endif

static const char *save_symbol_name (const char *);
static void fb_label_init (void);
static long dollar_label_instance (long);
static long fb_label_instance (long);

static void print_binary (FILE *, const char *, expressionS *);

/* Return a pointer to a new symbol.  Die if we can't make a new
   symbol.  Fill in the symbol's values.  Add symbol to end of symbol
   chain.

   This function should be called in the general case of creating a
   symbol.  However, if the output file symbol table has already been
   set, and you are certain that this symbol won't be wanted in the
   output file, you can call symbol_create.  */

symbolS *
symbol_new (const char *name, segT segment, valueT valu, fragS *frag)
{
  symbolS *symbolP = symbol_create (name, segment, valu, frag);

  /* Link to end of symbol chain.  */
  {
    extern int symbol_table_frozen;
    if (symbol_table_frozen)
      abort ();
  }
  symbol_append (symbolP, symbol_lastP, &symbol_rootP, &symbol_lastP);

  return symbolP;
}

/* Save a symbol name on a permanent obstack, and convert it according
   to the object file format.  */

static const char *
save_symbol_name (const char *name)
{
  size_t name_length;
  char *ret;

  name_length = strlen (name) + 1;	/* +1 for \0.  */
  obstack_grow (&notes, name, name_length);
  ret = (char *) obstack_finish (&notes);

#ifdef tc_canonicalize_symbol_name
  ret = tc_canonicalize_symbol_name (ret);
#endif

  if (! symbols_case_sensitive)
    {
      char *s;

      for (s = ret; *s != '\0'; s++)
	*s = TOUPPER (*s);
    }

  return ret;
}

symbolS *
symbol_create (const char *name, /* It is copied, the caller can destroy/modify.  */
	       segT segment,	/* Segment identifier (SEG_<something>).  */
	       valueT valu,	/* Symbol value.  */
	       fragS *frag	/* Associated fragment.  */)
{
  const char *preserved_copy_of_name;
  symbolS *symbolP;

  preserved_copy_of_name = save_symbol_name (name);

  symbolP = (symbolS *) obstack_alloc (&notes, sizeof (symbolS));

  /* symbol must be born in some fixed state.  This seems as good as any.  */
  memset (symbolP, 0, sizeof (symbolS));

  symbolP->bsym = bfd_make_empty_symbol (stdoutput);
  if (symbolP->bsym == NULL)
    as_fatal ("bfd_make_empty_symbol: %s", bfd_errmsg (bfd_get_error ()));
  S_SET_NAME (symbolP, preserved_copy_of_name);

  S_SET_SEGMENT (symbolP, segment);
  S_SET_VALUE (symbolP, valu);
  symbol_clear_list_pointers (symbolP);

  symbolP->sy_frag = frag;

  obj_symbol_new_hook (symbolP);

#ifdef tc_symbol_new_hook
  tc_symbol_new_hook (symbolP);
#endif

  return symbolP;
}


/* Local symbol support.  If we can get away with it, we keep only a
   small amount of information for local symbols.  */

static symbolS *local_symbol_convert (struct local_symbol *);

/* Used for statistics.  */

static unsigned long local_symbol_count;
static unsigned long local_symbol_conversion_count;

/* This macro is called with a symbol argument passed by reference.
   It returns whether this is a local symbol.  If necessary, it
   changes its argument to the real symbol.  */

#define LOCAL_SYMBOL_CHECK(s)						\
  (s->sy_flags.sy_local_symbol 						\
   ? (local_symbol_converted_p ((struct local_symbol *) s)		\
      ? (s = local_symbol_get_real_symbol ((struct local_symbol *) s),	\
	 0)								\
      : 1)								\
   : 0)

/* Create a local symbol and insert it into the local hash table.  */

struct local_symbol *
local_symbol_make (const char *name, segT section, valueT val, fragS *frag)
{
  const char *name_copy;
  struct local_symbol *ret;

  ++local_symbol_count;

  name_copy = save_symbol_name (name);

  ret = (struct local_symbol *) obstack_alloc (&notes, sizeof *ret);
  ret->lsy_flags.sy_local_symbol = 1;
  ret->lsy_flags.sy_resolved = 0;
  ret->lsy_name = name_copy;
  ret->lsy_section = section;
  local_symbol_set_frag (ret, frag);
  ret->lsy_value = val;

  hash_jam (local_hash, name_copy, (void *) ret);

  return ret;
}

/* Convert a local symbol into a real symbol.  Note that we do not
   reclaim the space used by the local symbol.  */

static symbolS *
local_symbol_convert (struct local_symbol *locsym)
{
  symbolS *ret;

  gas_assert (locsym->lsy_flags.sy_local_symbol);
  if (local_symbol_converted_p (locsym))
    return local_symbol_get_real_symbol (locsym);

  ++local_symbol_conversion_count;

  ret = symbol_new (locsym->lsy_name, locsym->lsy_section, locsym->lsy_value,
		    local_symbol_get_frag (locsym));

  if (local_symbol_resolved_p (locsym))
    ret->sy_flags.sy_resolved = 1;

  /* Local symbols are always either defined or used.  */
  ret->sy_flags.sy_used = 1;

#ifdef TC_LOCAL_SYMFIELD_CONVERT
  TC_LOCAL_SYMFIELD_CONVERT (locsym, ret);
#endif

  symbol_table_insert (ret);

  local_symbol_mark_converted (locsym);
  local_symbol_set_real_symbol (locsym, ret);

  hash_jam (local_hash, locsym->lsy_name, NULL);

  return ret;
}

static void
define_sym_at_dot (symbolS *symbolP)
{
  symbolP->sy_frag = frag_now;
  S_SET_VALUE (symbolP, (valueT) frag_now_fix ());
  S_SET_SEGMENT (symbolP, now_seg);
}

/* We have just seen "<name>:".
   Creates a struct symbol unless it already exists.

   Gripes if we are redefining a symbol incompatibly (and ignores it).  */

symbolS *
colon (/* Just seen "x:" - rattle symbols & frags.  */
       const char *sym_name	/* Symbol name, as a canonical string.  */
       /* We copy this string: OK to alter later.  */)
{
  symbolS *symbolP;	/* Symbol we are working with.  */

  /* Sun local labels go out of scope whenever a non-local symbol is
     defined.  */
  if (LOCAL_LABELS_DOLLAR
      && !bfd_is_local_label_name (stdoutput, sym_name))
    dollar_label_clear ();

#ifndef WORKING_DOT_WORD
  if (new_broken_words)
    {
      struct broken_word *a;
      int possible_bytes;
      fragS *frag_tmp;
      char *frag_opcode;

      if (now_seg == absolute_section)
	{
	  as_bad (_("cannot define symbol `%s' in absolute section"), sym_name);
	  return NULL;
	}

      possible_bytes = (md_short_jump_size
			+ new_broken_words * md_long_jump_size);

      frag_tmp = frag_now;
      frag_opcode = frag_var (rs_broken_word,
			      possible_bytes,
			      possible_bytes,
			      (relax_substateT) 0,
			      (symbolS *) broken_words,
			      (offsetT) 0,
			      NULL);

      /* We want to store the pointer to where to insert the jump
	 table in the fr_opcode of the rs_broken_word frag.  This
	 requires a little hackery.  */
      while (frag_tmp
	     && (frag_tmp->fr_type != rs_broken_word
		 || frag_tmp->fr_opcode))
	frag_tmp = frag_tmp->fr_next;
      know (frag_tmp);
      frag_tmp->fr_opcode = frag_opcode;
      new_broken_words = 0;

      for (a = broken_words; a && a->dispfrag == 0; a = a->next_broken_word)
	a->dispfrag = frag_tmp;
    }
#endif /* WORKING_DOT_WORD */

#ifdef obj_frob_colon
  obj_frob_colon (sym_name);
#endif

  if ((symbolP = symbol_find (sym_name)) != 0)
    {
      S_CLEAR_WEAKREFR (symbolP);
#ifdef RESOLVE_SYMBOL_REDEFINITION
      if (RESOLVE_SYMBOL_REDEFINITION (symbolP))
	return symbolP;
#endif
      /* Now check for undefined symbols.  */
      if (LOCAL_SYMBOL_CHECK (symbolP))
	{
	  struct local_symbol *locsym = (struct local_symbol *) symbolP;

	  if (locsym->lsy_section != undefined_section
	      && (local_symbol_get_frag (locsym) != frag_now
		  || locsym->lsy_section != now_seg
		  || locsym->lsy_value != frag_now_fix ()))
	    {
	      as_bad (_("symbol `%s' is already defined"), sym_name);
	      return symbolP;
	    }

	  locsym->lsy_section = now_seg;
	  local_symbol_set_frag (locsym, frag_now);
	  locsym->lsy_value = frag_now_fix ();
	}
      else if (!(S_IS_DEFINED (symbolP) || symbol_equated_p (symbolP))
	       || S_IS_COMMON (symbolP)
	       || S_IS_VOLATILE (symbolP))
	{
	  if (S_IS_VOLATILE (symbolP))
	    {
	      symbolP = symbol_clone (symbolP, 1);
	      S_SET_VALUE (symbolP, 0);
	      S_CLEAR_VOLATILE (symbolP);
	    }
	  if (S_GET_VALUE (symbolP) == 0)
	    {
	      define_sym_at_dot (symbolP);
#ifdef N_UNDF
	      know (N_UNDF == 0);
#endif /* if we have one, it better be zero.  */

	    }
	  else
	    {
	      /* There are still several cases to check:

		 A .comm/.lcomm symbol being redefined as initialized
		 data is OK

		 A .comm/.lcomm symbol being redefined with a larger
		 size is also OK

		 This only used to be allowed on VMS gas, but Sun cc
		 on the sparc also depends on it.  */

	      if (((!S_IS_DEBUG (symbolP)
		    && (!S_IS_DEFINED (symbolP) || S_IS_COMMON (symbolP))
		    && S_IS_EXTERNAL (symbolP))
		   || S_GET_SEGMENT (symbolP) == bss_section)
		  && (now_seg == data_section
		      || now_seg == bss_section
		      || now_seg == S_GET_SEGMENT (symbolP)))
		{
		  /* Select which of the 2 cases this is.  */
		  if (now_seg != data_section)
		    {
		      /* New .comm for prev .comm symbol.

			 If the new size is larger we just change its
			 value.  If the new size is smaller, we ignore
			 this symbol.  */
		      if (S_GET_VALUE (symbolP)
			  < ((unsigned) frag_now_fix ()))
			{
			  S_SET_VALUE (symbolP, (valueT) frag_now_fix ());
			}
		    }
		  else
		    {
		      /* It is a .comm/.lcomm being converted to initialized
			 data.  */
		      define_sym_at_dot (symbolP);
		    }
		}
	      else
		{
#if (!defined (OBJ_AOUT) && !defined (OBJ_MAYBE_AOUT) \
     && !defined (OBJ_BOUT) && !defined (OBJ_MAYBE_BOUT))
		  static const char *od_buf = "";
#else
		  char od_buf[100];
		  od_buf[0] = '\0';
		  if (OUTPUT_FLAVOR == bfd_target_aout_flavour)
		    sprintf (od_buf, "%d.%d.",
			     S_GET_OTHER (symbolP),
			     S_GET_DESC (symbolP));
#endif
		  as_bad (_("symbol `%s' is already defined as \"%s\"/%s%ld"),
			    sym_name,
			    segment_name (S_GET_SEGMENT (symbolP)),
			    od_buf,
			    (long) S_GET_VALUE (symbolP));
		}
	    }			/* if the undefined symbol has no value  */
	}
      else
	{
	  /* Don't blow up if the definition is the same.  */
	  if (!(frag_now == symbolP->sy_frag
		&& S_GET_VALUE (symbolP) == frag_now_fix ()
		&& S_GET_SEGMENT (symbolP) == now_seg))
	    {
	      as_bad (_("symbol `%s' is already defined"), sym_name);
	      symbolP = symbol_clone (symbolP, 0);
	      define_sym_at_dot (symbolP);
	    }
	}

    }
  else if (! flag_keep_locals && bfd_is_local_label_name (stdoutput, sym_name))
    {
      symbolP = (symbolS *) local_symbol_make (sym_name, now_seg,
					       (valueT) frag_now_fix (),
					       frag_now);
    }
  else
    {
      symbolP = symbol_new (sym_name, now_seg, (valueT) frag_now_fix (),
			    frag_now);

      symbol_table_insert (symbolP);
    }

  if (mri_common_symbol != NULL)
    {
      /* This symbol is actually being defined within an MRI common
	 section.  This requires special handling.  */
      if (LOCAL_SYMBOL_CHECK (symbolP))
	symbolP = local_symbol_convert ((struct local_symbol *) symbolP);
      symbolP->sy_value.X_op = O_symbol;
      symbolP->sy_value.X_add_symbol = mri_common_symbol;
      symbolP->sy_value.X_add_number = S_GET_VALUE (mri_common_symbol);
      symbolP->sy_frag = &zero_address_frag;
      S_SET_SEGMENT (symbolP, expr_section);
      symbolP->sy_flags.sy_mri_common = 1;
    }

#ifdef tc_frob_label
  tc_frob_label (symbolP);
#endif
#ifdef obj_frob_label
  obj_frob_label (symbolP);
#endif

  return symbolP;
}

/* Die if we can't insert the symbol.  */

void
symbol_table_insert (symbolS *symbolP)
{
  const char *error_string;

  know (symbolP);
  know (S_GET_NAME (symbolP));

  if (LOCAL_SYMBOL_CHECK (symbolP))
    {
      error_string = hash_jam (local_hash, S_GET_NAME (symbolP),
			       (void *) symbolP);
      if (error_string != NULL)
	as_fatal (_("inserting \"%s\" into symbol table failed: %s"),
		  S_GET_NAME (symbolP), error_string);
      return;
    }

  if ((error_string = hash_jam (sy_hash, S_GET_NAME (symbolP), (void *) symbolP)))
    {
      as_fatal (_("inserting \"%s\" into symbol table failed: %s"),
		S_GET_NAME (symbolP), error_string);
    }				/* on error  */
}

/* If a symbol name does not exist, create it as undefined, and insert
   it into the symbol table.  Return a pointer to it.  */

symbolS *
symbol_find_or_make (const char *name)
{
  symbolS *symbolP;

  symbolP = symbol_find (name);

  if (symbolP == NULL)
    {
      if (! flag_keep_locals && bfd_is_local_label_name (stdoutput, name))
	{
	  symbolP = md_undefined_symbol ((char *) name);
	  if (symbolP != NULL)
	    return symbolP;

	  symbolP = (symbolS *) local_symbol_make (name, undefined_section,
						   (valueT) 0,
						   &zero_address_frag);
	  return symbolP;
	}

      symbolP = symbol_make (name);

      symbol_table_insert (symbolP);
    }				/* if symbol wasn't found */

  return (symbolP);
}

symbolS *
symbol_make (const char *name)
{
  symbolS *symbolP;

  /* Let the machine description default it, e.g. for register names.  */
  symbolP = md_undefined_symbol ((char *) name);

  if (!symbolP)
    symbolP = symbol_new (name, undefined_section, (valueT) 0, &zero_address_frag);

  return (symbolP);
}

symbolS *
symbol_clone (symbolS *orgsymP, int replace)
{
  symbolS *newsymP;
  asymbol *bsymorg, *bsymnew;

  /* Make sure we never clone the dot special symbol.  */
  gas_assert (orgsymP != &dot_symbol);

  /* Running local_symbol_convert on a clone that's not the one currently
     in local_hash would incorrectly replace the hash entry.  Thus the
     symbol must be converted here.  Note that the rest of the function
     depends on not encountering an unconverted symbol.  */
  if (LOCAL_SYMBOL_CHECK (orgsymP))
    orgsymP = local_symbol_convert ((struct local_symbol *) orgsymP);
  bsymorg = orgsymP->bsym;

  newsymP = (symbolS *) obstack_alloc (&notes, sizeof (*newsymP));
  *newsymP = *orgsymP;
  bsymnew = bfd_make_empty_symbol (bfd_asymbol_bfd (bsymorg));
  if (bsymnew == NULL)
    as_fatal ("bfd_make_empty_symbol: %s", bfd_errmsg (bfd_get_error ()));
  newsymP->bsym = bsymnew;
  bsymnew->name = bsymorg->name;
  bsymnew->flags = bsymorg->flags & ~BSF_SECTION_SYM;
  bsymnew->section = bsymorg->section;
  bfd_copy_private_symbol_data (bfd_asymbol_bfd (bsymorg), bsymorg,
				bfd_asymbol_bfd (bsymnew), bsymnew);

#ifdef obj_symbol_clone_hook
  obj_symbol_clone_hook (newsymP, orgsymP);
#endif

#ifdef tc_symbol_clone_hook
  tc_symbol_clone_hook (newsymP, orgsymP);
#endif

  if (replace)
    {
      if (symbol_rootP == orgsymP)
	symbol_rootP = newsymP;
      else if (orgsymP->sy_previous)
	{
	  orgsymP->sy_previous->sy_next = newsymP;
	  orgsymP->sy_previous = NULL;
	}
      if (symbol_lastP == orgsymP)
	symbol_lastP = newsymP;
      else if (orgsymP->sy_next)
	orgsymP->sy_next->sy_previous = newsymP;

      /* Symbols that won't be output can't be external.  */
      S_CLEAR_EXTERNAL (orgsymP);
      orgsymP->sy_previous = orgsymP->sy_next = orgsymP;
      debug_verify_symchain (symbol_rootP, symbol_lastP);

      symbol_table_insert (newsymP);
    }
  else
    {
      /* Symbols that won't be output can't be external.  */
      S_CLEAR_EXTERNAL (newsymP);
      newsymP->sy_previous = newsymP->sy_next = newsymP;
    }

  return newsymP;
}

/* Referenced symbols, if they are forward references, need to be cloned
   (without replacing the original) so that the value of the referenced
   symbols at the point of use .  */

#undef symbol_clone_if_forward_ref
symbolS *
symbol_clone_if_forward_ref (symbolS *symbolP, int is_forward)
{
  if (symbolP && !LOCAL_SYMBOL_CHECK (symbolP))
    {
      symbolS *add_symbol = symbolP->sy_value.X_add_symbol;
      symbolS *op_symbol = symbolP->sy_value.X_op_symbol;

      if (symbolP->sy_flags.sy_forward_ref)
	is_forward = 1;

      if (is_forward)
	{
	  /* assign_symbol() clones volatile symbols; pre-existing expressions
	     hold references to the original instance, but want the current
	     value.  Just repeat the lookup.  */
	  if (add_symbol && S_IS_VOLATILE (add_symbol))
	    add_symbol = symbol_find_exact (S_GET_NAME (add_symbol));
	  if (op_symbol && S_IS_VOLATILE (op_symbol))
	    op_symbol = symbol_find_exact (S_GET_NAME (op_symbol));
	}

      /* Re-using sy_resolving here, as this routine cannot get called from
	 symbol resolution code.  */
      if ((symbolP->bsym->section == expr_section
           || symbolP->sy_flags.sy_forward_ref)
	  && !symbolP->sy_flags.sy_resolving)
	{
	  symbolP->sy_flags.sy_resolving = 1;
	  add_symbol = symbol_clone_if_forward_ref (add_symbol, is_forward);
	  op_symbol = symbol_clone_if_forward_ref (op_symbol, is_forward);
	  symbolP->sy_flags.sy_resolving = 0;
	}

      if (symbolP->sy_flags.sy_forward_ref
	  || add_symbol != symbolP->sy_value.X_add_symbol
	  || op_symbol != symbolP->sy_value.X_op_symbol)
	{
	  if (symbolP != &dot_symbol)
	    {
	      symbolP = symbol_clone (symbolP, 0);
	      symbolP->sy_flags.sy_resolving = 0;
	    }
	  else
	    {
	      symbolP = symbol_temp_new_now ();
#ifdef tc_new_dot_label
	      tc_new_dot_label (symbolP);
#endif
	    }
	}

      symbolP->sy_value.X_add_symbol = add_symbol;
      symbolP->sy_value.X_op_symbol = op_symbol;
    }

  return symbolP;
}

symbolS *
symbol_temp_new (segT seg, valueT ofs, fragS *frag)
{
  return symbol_new (FAKE_LABEL_NAME, seg, ofs, frag);
}

symbolS *
symbol_temp_new_now (void)
{
  return symbol_temp_new (now_seg, frag_now_fix (), frag_now);
}

symbolS *
symbol_temp_make (void)
{
  return symbol_make (FAKE_LABEL_NAME);
}

/* Implement symbol table lookup.
   In:	A symbol's name as a string: '\0' can't be part of a symbol name.
   Out:	NULL if the name was not in the symbol table, else the address
   of a struct symbol associated with that name.  */

symbolS *
symbol_find_exact (const char *name)
{
  return symbol_find_exact_noref (name, 0);
}

symbolS *
symbol_find_exact_noref (const char *name, int noref)
{
  struct local_symbol *locsym;
  symbolS* sym;

  locsym = (struct local_symbol *) hash_find (local_hash, name);
  if (locsym != NULL)
    return (symbolS *) locsym;

  sym = ((symbolS *) hash_find (sy_hash, name));

  /* Any references to the symbol, except for the reference in
     .weakref, must clear this flag, such that the symbol does not
     turn into a weak symbol.  Note that we don't have to handle the
     local_symbol case, since a weakrefd is always promoted out of the
     local_symbol table when it is turned into a weak symbol.  */
  if (sym && ! noref)
    S_CLEAR_WEAKREFD (sym);

  return sym;
}

symbolS *
symbol_find (const char *name)
{
  return symbol_find_noref (name, 0);
}

symbolS *
symbol_find_noref (const char *name, int noref)
{
  symbolS * result;
  char * copy = NULL;

#ifdef tc_canonicalize_symbol_name
  {
    copy = xstrdup (name);
    name = tc_canonicalize_symbol_name (copy);
  }
#endif

  if (! symbols_case_sensitive)
    {
      const char *orig;
      char *copy2 = NULL;
      unsigned char c;

      orig = name;
      if (copy != NULL)
	copy2 = copy;
      name = copy = XNEWVEC (char, strlen (name) + 1);

      while ((c = *orig++) != '\0')
	*copy++ = TOUPPER (c);
      *copy = '\0';

      if (copy2 != NULL)
	free (copy2);
      copy = (char *) name;
    }

  result = symbol_find_exact_noref (name, noref);
  if (copy != NULL)
    free (copy);
  return result;
}

/* Once upon a time, symbols were kept in a singly linked list.  At
   least coff needs to be able to rearrange them from time to time, for
   which a doubly linked list is much more convenient.  Loic did these
   as macros which seemed dangerous to me so they're now functions.
   xoxorich.  */

/* Link symbol ADDME after symbol TARGET in the chain.  */

void
symbol_append (symbolS *addme, symbolS *target,
	       symbolS **rootPP, symbolS **lastPP)
{
  if (LOCAL_SYMBOL_CHECK (addme))
    abort ();
  if (target != NULL && LOCAL_SYMBOL_CHECK (target))
    abort ();

  if (target == NULL)
    {
      know (*rootPP == NULL);
      know (*lastPP == NULL);
      addme->sy_next = NULL;
      addme->sy_previous = NULL;
      *rootPP = addme;
      *lastPP = addme;
      return;
    }				/* if the list is empty  */

  if (target->sy_next != NULL)
    {
      target->sy_next->sy_previous = addme;
    }
  else
    {
      know (*lastPP == target);
      *lastPP = addme;
    }				/* if we have a next  */

  addme->sy_next = target->sy_next;
  target->sy_next = addme;
  addme->sy_previous = target;

  debug_verify_symchain (symbol_rootP, symbol_lastP);
}

/* Set the chain pointers of SYMBOL to null.  */

void
symbol_clear_list_pointers (symbolS *symbolP)
{
  if (LOCAL_SYMBOL_CHECK (symbolP))
    abort ();
  symbolP->sy_next = NULL;
  symbolP->sy_previous = NULL;
}

/* Remove SYMBOLP from the list.  */

void
symbol_remove (symbolS *symbolP, symbolS **rootPP, symbolS **lastPP)
{
  if (LOCAL_SYMBOL_CHECK (symbolP))
    abort ();

  if (symbolP == *rootPP)
    {
      *rootPP = symbolP->sy_next;
    }				/* if it was the root  */

  if (symbolP == *lastPP)
    {
      *lastPP = symbolP->sy_previous;
    }				/* if it was the tail  */

  if (symbolP->sy_next != NULL)
    {
      symbolP->sy_next->sy_previous = symbolP->sy_previous;
    }				/* if not last  */

  if (symbolP->sy_previous != NULL)
    {
      symbolP->sy_previous->sy_next = symbolP->sy_next;
    }				/* if not first  */

  debug_verify_symchain (*rootPP, *lastPP);
}

/* Link symbol ADDME before symbol TARGET in the chain.  */

void
symbol_insert (symbolS *addme, symbolS *target,
	       symbolS **rootPP, symbolS **lastPP ATTRIBUTE_UNUSED)
{
  if (LOCAL_SYMBOL_CHECK (addme))
    abort ();
  if (LOCAL_SYMBOL_CHECK (target))
    abort ();

  if (target->sy_previous != NULL)
    {
      target->sy_previous->sy_next = addme;
    }
  else
    {
      know (*rootPP == target);
      *rootPP = addme;
    }				/* if not first  */

  addme->sy_previous = target->sy_previous;
  target->sy_previous = addme;
  addme->sy_next = target;

  debug_verify_symchain (*rootPP, *lastPP);
}

void
verify_symbol_chain (symbolS *rootP, symbolS *lastP)
{
  symbolS *symbolP = rootP;

  if (symbolP == NULL)
    return;

  for (; symbol_next (symbolP) != NULL; symbolP = symbol_next (symbolP))
    {
      gas_assert (symbolP->bsym != NULL);
      gas_assert (symbolP->sy_flags.sy_local_symbol == 0);
      gas_assert (symbolP->sy_next->sy_previous == symbolP);
    }

  gas_assert (lastP == symbolP);
}

#ifdef OBJ_COMPLEX_RELC

static int
use_complex_relocs_for (symbolS * symp)
{
  switch (symp->sy_value.X_op)
    {
    case O_constant:
      return 0;

    case O_symbol:
    case O_symbol_rva:
    case O_uminus:
    case O_bit_not:
    case O_logical_not:
      if (  (S_IS_COMMON (symp->sy_value.X_add_symbol)
	   || S_IS_LOCAL (symp->sy_value.X_add_symbol))
	  &&
	      (S_IS_DEFINED (symp->sy_value.X_add_symbol)
	   && S_GET_SEGMENT (symp->sy_value.X_add_symbol) != expr_section))
	return 0;
      break;

    case O_multiply:
    case O_divide:
    case O_modulus:
    case O_left_shift:
    case O_right_shift:
    case O_bit_inclusive_or:
    case O_bit_or_not:
    case O_bit_exclusive_or:
    case O_bit_and:
    case O_add:
    case O_subtract:
    case O_eq:
    case O_ne:
    case O_lt:
    case O_le:
    case O_ge:
    case O_gt:
    case O_logical_and:
    case O_logical_or:

      if (  (S_IS_COMMON (symp->sy_value.X_add_symbol)
	   || S_IS_LOCAL (symp->sy_value.X_add_symbol))
	  &&
	    (S_IS_COMMON (symp->sy_value.X_op_symbol)
	   || S_IS_LOCAL (symp->sy_value.X_op_symbol))

	  && S_IS_DEFINED (symp->sy_value.X_add_symbol)
	  && S_IS_DEFINED (symp->sy_value.X_op_symbol)
	  && S_GET_SEGMENT (symp->sy_value.X_add_symbol) != expr_section
	  && S_GET_SEGMENT (symp->sy_value.X_op_symbol) != expr_section)
	return 0;
      break;

    default:
      break;
    }
  return 1;
}
#endif

static void
report_op_error (symbolS *symp, symbolS *left, operatorT op, symbolS *right)
{
  const char *file;
  unsigned int line;
  segT seg_left = left ? S_GET_SEGMENT (left) : 0;
  segT seg_right = S_GET_SEGMENT (right);
  const char *opname;

  switch (op)
    {
    default:
      abort ();
      return;

    case O_uminus:		opname = "-"; break;
    case O_bit_not:		opname = "~"; break;
    case O_logical_not:		opname = "!"; break;
    case O_multiply:		opname = "*"; break;
    case O_divide:		opname = "/"; break;
    case O_modulus:		opname = "%"; break;
    case O_left_shift:		opname = "<<"; break;
    case O_right_shift:		opname = ">>"; break;
    case O_bit_inclusive_or:	opname = "|"; break;
    case O_bit_or_not:		opname = "|~"; break;
    case O_bit_exclusive_or:	opname = "^"; break;
    case O_bit_and:		opname = "&"; break;
    case O_add:			opname = "+"; break;
    case O_subtract:		opname = "-"; break;
    case O_eq:			opname = "=="; break;
    case O_ne:			opname = "!="; break;
    case O_lt:			opname = "<"; break;
    case O_le:			opname = "<="; break;
    case O_ge:			opname = ">="; break;
    case O_gt:			opname = ">"; break;
    case O_logical_and:		opname = "&&"; break;
    case O_logical_or:		opname = "||"; break;
    }

  if (expr_symbol_where (symp, &file, &line))
    {
      if (left)
	as_bad_where (file, line,
		      _("invalid operands (%s and %s sections) for `%s'"),
		      seg_left->name, seg_right->name, opname);
      else
	as_bad_where (file, line,
		      _("invalid operand (%s section) for `%s'"),
		      seg_right->name, opname);
    }
  else
    {
      const char *sname = S_GET_NAME (symp);

      if (left)
	as_bad (_("invalid operands (%s and %s sections) for `%s' when setting `%s'"),
		seg_left->name, seg_right->name, opname, sname);
      else
	as_bad (_("invalid operand (%s section) for `%s' when setting `%s'"),
		seg_right->name, opname, sname);
    }
}

/* Resolve the value of a symbol.  This is called during the final
   pass over the symbol table to resolve any symbols with complex
   values.  */

valueT
resolve_symbol_value (symbolS *symp)
{
  int resolved;
  valueT final_val = 0;
  segT final_seg;

  if (LOCAL_SYMBOL_CHECK (symp))
    {
      struct local_symbol *locsym = (struct local_symbol *) symp;

      final_val = locsym->lsy_value;
      if (local_symbol_resolved_p (locsym))
	return final_val;

      final_val += local_symbol_get_frag (locsym)->fr_address / OCTETS_PER_BYTE;

      if (finalize_syms)
	{
	  locsym->lsy_value = final_val;
	  local_symbol_mark_resolved (locsym);
	}

      return final_val;
    }

  if (symp->sy_flags.sy_resolved)
    {
      if (symp->sy_value.X_op == O_constant)
	return (valueT) symp->sy_value.X_add_number;
      else
	return 0;
    }

  resolved = 0;
  final_seg = S_GET_SEGMENT (symp);

  if (symp->sy_flags.sy_resolving)
    {
      if (finalize_syms)
	as_bad (_("symbol definition loop encountered at `%s'"),
		S_GET_NAME (symp));
      final_val = 0;
      resolved = 1;
    }
#ifdef OBJ_COMPLEX_RELC
  else if (final_seg == expr_section
	   && use_complex_relocs_for (symp))
    {
      symbolS * relc_symbol = NULL;
      char * relc_symbol_name = NULL;

      relc_symbol_name = symbol_relc_make_expr (& symp->sy_value);

      /* For debugging, print out conversion input & output.  */
#ifdef DEBUG_SYMS
      print_expr (& symp->sy_value);
      if (relc_symbol_name)
	fprintf (stderr, "-> relc symbol: %s\n", relc_symbol_name);
#endif

      if (relc_symbol_name != NULL)
	relc_symbol = symbol_new (relc_symbol_name, undefined_section,
				  0, & zero_address_frag);

      if (relc_symbol == NULL)
	{
	  as_bad (_("cannot convert expression symbol %s to complex relocation"),
		  S_GET_NAME (symp));
	  resolved = 0;
	}
      else
	{
	  symbol_table_insert (relc_symbol);

 	  /* S_CLEAR_EXTERNAL (relc_symbol); */
	  if (symp->bsym->flags & BSF_SRELC)
	    relc_symbol->bsym->flags |= BSF_SRELC;
	  else
	    relc_symbol->bsym->flags |= BSF_RELC;
	  /* symp->bsym->flags |= BSF_RELC; */
	  copy_symbol_attributes (symp, relc_symbol);
	  symp->sy_value.X_op = O_symbol;
	  symp->sy_value.X_add_symbol = relc_symbol;
	  symp->sy_value.X_add_number = 0;
	  resolved = 1;
	}

      final_seg = undefined_section;
      goto exit_dont_set_value;
    }
#endif
  else
    {
      symbolS *add_symbol, *op_symbol;
      offsetT left, right;
      segT seg_left, seg_right;
      operatorT op;
      int move_seg_ok;

      symp->sy_flags.sy_resolving = 1;

      /* Help out with CSE.  */
      add_symbol = symp->sy_value.X_add_symbol;
      op_symbol = symp->sy_value.X_op_symbol;
      final_val = symp->sy_value.X_add_number;
      op = symp->sy_value.X_op;

      switch (op)
	{
	default:
	  BAD_CASE (op);
	  break;

	case O_absent:
	  final_val = 0;
	  /* Fall through.  */

	case O_constant:
	  final_val += symp->sy_frag->fr_address / OCTETS_PER_BYTE;
	  if (final_seg == expr_section)
	    final_seg = absolute_section;
	  /* Fall through.  */

	case O_register:
	  resolved = 1;
	  break;

	case O_symbol:
	case O_symbol_rva:
	  left = resolve_symbol_value (add_symbol);
	  seg_left = S_GET_SEGMENT (add_symbol);
	  if (finalize_syms)
	    symp->sy_value.X_op_symbol = NULL;

	do_symbol:
	  if (S_IS_WEAKREFR (symp))
	    {
	      gas_assert (final_val == 0);
	      if (S_IS_WEAKREFR (add_symbol))
		{
		  gas_assert (add_symbol->sy_value.X_op == O_symbol
			  && add_symbol->sy_value.X_add_number == 0);
		  add_symbol = add_symbol->sy_value.X_add_symbol;
		  gas_assert (! S_IS_WEAKREFR (add_symbol));
		  symp->sy_value.X_add_symbol = add_symbol;
		}
	    }

	  if (symp->sy_flags.sy_mri_common)
	    {
	      /* This is a symbol inside an MRI common section.  The
		 relocation routines are going to handle it specially.
		 Don't change the value.  */
	      resolved = symbol_resolved_p (add_symbol);
	      break;
	    }

	  if (finalize_syms && final_val == 0)
	    {
	      if (LOCAL_SYMBOL_CHECK (add_symbol))
		add_symbol = local_symbol_convert ((struct local_symbol *)
						   add_symbol);
	      copy_symbol_attributes (symp, add_symbol);
	    }

	  /* If we have equated this symbol to an undefined or common
	     symbol, keep X_op set to O_symbol, and don't change
	     X_add_number.  This permits the routine which writes out
	     relocation to detect this case, and convert the
	     relocation to be against the symbol to which this symbol
	     is equated.  */
	  if (! S_IS_DEFINED (add_symbol)
#if defined (OBJ_COFF) && defined (TE_PE)
	      || S_IS_WEAK (add_symbol)
#endif
	      || S_IS_COMMON (add_symbol))
	    {
	      if (finalize_syms)
		{
		  symp->sy_value.X_op = O_symbol;
		  symp->sy_value.X_add_symbol = add_symbol;
		  symp->sy_value.X_add_number = final_val;
		  /* Use X_op_symbol as a flag.  */
		  symp->sy_value.X_op_symbol = add_symbol;
		}
	      final_seg = seg_left;
	      final_val = 0;
	      resolved = symbol_resolved_p (add_symbol);
	      symp->sy_flags.sy_resolving = 0;
	      goto exit_dont_set_value;
	    }
	  else if (finalize_syms
		   && ((final_seg == expr_section && seg_left != expr_section)
		       || symbol_shadow_p (symp)))
	    {
	      /* If the symbol is an expression symbol, do similarly
		 as for undefined and common syms above.  Handles
		 "sym +/- expr" where "expr" cannot be evaluated
		 immediately, and we want relocations to be against
		 "sym", eg. because it is weak.  */
	      symp->sy_value.X_op = O_symbol;
	      symp->sy_value.X_add_symbol = add_symbol;
	      symp->sy_value.X_add_number = final_val;
	      symp->sy_value.X_op_symbol = add_symbol;
	      final_seg = seg_left;
	      final_val += symp->sy_frag->fr_address + left;
	      resolved = symbol_resolved_p (add_symbol);
	      symp->sy_flags.sy_resolving = 0;
	      goto exit_dont_set_value;
	    }
	  else
	    {
	      final_val += symp->sy_frag->fr_address + left;
	      if (final_seg == expr_section || final_seg == undefined_section)
		final_seg = seg_left;
	    }

	  resolved = symbol_resolved_p (add_symbol);
	  if (S_IS_WEAKREFR (symp))
	    {
	      symp->sy_flags.sy_resolving = 0;
	      goto exit_dont_set_value;
	    }
	  break;

	case O_uminus:
	case O_bit_not:
	case O_logical_not:
	  left = resolve_symbol_value (add_symbol);
	  seg_left = S_GET_SEGMENT (add_symbol);

	  /* By reducing these to the relevant dyadic operator, we get
	     	!S -> S == 0 	permitted on anything,
		-S -> 0 - S 	only permitted on absolute
		~S -> S ^ ~0 	only permitted on absolute  */
	  if (op != O_logical_not && seg_left != absolute_section
	      && finalize_syms)
	    report_op_error (symp, NULL, op, add_symbol);

	  if (final_seg == expr_section || final_seg == undefined_section)
	    final_seg = absolute_section;

	  if (op == O_uminus)
	    left = -left;
	  else if (op == O_logical_not)
	    left = !left;
	  else
	    left = ~left;

	  final_val += left + symp->sy_frag->fr_address;

	  resolved = symbol_resolved_p (add_symbol);
	  break;

	case O_multiply:
	case O_divide:
	case O_modulus:
	case O_left_shift:
	case O_right_shift:
	case O_bit_inclusive_or:
	case O_bit_or_not:
	case O_bit_exclusive_or:
	case O_bit_and:
	case O_add:
	case O_subtract:
	case O_eq:
	case O_ne:
	case O_lt:
	case O_le:
	case O_ge:
	case O_gt:
	case O_logical_and:
	case O_logical_or:
	  left = resolve_symbol_value (add_symbol);
	  right = resolve_symbol_value (op_symbol);
	  seg_left = S_GET_SEGMENT (add_symbol);
	  seg_right = S_GET_SEGMENT (op_symbol);

	  /* Simplify addition or subtraction of a constant by folding the
	     constant into X_add_number.  */
	  if (op == O_add)
	    {
	      if (seg_right == absolute_section)
		{
		  final_val += right;
		  goto do_symbol;
		}
	      else if (seg_left == absolute_section)
		{
		  final_val += left;
		  add_symbol = op_symbol;
		  left = right;
		  seg_left = seg_right;
		  goto do_symbol;
		}
	    }
	  else if (op == O_subtract)
	    {
	      if (seg_right == absolute_section)
		{
		  final_val -= right;
		  goto do_symbol;
		}
	    }

	  move_seg_ok = 1;
	  /* Equality and non-equality tests are permitted on anything.
	     Subtraction, and other comparison operators are permitted if
	     both operands are in the same section.  Otherwise, both
	     operands must be absolute.  We already handled the case of
	     addition or subtraction of a constant above.  This will
	     probably need to be changed for an object file format which
	     supports arbitrary expressions, such as IEEE-695.  */
	  if (!(seg_left == absolute_section
		&& seg_right == absolute_section)
	      && !(op == O_eq || op == O_ne)
	      && !((op == O_subtract
		    || op == O_lt || op == O_le || op == O_ge || op == O_gt)
		   && seg_left == seg_right
		   && (seg_left != undefined_section
		       || add_symbol == op_symbol)))
	    {
	      /* Don't emit messages unless we're finalizing the symbol value,
		 otherwise we may get the same message multiple times.  */
	      if (finalize_syms)
		report_op_error (symp, add_symbol, op, op_symbol);
	      /* However do not move the symbol into the absolute section
		 if it cannot currently be resolved - this would confuse
		 other parts of the assembler into believing that the
		 expression had been evaluated to zero.  */
	      else
		move_seg_ok = 0;
	    }

	  if (move_seg_ok
	      && (final_seg == expr_section || final_seg == undefined_section))
	    final_seg = absolute_section;

	  /* Check for division by zero.  */
	  if ((op == O_divide || op == O_modulus) && right == 0)
	    {
	      /* If seg_right is not absolute_section, then we've
		 already issued a warning about using a bad symbol.  */
	      if (seg_right == absolute_section && finalize_syms)
		{
		  const char *file;
		  unsigned int line;

		  if (expr_symbol_where (symp, &file, &line))
		    as_bad_where (file, line, _("division by zero"));
		  else
		    as_bad (_("division by zero when setting `%s'"),
			    S_GET_NAME (symp));
		}

	      right = 1;
	    }

	  switch (symp->sy_value.X_op)
	    {
	    case O_multiply:		left *= right; break;
	    case O_divide:		left /= right; break;
	    case O_modulus:		left %= right; break;
	    case O_left_shift:		left <<= right; break;
	    case O_right_shift:		left >>= right; break;
	    case O_bit_inclusive_or:	left |= right; break;
	    case O_bit_or_not:		left |= ~right; break;
	    case O_bit_exclusive_or:	left ^= right; break;
	    case O_bit_and:		left &= right; break;
	    case O_add:			left += right; break;
	    case O_subtract:		left -= right; break;
	    case O_eq:
	    case O_ne:
	      left = (left == right && seg_left == seg_right
		      && (seg_left != undefined_section
			  || add_symbol == op_symbol)
		      ? ~ (offsetT) 0 : 0);
	      if (symp->sy_value.X_op == O_ne)
		left = ~left;
	      break;
	    case O_lt:	left = left <  right ? ~ (offsetT) 0 : 0; break;
	    case O_le:	left = left <= right ? ~ (offsetT) 0 : 0; break;
	    case O_ge:	left = left >= right ? ~ (offsetT) 0 : 0; break;
	    case O_gt:	left = left >  right ? ~ (offsetT) 0 : 0; break;
	    case O_logical_and:	left = left && right; break;
	    case O_logical_or:	left = left || right; break;

	    case O_illegal:
	    case O_absent:
	    case O_constant:
	      /* See PR 20895 for a reproducer.  */
	      as_bad (_("Invalid operation on symbol"));
	      goto exit_dont_set_value;
	      
	    default:
	      abort ();
	    }

	  final_val += symp->sy_frag->fr_address + left;
	  if (final_seg == expr_section || final_seg == undefined_section)
	    {
	      if (seg_left == undefined_section
		  || seg_right == undefined_section)
		final_seg = undefined_section;
	      else if (seg_left == absolute_section)
		final_seg = seg_right;
	      else
		final_seg = seg_left;
	    }
	  resolved = (symbol_resolved_p (add_symbol)
		      && symbol_resolved_p (op_symbol));
	  break;

	case O_big:
	case O_illegal:
	  /* Give an error (below) if not in expr_section.  We don't
	     want to worry about expr_section symbols, because they
	     are fictional (they are created as part of expression
	     resolution), and any problems may not actually mean
	     anything.  */
	  break;
	}

      symp->sy_flags.sy_resolving = 0;
    }

  if (finalize_syms)
    S_SET_VALUE (symp, final_val);

exit_dont_set_value:
  /* Always set the segment, even if not finalizing the value.
     The segment is used to determine whether a symbol is defined.  */
    S_SET_SEGMENT (symp, final_seg);

  /* Don't worry if we can't resolve an expr_section symbol.  */
  if (finalize_syms)
    {
      if (resolved)
	symp->sy_flags.sy_resolved = 1;
      else if (S_GET_SEGMENT (symp) != expr_section)
	{
	  as_bad (_("can't resolve value for symbol `%s'"),
		  S_GET_NAME (symp));
	  symp->sy_flags.sy_resolved = 1;
	}
    }

  return final_val;
}

static void resolve_local_symbol (const char *, void *);

/* A static function passed to hash_traverse.  */

static void
resolve_local_symbol (const char *key ATTRIBUTE_UNUSED, void *value)
{
  if (value != NULL)
    resolve_symbol_value ((symbolS *) value);
}

/* Resolve all local symbols.  */

void
resolve_local_symbol_values (void)
{
  hash_traverse (local_hash, resolve_local_symbol);
}

/* Obtain the current value of a symbol without changing any
   sub-expressions used.  */

int
snapshot_symbol (symbolS **symbolPP, valueT *valueP, segT *segP, fragS **fragPP)
{
  symbolS *symbolP = *symbolPP;

  if (LOCAL_SYMBOL_CHECK (symbolP))
    {
      struct local_symbol *locsym = (struct local_symbol *) symbolP;

      *valueP = locsym->lsy_value;
      *segP = locsym->lsy_section;
      *fragPP = local_symbol_get_frag (locsym);
    }
  else
    {
      expressionS exp = symbolP->sy_value;

      if (!symbolP->sy_flags.sy_resolved && exp.X_op != O_illegal)
	{
	  int resolved;

	  if (symbolP->sy_flags.sy_resolving)
	    return 0;
	  symbolP->sy_flags.sy_resolving = 1;
	  resolved = resolve_expression (&exp);
	  symbolP->sy_flags.sy_resolving = 0;
	  if (!resolved)
	    return 0;

	  switch (exp.X_op)
	    {
	    case O_constant:
	    case O_register:
	      if (!symbol_equated_p (symbolP))
		break;
	      /* Fallthru.  */
	    case O_symbol:
	    case O_symbol_rva:
	      symbolP = exp.X_add_symbol;
	      break;
	    default:
	      return 0;
	    }
	}

      *symbolPP = symbolP;

      /* A bogus input file can result in resolve_expression()
	 generating a local symbol, so we have to check again.  */
      if (LOCAL_SYMBOL_CHECK (symbolP))
	{
	  struct local_symbol *locsym = (struct local_symbol *) symbolP;

	  *valueP = locsym->lsy_value;
	  *segP = locsym->lsy_section;
	  *fragPP = local_symbol_get_frag (locsym);
	}
      else
	{
	  *valueP = exp.X_add_number;
	  *segP = symbolP->bsym->section;
	  *fragPP = symbolP->sy_frag;
	}

      if (*segP == expr_section)
	switch (exp.X_op)
	  {
	  case O_constant: *segP = absolute_section; break;
	  case O_register: *segP = reg_section; break;
	  default: break;
	  }
    }

  return 1;
}

/* Dollar labels look like a number followed by a dollar sign.  Eg, "42$".
   They are *really* local.  That is, they go out of scope whenever we see a
   label that isn't local.  Also, like fb labels, there can be multiple
   instances of a dollar label.  Therefor, we name encode each instance with
   the instance number, keep a list of defined symbols separate from the real
   symbol table, and we treat these buggers as a sparse array.  */

static long *dollar_labels;
static long *dollar_label_instances;
static char *dollar_label_defines;
static unsigned long dollar_label_count;
static unsigned long dollar_label_max;

int
dollar_label_defined (long label)
{
  long *i;

  know ((dollar_labels != NULL) || (dollar_label_count == 0));

  for (i = dollar_labels; i < dollar_labels + dollar_label_count; ++i)
    if (*i == label)
      return dollar_label_defines[i - dollar_labels];

  /* If we get here, label isn't defined.  */
  return 0;
}

static long
dollar_label_instance (long label)
{
  long *i;

  know ((dollar_labels != NULL) || (dollar_label_count == 0));

  for (i = dollar_labels; i < dollar_labels + dollar_label_count; ++i)
    if (*i == label)
      return (dollar_label_instances[i - dollar_labels]);

  /* If we get here, we haven't seen the label before.
     Therefore its instance count is zero.  */
  return 0;
}

void
dollar_label_clear (void)
{
  memset (dollar_label_defines, '\0', (unsigned int) dollar_label_count);
}

#define DOLLAR_LABEL_BUMP_BY 10

void
define_dollar_label (long label)
{
  long *i;

  for (i = dollar_labels; i < dollar_labels + dollar_label_count; ++i)
    if (*i == label)
      {
	++dollar_label_instances[i - dollar_labels];
	dollar_label_defines[i - dollar_labels] = 1;
	return;
      }

  /* If we get to here, we don't have label listed yet.  */

  if (dollar_labels == NULL)
    {
      dollar_labels = XNEWVEC (long, DOLLAR_LABEL_BUMP_BY);
      dollar_label_instances = XNEWVEC (long, DOLLAR_LABEL_BUMP_BY);
      dollar_label_defines = XNEWVEC (char, DOLLAR_LABEL_BUMP_BY);
      dollar_label_max = DOLLAR_LABEL_BUMP_BY;
      dollar_label_count = 0;
    }
  else if (dollar_label_count == dollar_label_max)
    {
      dollar_label_max += DOLLAR_LABEL_BUMP_BY;
      dollar_labels = XRESIZEVEC (long, dollar_labels, dollar_label_max);
      dollar_label_instances = XRESIZEVEC (long, dollar_label_instances,
					  dollar_label_max);
      dollar_label_defines = XRESIZEVEC (char, dollar_label_defines,
					 dollar_label_max);
    }				/* if we needed to grow  */

  dollar_labels[dollar_label_count] = label;
  dollar_label_instances[dollar_label_count] = 1;
  dollar_label_defines[dollar_label_count] = 1;
  ++dollar_label_count;
}

/* Caller must copy returned name: we re-use the area for the next name.

   The mth occurrence of label n: is turned into the symbol "Ln^Am"
   where n is the label number and m is the instance number. "L" makes
   it a label discarded unless debugging and "^A"('\1') ensures no
   ordinary symbol SHOULD get the same name as a local label
   symbol. The first "4:" is "L4^A1" - the m numbers begin at 1.

   fb labels get the same treatment, except that ^B is used in place
   of ^A.  */

char *				/* Return local label name.  */
dollar_label_name (long n,	/* we just saw "n$:" : n a number.  */
		   int augend	/* 0 for current instance, 1 for new instance.  */)
{
  long i;
  /* Returned to caller, then copied.  Used for created names ("4f").  */
  static char symbol_name_build[24];
  char *p;
  char *q;
  char symbol_name_temporary[20];	/* Build up a number, BACKWARDS.  */

  know (n >= 0);
  know (augend == 0 || augend == 1);
  p = symbol_name_build;
#ifdef LOCAL_LABEL_PREFIX
  *p++ = LOCAL_LABEL_PREFIX;
#endif
  *p++ = 'L';

  /* Next code just does sprintf( {}, "%d", n);  */
  /* Label number.  */
  q = symbol_name_temporary;
  for (*q++ = 0, i = n; i; ++q)
    {
      *q = i % 10 + '0';
      i /= 10;
    }
  while ((*p = *--q) != '\0')
    ++p;

  *p++ = DOLLAR_LABEL_CHAR;		/* ^A  */

  /* Instance number.  */
  q = symbol_name_temporary;
  for (*q++ = 0, i = dollar_label_instance (n) + augend; i; ++q)
    {
      *q = i % 10 + '0';
      i /= 10;
    }
  while ((*p++ = *--q) != '\0');

  /* The label, as a '\0' ended string, starts at symbol_name_build.  */
  return symbol_name_build;
}

/* Somebody else's idea of local labels. They are made by "n:" where n
   is any decimal digit. Refer to them with
    "nb" for previous (backward) n:
   or "nf" for next (forward) n:.

   We do a little better and let n be any number, not just a single digit, but
   since the other guy's assembler only does ten, we treat the first ten
   specially.

   Like someone else's assembler, we have one set of local label counters for
   entire assembly, not one set per (sub)segment like in most assemblers. This
   implies that one can refer to a label in another segment, and indeed some
   crufty compilers have done just that.

   Since there could be a LOT of these things, treat them as a sparse
   array.  */

#define FB_LABEL_SPECIAL (10)

static long fb_low_counter[FB_LABEL_SPECIAL];
static long *fb_labels;
static long *fb_label_instances;
static long fb_label_count;
static long fb_label_max;

/* This must be more than FB_LABEL_SPECIAL.  */
#define FB_LABEL_BUMP_BY (FB_LABEL_SPECIAL + 6)

static void
fb_label_init (void)
{
  memset ((void *) fb_low_counter, '\0', sizeof (fb_low_counter));
}

/* Add one to the instance number of this fb label.  */

void
fb_label_instance_inc (long label)
{
  long *i;

  if ((unsigned long) label < FB_LABEL_SPECIAL)
    {
      ++fb_low_counter[label];
      return;
    }

  if (fb_labels != NULL)
    {
      for (i = fb_labels + FB_LABEL_SPECIAL;
	   i < fb_labels + fb_label_count; ++i)
	{
	  if (*i == label)
	    {
	      ++fb_label_instances[i - fb_labels];
	      return;
	    }			/* if we find it  */
	}			/* for each existing label  */
    }

  /* If we get to here, we don't have label listed yet.  */

  if (fb_labels == NULL)
    {
      fb_labels = XNEWVEC (long, FB_LABEL_BUMP_BY);
      fb_label_instances = XNEWVEC (long, FB_LABEL_BUMP_BY);
      fb_label_max = FB_LABEL_BUMP_BY;
      fb_label_count = FB_LABEL_SPECIAL;

    }
  else if (fb_label_count == fb_label_max)
    {
      fb_label_max += FB_LABEL_BUMP_BY;
      fb_labels = XRESIZEVEC (long, fb_labels, fb_label_max);
      fb_label_instances = XRESIZEVEC (long, fb_label_instances, fb_label_max);
    }				/* if we needed to grow  */

  fb_labels[fb_label_count] = label;
  fb_label_instances[fb_label_count] = 1;
  ++fb_label_count;
}

static long
fb_label_instance (long label)
{
  long *i;

  if ((unsigned long) label < FB_LABEL_SPECIAL)
    {
      return (fb_low_counter[label]);
    }

  if (fb_labels != NULL)
    {
      for (i = fb_labels + FB_LABEL_SPECIAL;
	   i < fb_labels + fb_label_count; ++i)
	{
	  if (*i == label)
	    {
	      return (fb_label_instances[i - fb_labels]);
	    }			/* if we find it  */
	}			/* for each existing label  */
    }

  /* We didn't find the label, so this must be a reference to the
     first instance.  */
  return 0;
}

/* Caller must copy returned name: we re-use the area for the next name.

   The mth occurrence of label n: is turned into the symbol "Ln^Bm"
   where n is the label number and m is the instance number. "L" makes
   it a label discarded unless debugging and "^B"('\2') ensures no
   ordinary symbol SHOULD get the same name as a local label
   symbol. The first "4:" is "L4^B1" - the m numbers begin at 1.

   dollar labels get the same treatment, except that ^A is used in
   place of ^B.  */

char *				/* Return local label name.  */
fb_label_name (long n,	/* We just saw "n:", "nf" or "nb" : n a number.  */
	       long augend	/* 0 for nb, 1 for n:, nf.  */)
{
  long i;
  /* Returned to caller, then copied.  Used for created names ("4f").  */
  static char symbol_name_build[24];
  char *p;
  char *q;
  char symbol_name_temporary[20];	/* Build up a number, BACKWARDS.  */

  know (n >= 0);
#ifdef TC_MMIX
  know ((unsigned long) augend <= 2 /* See mmix_fb_label.  */);
#else
  know ((unsigned long) augend <= 1);
#endif
  p = symbol_name_build;
#ifdef LOCAL_LABEL_PREFIX
  *p++ = LOCAL_LABEL_PREFIX;
#endif
  *p++ = 'L';

  /* Next code just does sprintf( {}, "%d", n);  */
  /* Label number.  */
  q = symbol_name_temporary;
  for (*q++ = 0, i = n; i; ++q)
    {
      *q = i % 10 + '0';
      i /= 10;
    }
  while ((*p = *--q) != '\0')
    ++p;

  *p++ = LOCAL_LABEL_CHAR;		/* ^B  */

  /* Instance number.  */
  q = symbol_name_temporary;
  for (*q++ = 0, i = fb_label_instance (n) + augend; i; ++q)
    {
      *q = i % 10 + '0';
      i /= 10;
    }
  while ((*p++ = *--q) != '\0');

  /* The label, as a '\0' ended string, starts at symbol_name_build.  */
  return (symbol_name_build);
}

/* Decode name that may have been generated by foo_label_name() above.
   If the name wasn't generated by foo_label_name(), then return it
   unaltered.  This is used for error messages.  */

char *
decode_local_label_name (char *s)
{
  char *p;
  char *symbol_decode;
  int label_number;
  int instance_number;
  const char *type;
  const char *message_format;
  int lindex = 0;

#ifdef LOCAL_LABEL_PREFIX
  if (s[lindex] == LOCAL_LABEL_PREFIX)
    ++lindex;
#endif

  if (s[lindex] != 'L')
    return s;

  for (label_number = 0, p = s + lindex + 1; ISDIGIT (*p); ++p)
    label_number = (10 * label_number) + *p - '0';

  if (*p == DOLLAR_LABEL_CHAR)
    type = "dollar";
  else if (*p == LOCAL_LABEL_CHAR)
    type = "fb";
  else
    return s;

  for (instance_number = 0, p++; ISDIGIT (*p); ++p)
    instance_number = (10 * instance_number) + *p - '0';

  message_format = _("\"%d\" (instance number %d of a %s label)");
  symbol_decode = (char *) obstack_alloc (&notes, strlen (message_format) + 30);
  sprintf (symbol_decode, message_format, label_number, instance_number, type);

  return symbol_decode;
}

/* Get the value of a symbol.  */

valueT
S_GET_VALUE (symbolS *s)
{
  if (LOCAL_SYMBOL_CHECK (s))
    return resolve_symbol_value (s);

  if (!s->sy_flags.sy_resolved)
    {
      valueT val = resolve_symbol_value (s);
      if (!finalize_syms)
	return val;
    }
  if (S_IS_WEAKREFR (s))
    return S_GET_VALUE (s->sy_value.X_add_symbol);

  if (s->sy_value.X_op != O_constant)
    {
      if (! s->sy_flags.sy_resolved
	  || s->sy_value.X_op != O_symbol
	  || (S_IS_DEFINED (s) && ! S_IS_COMMON (s)))
	as_bad (_("attempt to get value of unresolved symbol `%s'"),
		S_GET_NAME (s));
    }
  return (valueT) s->sy_value.X_add_number;
}

/* Set the value of a symbol.  */

void
S_SET_VALUE (symbolS *s, valueT val)
{
  if (LOCAL_SYMBOL_CHECK (s))
    {
      ((struct local_symbol *) s)->lsy_value = val;
      return;
    }

  s->sy_value.X_op = O_constant;
  s->sy_value.X_add_number = (offsetT) val;
  s->sy_value.X_unsigned = 0;
  S_CLEAR_WEAKREFR (s);
}

void
copy_symbol_attributes (symbolS *dest, symbolS *src)
{
  if (LOCAL_SYMBOL_CHECK (dest))
    dest = local_symbol_convert ((struct local_symbol *) dest);
  if (LOCAL_SYMBOL_CHECK (src))
    src = local_symbol_convert ((struct local_symbol *) src);

  /* In an expression, transfer the settings of these flags.
     The user can override later, of course.  */
#define COPIED_SYMFLAGS	(BSF_FUNCTION | BSF_OBJECT \
			 | BSF_GNU_INDIRECT_FUNCTION)
  dest->bsym->flags |= src->bsym->flags & COPIED_SYMFLAGS;

#ifdef OBJ_COPY_SYMBOL_ATTRIBUTES
  OBJ_COPY_SYMBOL_ATTRIBUTES (dest, src);
#endif

#ifdef TC_COPY_SYMBOL_ATTRIBUTES
  TC_COPY_SYMBOL_ATTRIBUTES (dest, src);
#endif
}

int
S_IS_FUNCTION (symbolS *s)
{
  flagword flags;

  if (LOCAL_SYMBOL_CHECK (s))
    return 0;

  flags = s->bsym->flags;

  return (flags & BSF_FUNCTION) != 0;
}

int
S_IS_EXTERNAL (symbolS *s)
{
  flagword flags;

  if (LOCAL_SYMBOL_CHECK (s))
    return 0;

  flags = s->bsym->flags;

  /* Sanity check.  */
  if ((flags & BSF_LOCAL) && (flags & BSF_GLOBAL))
    abort ();

  return (flags & BSF_GLOBAL) != 0;
}

int
S_IS_WEAK (symbolS *s)
{
  if (LOCAL_SYMBOL_CHECK (s))
    return 0;
  /* Conceptually, a weakrefr is weak if the referenced symbol is.  We
     could probably handle a WEAKREFR as always weak though.  E.g., if
     the referenced symbol has lost its weak status, there's no reason
     to keep handling the weakrefr as if it was weak.  */
  if (S_IS_WEAKREFR (s))
    return S_IS_WEAK (s->sy_value.X_add_symbol);
  return (s->bsym->flags & BSF_WEAK) != 0;
}

int
S_IS_SECONDARY (symbolS *s)
{
  if (LOCAL_SYMBOL_CHECK (s))
    return 0;
  return (s->bsym->flags & BSF_SECONDARY) != 0;
}

int
S_IS_WEAKREFR (symbolS *s)
{
  if (LOCAL_SYMBOL_CHECK (s))
    return 0;
  return s->sy_flags.sy_weakrefr != 0;
}

int
S_IS_WEAKREFD (symbolS *s)
{
  if (LOCAL_SYMBOL_CHECK (s))
    return 0;
  return s->sy_flags.sy_weakrefd != 0;
}

int
S_IS_COMMON (symbolS *s)
{
  if (LOCAL_SYMBOL_CHECK (s))
    return 0;
  return bfd_is_com_section (s->bsym->section);
}

int
S_IS_DEFINED (symbolS *s)
{
  if (LOCAL_SYMBOL_CHECK (s))
    return ((struct local_symbol *) s)->lsy_section != undefined_section;
  return s->bsym->section != undefined_section;
}


#ifndef EXTERN_FORCE_RELOC
#define EXTERN_FORCE_RELOC IS_ELF
#endif

/* Return true for symbols that should not be reduced to section
   symbols or eliminated from expressions, because they may be
   overridden by the linker.  */
int
S_FORCE_RELOC (symbolS *s, int strict)
{
  segT sec;
  if (LOCAL_SYMBOL_CHECK (s))
<<<<<<< HEAD
    return ((struct local_symbol *) s)->lsy_section == undefined_section;

  return ((strict
	   && ((s->bsym->flags & (BSF_WEAK | BSF_SECONDARY)) != 0
=======
    sec = ((struct local_symbol *) s)->lsy_section;
  else
    {
      if ((strict
	   && ((s->bsym->flags & BSF_WEAK) != 0
>>>>>>> 813f3765
	       || (EXTERN_FORCE_RELOC
		   && (s->bsym->flags & BSF_GLOBAL) != 0)))
	  || (s->bsym->flags & BSF_GNU_INDIRECT_FUNCTION) != 0)
	return TRUE;
      sec = s->bsym->section;
    }
  return bfd_is_und_section (sec) || bfd_is_com_section (sec);
}

int
S_IS_DEBUG (symbolS *s)
{
  if (LOCAL_SYMBOL_CHECK (s))
    return 0;
  if (s->bsym->flags & BSF_DEBUGGING)
    return 1;
  return 0;
}

int
S_IS_LOCAL (symbolS *s)
{
  flagword flags;
  const char *name;

  if (LOCAL_SYMBOL_CHECK (s))
    return 1;

  flags = s->bsym->flags;

  /* Sanity check.  */
  if ((flags & BSF_LOCAL) && (flags & BSF_GLOBAL))
    abort ();

  if (bfd_get_section (s->bsym) == reg_section)
    return 1;

  if (flag_strip_local_absolute
      /* Keep BSF_FILE symbols in order to allow debuggers to identify
	 the source file even when the object file is stripped.  */
      && (flags & (BSF_GLOBAL | BSF_FILE)) == 0
      && bfd_get_section (s->bsym) == absolute_section)
    return 1;

  name = S_GET_NAME (s);
  return (name != NULL
	  && ! S_IS_DEBUG (s)
	  && (strchr (name, DOLLAR_LABEL_CHAR)
	      || strchr (name, LOCAL_LABEL_CHAR)
	      || TC_LABEL_IS_LOCAL (name)
	      || (! flag_keep_locals
		  && (bfd_is_local_label (stdoutput, s->bsym)
		      || (flag_mri
			  && name[0] == '?'
			  && name[1] == '?')))));
}

int
S_IS_STABD (symbolS *s)
{
  return S_GET_NAME (s) == 0;
}

int
S_CAN_BE_REDEFINED (const symbolS *s)
{
  if (LOCAL_SYMBOL_CHECK (s))
    return (local_symbol_get_frag ((struct local_symbol *) s)
	    == &predefined_address_frag);
  /* Permit register names to be redefined.  */
  return s->bsym->section == reg_section;
}

int
S_IS_VOLATILE (const symbolS *s)
{
  if (LOCAL_SYMBOL_CHECK (s))
    return 0;
  return s->sy_flags.sy_volatile;
}

int
S_IS_FORWARD_REF (const symbolS *s)
{
  if (LOCAL_SYMBOL_CHECK (s))
    return 0;
  return s->sy_flags.sy_forward_ref;
}

const char *
S_GET_NAME (symbolS *s)
{
  if (LOCAL_SYMBOL_CHECK (s))
    return ((struct local_symbol *) s)->lsy_name;
  return s->bsym->name;
}

segT
S_GET_SEGMENT (symbolS *s)
{
  if (LOCAL_SYMBOL_CHECK (s))
    return ((struct local_symbol *) s)->lsy_section;
  return s->bsym->section;
}

void
S_SET_SEGMENT (symbolS *s, segT seg)
{
  /* Don't reassign section symbols.  The direct reason is to prevent seg
     faults assigning back to const global symbols such as *ABS*, but it
     shouldn't happen anyway.  */

  if (LOCAL_SYMBOL_CHECK (s))
    {
      if (seg == reg_section)
	s = local_symbol_convert ((struct local_symbol *) s);
      else
	{
	  ((struct local_symbol *) s)->lsy_section = seg;
	  return;
	}
    }

  if (s->bsym->flags & BSF_SECTION_SYM)
    {
      if (s->bsym->section != seg)
	abort ();
    }
  else
    s->bsym->section = seg;
}

void
S_SET_EXTERNAL (symbolS *s)
{
  if (LOCAL_SYMBOL_CHECK (s))
    s = local_symbol_convert ((struct local_symbol *) s);
  if ((s->bsym->flags & (BSF_WEAK | BSF_SECONDARY)) != 0)
    {
      /* Let .weak/.secondary override .global.  */
      return;
    }
  if (s->bsym->flags & BSF_SECTION_SYM)
    {
      /* Do not reassign section symbols.  */
      as_warn (_("section symbols are already global"));
      return;
    }
#ifndef TC_GLOBAL_REGISTER_SYMBOL_OK
  if (S_GET_SEGMENT (s) == reg_section)
    {
      as_bad ("can't make register symbol `%s' global",
	      S_GET_NAME (s));
      return;
    }
#endif
  s->bsym->flags |= BSF_GLOBAL;
  s->bsym->flags &= ~(BSF_LOCAL | BSF_WEAK | BSF_SECONDARY);

#ifdef TE_PE
  if (! an_external_name && S_GET_NAME(s)[0] != '.')
    an_external_name = S_GET_NAME (s);
#endif
}

void
S_CLEAR_EXTERNAL (symbolS *s)
{
  if (LOCAL_SYMBOL_CHECK (s))
    return;
  if ((s->bsym->flags & (BSF_WEAK | BSF_SECONDARY)) != 0)
    {
      /* Let .weak/.secondary override.  */
      return;
    }
  s->bsym->flags |= BSF_LOCAL;
  s->bsym->flags &= ~(BSF_GLOBAL | BSF_WEAK | BSF_SECONDARY);
}

void
S_SET_WEAK (symbolS *s)
{
  if (LOCAL_SYMBOL_CHECK (s))
    s = local_symbol_convert ((struct local_symbol *) s);
#ifdef obj_set_weak_hook
  obj_set_weak_hook (s);
#endif
  s->bsym->flags |= BSF_WEAK;
  s->bsym->flags &= ~(BSF_GLOBAL | BSF_SECONDARY | BSF_LOCAL);
}

void
S_SET_SECONDARY (symbolS *s)
{
  if (LOCAL_SYMBOL_CHECK (s))
    s = local_symbol_convert ((struct local_symbol *) s);
  s->bsym->flags |= BSF_SECONDARY;
  s->bsym->flags &= ~(BSF_GLOBAL | BSF_WEAK | BSF_LOCAL);
}

void
S_SET_WEAKREFR (symbolS *s)
{
  if (LOCAL_SYMBOL_CHECK (s))
    s = local_symbol_convert ((struct local_symbol *) s);
  s->sy_flags.sy_weakrefr = 1;
  /* If the alias was already used, make sure we mark the target as
     used as well, otherwise it might be dropped from the symbol
     table.  This may have unintended side effects if the alias is
     later redirected to another symbol, such as keeping the unused
     previous target in the symbol table.  Since it will be weak, it's
     not a big deal.  */
  if (s->sy_flags.sy_used)
    symbol_mark_used (s->sy_value.X_add_symbol);
}

void
S_CLEAR_WEAKREFR (symbolS *s)
{
  if (LOCAL_SYMBOL_CHECK (s))
    return;
  s->sy_flags.sy_weakrefr = 0;
}

void
S_SET_WEAKREFD (symbolS *s)
{
  if (LOCAL_SYMBOL_CHECK (s))
    s = local_symbol_convert ((struct local_symbol *) s);
  s->sy_flags.sy_weakrefd = 1;
  S_SET_WEAK (s);
}

void
S_CLEAR_WEAKREFD (symbolS *s)
{
  if (LOCAL_SYMBOL_CHECK (s))
    return;
  if (s->sy_flags.sy_weakrefd)
    {
      s->sy_flags.sy_weakrefd = 0;
      /* If a weakref target symbol is weak, then it was never
	 referenced directly before, not even in a .global directive,
	 so decay it to local.  If it remains undefined, it will be
	 later turned into a global, like any other undefined
	 symbol.  */
      if (s->bsym->flags & BSF_WEAK)
	{
#ifdef obj_clear_weak_hook
	  obj_clear_weak_hook (s);
#endif
	  s->bsym->flags &= ~BSF_WEAK;
	  s->bsym->flags |= BSF_LOCAL;
	}
      /* The same applies to secondary symbol.  */
      else if (s->bsym->flags & BSF_SECONDARY)
	{
	  s->bsym->flags &= ~BSF_SECONDARY;
	  s->bsym->flags |= BSF_LOCAL;
	}
    }
}

void
S_SET_THREAD_LOCAL (symbolS *s)
{
  if (LOCAL_SYMBOL_CHECK (s))
    s = local_symbol_convert ((struct local_symbol *) s);
  if (bfd_is_com_section (s->bsym->section)
      && (s->bsym->flags & BSF_THREAD_LOCAL) != 0)
    return;
  s->bsym->flags |= BSF_THREAD_LOCAL;
  if ((s->bsym->flags & BSF_FUNCTION) != 0)
    as_bad (_("Accessing function `%s' as thread-local object"),
	    S_GET_NAME (s));
  else if (! bfd_is_und_section (s->bsym->section)
	   && (s->bsym->section->flags & SEC_THREAD_LOCAL) == 0)
    as_bad (_("Accessing `%s' as thread-local object"),
	    S_GET_NAME (s));
}

void
S_SET_NAME (symbolS *s, const char *name)
{
  if (LOCAL_SYMBOL_CHECK (s))
    {
      ((struct local_symbol *) s)->lsy_name = name;
      return;
    }
  s->bsym->name = name;
}

void
S_SET_VOLATILE (symbolS *s)
{
  if (LOCAL_SYMBOL_CHECK (s))
    s = local_symbol_convert ((struct local_symbol *) s);
  s->sy_flags.sy_volatile = 1;
}

void
S_CLEAR_VOLATILE (symbolS *s)
{
  if (!LOCAL_SYMBOL_CHECK (s))
    s->sy_flags.sy_volatile = 0;
}

void
S_SET_FORWARD_REF (symbolS *s)
{
  if (LOCAL_SYMBOL_CHECK (s))
    s = local_symbol_convert ((struct local_symbol *) s);
  s->sy_flags.sy_forward_ref = 1;
}

/* Return the previous symbol in a chain.  */

symbolS *
symbol_previous (symbolS *s)
{
  if (LOCAL_SYMBOL_CHECK (s))
    abort ();
  return s->sy_previous;
}

/* Return the next symbol in a chain.  */

symbolS *
symbol_next (symbolS *s)
{
  if (LOCAL_SYMBOL_CHECK (s))
    abort ();
  return s->sy_next;
}

/* Return a pointer to the value of a symbol as an expression.  */

expressionS *
symbol_get_value_expression (symbolS *s)
{
  if (LOCAL_SYMBOL_CHECK (s))
    s = local_symbol_convert ((struct local_symbol *) s);
  return &s->sy_value;
}

/* Set the value of a symbol to an expression.  */

void
symbol_set_value_expression (symbolS *s, const expressionS *exp)
{
  if (LOCAL_SYMBOL_CHECK (s))
    s = local_symbol_convert ((struct local_symbol *) s);
  s->sy_value = *exp;
  S_CLEAR_WEAKREFR (s);
}

/* Return whether 2 symbols are the same.  */

int
symbol_same_p (symbolS *s1, symbolS *s2)
{
  if (s1->sy_flags.sy_local_symbol
      && local_symbol_converted_p ((struct local_symbol *) s1))
    s1 = local_symbol_get_real_symbol ((struct local_symbol *) s1);
  if (s2->sy_flags.sy_local_symbol
      && local_symbol_converted_p ((struct local_symbol *) s2))
    s2 = local_symbol_get_real_symbol ((struct local_symbol *) s2);
  return s1 == s2;
}

/* Return a pointer to the X_add_number component of a symbol.  */

offsetT *
symbol_X_add_number (symbolS *s)
{
  if (LOCAL_SYMBOL_CHECK (s))
    return (offsetT *) &((struct local_symbol *) s)->lsy_value;

  return &s->sy_value.X_add_number;
}

/* Set the value of SYM to the current position in the current segment.  */

void
symbol_set_value_now (symbolS *sym)
{
  S_SET_SEGMENT (sym, now_seg);
  S_SET_VALUE (sym, frag_now_fix ());
  symbol_set_frag (sym, frag_now);
}

/* Set the frag of a symbol.  */

void
symbol_set_frag (symbolS *s, fragS *f)
{
  if (LOCAL_SYMBOL_CHECK (s))
    {
      local_symbol_set_frag ((struct local_symbol *) s, f);
      return;
    }
  s->sy_frag = f;
  S_CLEAR_WEAKREFR (s);
}

/* Return the frag of a symbol.  */

fragS *
symbol_get_frag (symbolS *s)
{
  if (LOCAL_SYMBOL_CHECK (s))
    return local_symbol_get_frag ((struct local_symbol *) s);
  return s->sy_frag;
}

/* Mark a symbol as having been used.  */

void
symbol_mark_used (symbolS *s)
{
  if (LOCAL_SYMBOL_CHECK (s))
    return;
  s->sy_flags.sy_used = 1;
  if (S_IS_WEAKREFR (s))
    symbol_mark_used (s->sy_value.X_add_symbol);
}

/* Clear the mark of whether a symbol has been used.  */

void
symbol_clear_used (symbolS *s)
{
  if (LOCAL_SYMBOL_CHECK (s))
    s = local_symbol_convert ((struct local_symbol *) s);
  s->sy_flags.sy_used = 0;
}

/* Return whether a symbol has been used.  */

int
symbol_used_p (symbolS *s)
{
  if (LOCAL_SYMBOL_CHECK (s))
    return 1;
  return s->sy_flags.sy_used;
}

/* Mark a symbol as having been used in a reloc.  */

void
symbol_mark_used_in_reloc (symbolS *s)
{
  if (LOCAL_SYMBOL_CHECK (s))
    s = local_symbol_convert ((struct local_symbol *) s);
  s->sy_flags.sy_used_in_reloc = 1;
}

/* Clear the mark of whether a symbol has been used in a reloc.  */

void
symbol_clear_used_in_reloc (symbolS *s)
{
  if (LOCAL_SYMBOL_CHECK (s))
    return;
  s->sy_flags.sy_used_in_reloc = 0;
}

/* Return whether a symbol has been used in a reloc.  */

int
symbol_used_in_reloc_p (symbolS *s)
{
  if (LOCAL_SYMBOL_CHECK (s))
    return 0;
  return s->sy_flags.sy_used_in_reloc;
}

/* Mark a symbol as an MRI common symbol.  */

void
symbol_mark_mri_common (symbolS *s)
{
  if (LOCAL_SYMBOL_CHECK (s))
    s = local_symbol_convert ((struct local_symbol *) s);
  s->sy_flags.sy_mri_common = 1;
}

/* Clear the mark of whether a symbol is an MRI common symbol.  */

void
symbol_clear_mri_common (symbolS *s)
{
  if (LOCAL_SYMBOL_CHECK (s))
    return;
  s->sy_flags.sy_mri_common = 0;
}

/* Return whether a symbol is an MRI common symbol.  */

int
symbol_mri_common_p (symbolS *s)
{
  if (LOCAL_SYMBOL_CHECK (s))
    return 0;
  return s->sy_flags.sy_mri_common;
}

/* Mark a symbol as having been written.  */

void
symbol_mark_written (symbolS *s)
{
  if (LOCAL_SYMBOL_CHECK (s))
    return;
  s->sy_flags.sy_written = 1;
}

/* Clear the mark of whether a symbol has been written.  */

void
symbol_clear_written (symbolS *s)
{
  if (LOCAL_SYMBOL_CHECK (s))
    return;
  s->sy_flags.sy_written = 0;
}

/* Return whether a symbol has been written.  */

int
symbol_written_p (symbolS *s)
{
  if (LOCAL_SYMBOL_CHECK (s))
    return 0;
  return s->sy_flags.sy_written;
}

/* Mark a symbol has having been resolved.  */

void
symbol_mark_resolved (symbolS *s)
{
  if (LOCAL_SYMBOL_CHECK (s))
    {
      local_symbol_mark_resolved ((struct local_symbol *) s);
      return;
    }
  s->sy_flags.sy_resolved = 1;
}

/* Return whether a symbol has been resolved.  */

int
symbol_resolved_p (symbolS *s)
{
  if (LOCAL_SYMBOL_CHECK (s))
    return local_symbol_resolved_p ((struct local_symbol *) s);
  return s->sy_flags.sy_resolved;
}

/* Return whether a symbol is a section symbol.  */

int
symbol_section_p (symbolS *s ATTRIBUTE_UNUSED)
{
  if (LOCAL_SYMBOL_CHECK (s))
    return 0;
  return (s->bsym->flags & BSF_SECTION_SYM) != 0;
}

/* Return whether a symbol is equated to another symbol.  */

int
symbol_equated_p (symbolS *s)
{
  if (LOCAL_SYMBOL_CHECK (s))
    return 0;
  return s->sy_value.X_op == O_symbol;
}

/* Return whether a symbol is equated to another symbol, and should be
   treated specially when writing out relocs.  */

int
symbol_equated_reloc_p (symbolS *s)
{
  if (LOCAL_SYMBOL_CHECK (s))
    return 0;
  /* X_op_symbol, normally not used for O_symbol, is set by
     resolve_symbol_value to flag expression syms that have been
     equated.  */
  return (s->sy_value.X_op == O_symbol
#if defined (OBJ_COFF) && defined (TE_PE)
	  && ! S_IS_WEAK (s)
#endif
	  && ((s->sy_flags.sy_resolved && s->sy_value.X_op_symbol != NULL)
	      || ! S_IS_DEFINED (s)
	      || S_IS_COMMON (s)));
}

/* Return whether a symbol has a constant value.  */

int
symbol_constant_p (symbolS *s)
{
  if (LOCAL_SYMBOL_CHECK (s))
    return 1;
  return s->sy_value.X_op == O_constant;
}

/* Return whether a symbol was cloned and thus removed from the global
   symbol list.  */

int
symbol_shadow_p (symbolS *s)
{
  if (LOCAL_SYMBOL_CHECK (s))
    return 0;
  return s->sy_next == s;
}

/* Return the BFD symbol for a symbol.  */

asymbol *
symbol_get_bfdsym (symbolS *s)
{
  if (LOCAL_SYMBOL_CHECK (s))
    s = local_symbol_convert ((struct local_symbol *) s);
  return s->bsym;
}

/* Set the BFD symbol for a symbol.  */

void
symbol_set_bfdsym (symbolS *s, asymbol *bsym)
{
  if (LOCAL_SYMBOL_CHECK (s))
    s = local_symbol_convert ((struct local_symbol *) s);
  /* Usually, it is harmless to reset a symbol to a BFD section
     symbol. For example, obj_elf_change_section sets the BFD symbol
     of an old symbol with the newly created section symbol. But when
     we have multiple sections with the same name, the newly created
     section may have the same name as an old section. We check if the
     old symbol has been already marked as a section symbol before
     resetting it.  */
  if ((s->bsym->flags & BSF_SECTION_SYM) == 0)
    s->bsym = bsym;
  /* else XXX - What do we do now ?  */
}

#ifdef OBJ_SYMFIELD_TYPE

/* Get a pointer to the object format information for a symbol.  */

OBJ_SYMFIELD_TYPE *
symbol_get_obj (symbolS *s)
{
  if (LOCAL_SYMBOL_CHECK (s))
    s = local_symbol_convert ((struct local_symbol *) s);
  return &s->sy_obj;
}

/* Set the object format information for a symbol.  */

void
symbol_set_obj (symbolS *s, OBJ_SYMFIELD_TYPE *o)
{
  if (LOCAL_SYMBOL_CHECK (s))
    s = local_symbol_convert ((struct local_symbol *) s);
  s->sy_obj = *o;
}

#endif /* OBJ_SYMFIELD_TYPE */

#ifdef TC_SYMFIELD_TYPE

/* Get a pointer to the processor information for a symbol.  */

TC_SYMFIELD_TYPE *
symbol_get_tc (symbolS *s)
{
  if (LOCAL_SYMBOL_CHECK (s))
    s = local_symbol_convert ((struct local_symbol *) s);
  return &s->sy_tc;
}

/* Set the processor information for a symbol.  */

void
symbol_set_tc (symbolS *s, TC_SYMFIELD_TYPE *o)
{
  if (LOCAL_SYMBOL_CHECK (s))
    s = local_symbol_convert ((struct local_symbol *) s);
  s->sy_tc = *o;
}

#endif /* TC_SYMFIELD_TYPE */

void
symbol_begin (void)
{
  symbol_lastP = NULL;
  symbol_rootP = NULL;		/* In case we have 0 symbols (!!)  */
  sy_hash = hash_new ();
  local_hash = hash_new ();

  memset ((char *) (&abs_symbol), '\0', sizeof (abs_symbol));
#if defined (EMIT_SECTION_SYMBOLS) || !defined (RELOC_REQUIRES_SYMBOL)
  abs_symbol.bsym = bfd_abs_section_ptr->symbol;
#endif
  abs_symbol.sy_value.X_op = O_constant;
  abs_symbol.sy_frag = &zero_address_frag;

  if (LOCAL_LABELS_FB)
    fb_label_init ();
}

void
dot_symbol_init (void)
{
  dot_symbol.bsym = bfd_make_empty_symbol (stdoutput);
  if (dot_symbol.bsym == NULL)
    as_fatal ("bfd_make_empty_symbol: %s", bfd_errmsg (bfd_get_error ()));
  dot_symbol.bsym->name = ".";
  dot_symbol.sy_flags.sy_forward_ref = 1;
  dot_symbol.sy_value.X_op = O_constant;
}

int indent_level;

/* Maximum indent level.
   Available for modification inside a gdb session.  */
static int max_indent_level = 8;

void
print_symbol_value_1 (FILE *file, symbolS *sym)
{
  const char *name = S_GET_NAME (sym);
  if (!name || !name[0])
    name = "(unnamed)";
  fprintf (file, "sym ");
  fprintf_vma (file, (bfd_vma) ((bfd_hostptr_t) sym));
  fprintf (file, " %s", name);

  if (LOCAL_SYMBOL_CHECK (sym))
    {
      struct local_symbol *locsym = (struct local_symbol *) sym;

      if (local_symbol_get_frag (locsym) != & zero_address_frag
	  && local_symbol_get_frag (locsym) != NULL)
	{
	  fprintf (file, " frag ");
	  fprintf_vma (file, (bfd_vma) ((bfd_hostptr_t) local_symbol_get_frag (locsym)));
        }
      if (local_symbol_resolved_p (locsym))
	fprintf (file, " resolved");
      fprintf (file, " local");
    }
  else
    {
      if (sym->sy_frag != &zero_address_frag)
	{
	  fprintf (file, " frag ");
	  fprintf_vma (file, (bfd_vma) ((bfd_hostptr_t) sym->sy_frag));
	}
      if (sym->sy_flags.sy_written)
	fprintf (file, " written");
      if (sym->sy_flags.sy_resolved)
	fprintf (file, " resolved");
      else if (sym->sy_flags.sy_resolving)
	fprintf (file, " resolving");
      if (sym->sy_flags.sy_used_in_reloc)
	fprintf (file, " used-in-reloc");
      if (sym->sy_flags.sy_used)
	fprintf (file, " used");
      if (S_IS_LOCAL (sym))
	fprintf (file, " local");
      if (S_IS_EXTERNAL (sym))
	fprintf (file, " extern");
      if (S_IS_WEAK (sym))
	fprintf (file, " weak");
      if (S_IS_DEBUG (sym))
	fprintf (file, " debug");
      if (S_IS_DEFINED (sym))
	fprintf (file, " defined");
    }
  if (S_IS_WEAKREFR (sym))
    fprintf (file, " weakrefr");
  if (S_IS_WEAKREFD (sym))
    fprintf (file, " weakrefd");
  fprintf (file, " %s", segment_name (S_GET_SEGMENT (sym)));
  if (symbol_resolved_p (sym))
    {
      segT s = S_GET_SEGMENT (sym);

      if (s != undefined_section
	  && s != expr_section)
	fprintf (file, " %lx", (unsigned long) S_GET_VALUE (sym));
    }
  else if (indent_level < max_indent_level
	   && S_GET_SEGMENT (sym) != undefined_section)
    {
      indent_level++;
      fprintf (file, "\n%*s<", indent_level * 4, "");
      if (LOCAL_SYMBOL_CHECK (sym))
	fprintf (file, "constant %lx",
		 (unsigned long) ((struct local_symbol *) sym)->lsy_value);
      else
	print_expr_1 (file, &sym->sy_value);
      fprintf (file, ">");
      indent_level--;
    }
  fflush (file);
}

void
print_symbol_value (symbolS *sym)
{
  indent_level = 0;
  print_symbol_value_1 (stderr, sym);
  fprintf (stderr, "\n");
}

static void
print_binary (FILE *file, const char *name, expressionS *exp)
{
  indent_level++;
  fprintf (file, "%s\n%*s<", name, indent_level * 4, "");
  print_symbol_value_1 (file, exp->X_add_symbol);
  fprintf (file, ">\n%*s<", indent_level * 4, "");
  print_symbol_value_1 (file, exp->X_op_symbol);
  fprintf (file, ">");
  indent_level--;
}

void
print_expr_1 (FILE *file, expressionS *exp)
{
  fprintf (file, "expr ");
  fprintf_vma (file, (bfd_vma) ((bfd_hostptr_t) exp));
  fprintf (file, " ");
  switch (exp->X_op)
    {
    case O_illegal:
      fprintf (file, "illegal");
      break;
    case O_absent:
      fprintf (file, "absent");
      break;
    case O_constant:
      fprintf (file, "constant %lx", (unsigned long) exp->X_add_number);
      break;
    case O_symbol:
      indent_level++;
      fprintf (file, "symbol\n%*s<", indent_level * 4, "");
      print_symbol_value_1 (file, exp->X_add_symbol);
      fprintf (file, ">");
    maybe_print_addnum:
      if (exp->X_add_number)
	fprintf (file, "\n%*s%lx", indent_level * 4, "",
		 (unsigned long) exp->X_add_number);
      indent_level--;
      break;
    case O_register:
      fprintf (file, "register #%d", (int) exp->X_add_number);
      break;
    case O_big:
      fprintf (file, "big");
      break;
    case O_uminus:
      fprintf (file, "uminus -<");
      indent_level++;
      print_symbol_value_1 (file, exp->X_add_symbol);
      fprintf (file, ">");
      goto maybe_print_addnum;
    case O_bit_not:
      fprintf (file, "bit_not");
      break;
    case O_multiply:
      print_binary (file, "multiply", exp);
      break;
    case O_divide:
      print_binary (file, "divide", exp);
      break;
    case O_modulus:
      print_binary (file, "modulus", exp);
      break;
    case O_left_shift:
      print_binary (file, "lshift", exp);
      break;
    case O_right_shift:
      print_binary (file, "rshift", exp);
      break;
    case O_bit_inclusive_or:
      print_binary (file, "bit_ior", exp);
      break;
    case O_bit_exclusive_or:
      print_binary (file, "bit_xor", exp);
      break;
    case O_bit_and:
      print_binary (file, "bit_and", exp);
      break;
    case O_eq:
      print_binary (file, "eq", exp);
      break;
    case O_ne:
      print_binary (file, "ne", exp);
      break;
    case O_lt:
      print_binary (file, "lt", exp);
      break;
    case O_le:
      print_binary (file, "le", exp);
      break;
    case O_ge:
      print_binary (file, "ge", exp);
      break;
    case O_gt:
      print_binary (file, "gt", exp);
      break;
    case O_logical_and:
      print_binary (file, "logical_and", exp);
      break;
    case O_logical_or:
      print_binary (file, "logical_or", exp);
      break;
    case O_add:
      indent_level++;
      fprintf (file, "add\n%*s<", indent_level * 4, "");
      print_symbol_value_1 (file, exp->X_add_symbol);
      fprintf (file, ">\n%*s<", indent_level * 4, "");
      print_symbol_value_1 (file, exp->X_op_symbol);
      fprintf (file, ">");
      goto maybe_print_addnum;
    case O_subtract:
      indent_level++;
      fprintf (file, "subtract\n%*s<", indent_level * 4, "");
      print_symbol_value_1 (file, exp->X_add_symbol);
      fprintf (file, ">\n%*s<", indent_level * 4, "");
      print_symbol_value_1 (file, exp->X_op_symbol);
      fprintf (file, ">");
      goto maybe_print_addnum;
    default:
      fprintf (file, "{unknown opcode %d}", (int) exp->X_op);
      break;
    }
  fflush (stdout);
}

void
print_expr (expressionS *exp)
{
  print_expr_1 (stderr, exp);
  fprintf (stderr, "\n");
}

void
symbol_print_statistics (FILE *file)
{
  hash_print_statistics (file, "symbol table", sy_hash);
  hash_print_statistics (file, "mini local symbol table", local_hash);
  fprintf (file, "%lu mini local symbols created, %lu converted\n",
	   local_symbol_count, local_symbol_conversion_count);
}

#ifdef OBJ_COMPLEX_RELC

/* Convert given symbol to a new complex-relocation symbol name.  This
   may be a recursive function, since it might be called for non-leaf
   nodes (plain symbols) in the expression tree.  The caller owns the
   returning string, so should free it eventually.  Errors are
   indicated via as_bad and a NULL return value.  The given symbol
   is marked with sy_used_in_reloc.  */

char *
symbol_relc_make_sym (symbolS * sym)
{
  char * terminal = NULL;
  const char * sname;
  char typetag;
  int sname_len;

  gas_assert (sym != NULL);

  /* Recurse to symbol_relc_make_expr if this symbol
     is defined as an expression or a plain value.  */
  if (   S_GET_SEGMENT (sym) == expr_section
      || S_GET_SEGMENT (sym) == absolute_section)
    return symbol_relc_make_expr (& sym->sy_value);

  /* This may be a "fake symbol" L0\001, referring to ".".
     Write out a special null symbol to refer to this position.  */
  if (! strcmp (S_GET_NAME (sym), FAKE_LABEL_NAME))
    return xstrdup (".");

  /* We hope this is a plain leaf symbol.  Construct the encoding
     as {S,s}II...:CCCCCCC....
     where 'S'/'s' means section symbol / plain symbol
     III is decimal for the symbol name length
     CCC is the symbol name itself.  */
  symbol_mark_used_in_reloc (sym);

  sname = S_GET_NAME (sym);
  sname_len = strlen (sname);
  typetag = symbol_section_p (sym) ? 'S' : 's';

  terminal = XNEWVEC (char, (1 /* S or s */
			     + 8 /* sname_len in decimal */
			     + 1 /* _ spacer */
			     + sname_len /* name itself */
			     + 1 /* \0 */ ));

  sprintf (terminal, "%c%d:%s", typetag, sname_len, sname);
  return terminal;
}

/* Convert given value to a new complex-relocation symbol name.  This
   is a non-recursive function, since it is be called for leaf nodes
   (plain values) in the expression tree.  The caller owns the
   returning string, so should free() it eventually.  No errors.  */

char *
symbol_relc_make_value (offsetT val)
{
  char * terminal = XNEWVEC (char, 28);  /* Enough for long long.  */

  terminal[0] = '#';
  bfd_sprintf_vma (stdoutput, terminal + 1, val);
  return terminal;
}

/* Convert given expression to a new complex-relocation symbol name.
   This is a recursive function, since it traverses the entire given
   expression tree.  The caller owns the returning string, so should
   free() it eventually.  Errors are indicated via as_bad() and a NULL
   return value.  */

char *
symbol_relc_make_expr (expressionS * exp)
{
  const char * opstr = NULL; /* Operator prefix string.  */
  int    arity = 0;    /* Arity of this operator.  */
  char * operands[3];  /* Up to three operands.  */
  char * concat_string = NULL;

  operands[0] = operands[1] = operands[2] = NULL;

  gas_assert (exp != NULL);

  /* Match known operators -> fill in opstr, arity, operands[] and fall
     through to construct subexpression fragments; may instead return
     string directly for leaf nodes.  */

  /* See expr.h for the meaning of all these enums.  Many operators
     have an unnatural arity (X_add_number implicitly added).  The
     conversion logic expands them to explicit "+" subexpressions.   */

  switch (exp->X_op)
    {
    default:
      as_bad ("Unknown expression operator (enum %d)", exp->X_op);
      break;

      /* Leaf nodes.  */
    case O_constant:
      return symbol_relc_make_value (exp->X_add_number);

    case O_symbol:
      if (exp->X_add_number)
	{
	  arity = 2;
	  opstr = "+";
	  operands[0] = symbol_relc_make_sym (exp->X_add_symbol);
	  operands[1] = symbol_relc_make_value (exp->X_add_number);
	  break;
	}
      else
	return symbol_relc_make_sym (exp->X_add_symbol);

      /* Helper macros for nesting nodes.  */

#define HANDLE_XADD_OPT1(str_) 						\
      if (exp->X_add_number)						\
        {								\
          arity = 2;							\
          opstr = "+:" str_;						\
          operands[0] = symbol_relc_make_sym (exp->X_add_symbol);	\
          operands[1] = symbol_relc_make_value (exp->X_add_number);	\
          break;							\
        }								\
      else								\
        {								\
          arity = 1;							\
          opstr = str_;							\
          operands[0] = symbol_relc_make_sym (exp->X_add_symbol);	\
        }								\
      break

#define HANDLE_XADD_OPT2(str_) 						\
      if (exp->X_add_number)						\
        {								\
          arity = 3;							\
          opstr = "+:" str_;						\
          operands[0] = symbol_relc_make_sym (exp->X_add_symbol);	\
          operands[1] = symbol_relc_make_sym (exp->X_op_symbol);	\
          operands[2] = symbol_relc_make_value (exp->X_add_number);	\
        }								\
      else								\
        {								\
          arity = 2;							\
          opstr = str_;							\
          operands[0] = symbol_relc_make_sym (exp->X_add_symbol);	\
          operands[1] = symbol_relc_make_sym (exp->X_op_symbol);	\
        } 								\
      break

      /* Nesting nodes.  */

    case O_uminus:       	HANDLE_XADD_OPT1 ("0-");
    case O_bit_not:      	HANDLE_XADD_OPT1 ("~");
    case O_logical_not:  	HANDLE_XADD_OPT1 ("!");
    case O_multiply:     	HANDLE_XADD_OPT2 ("*");
    case O_divide:       	HANDLE_XADD_OPT2 ("/");
    case O_modulus:      	HANDLE_XADD_OPT2 ("%");
    case O_left_shift:   	HANDLE_XADD_OPT2 ("<<");
    case O_right_shift:  	HANDLE_XADD_OPT2 (">>");
    case O_bit_inclusive_or:	HANDLE_XADD_OPT2 ("|");
    case O_bit_exclusive_or:	HANDLE_XADD_OPT2 ("^");
    case O_bit_and:      	HANDLE_XADD_OPT2 ("&");
    case O_add:          	HANDLE_XADD_OPT2 ("+");
    case O_subtract:     	HANDLE_XADD_OPT2 ("-");
    case O_eq:           	HANDLE_XADD_OPT2 ("==");
    case O_ne:           	HANDLE_XADD_OPT2 ("!=");
    case O_lt:           	HANDLE_XADD_OPT2 ("<");
    case O_le:           	HANDLE_XADD_OPT2 ("<=");
    case O_ge:           	HANDLE_XADD_OPT2 (">=");
    case O_gt:           	HANDLE_XADD_OPT2 (">");
    case O_logical_and:  	HANDLE_XADD_OPT2 ("&&");
    case O_logical_or:   	HANDLE_XADD_OPT2 ("||");
    }

  /* Validate & reject early.  */
  if (arity >= 1 && ((operands[0] == NULL) || (strlen (operands[0]) == 0)))
    opstr = NULL;
  if (arity >= 2 && ((operands[1] == NULL) || (strlen (operands[1]) == 0)))
    opstr = NULL;
  if (arity >= 3 && ((operands[2] == NULL) || (strlen (operands[2]) == 0)))
    opstr = NULL;

  if (opstr == NULL)
    concat_string = NULL;
  else if (arity == 0)
    concat_string = xstrdup (opstr);
  else if (arity == 1)
    concat_string = concat (opstr, ":", operands[0], (char *) NULL);
  else if (arity == 2)
    concat_string = concat (opstr, ":", operands[0], ":", operands[1],
			    (char *) NULL);
  else
    concat_string = concat (opstr, ":", operands[0], ":", operands[1], ":",
			    operands[2], (char *) NULL);

  /* Free operand strings (not opstr).  */
  if (arity >= 1) xfree (operands[0]);
  if (arity >= 2) xfree (operands[1]);
  if (arity >= 3) xfree (operands[2]);

  return concat_string;
}

#endif<|MERGE_RESOLUTION|>--- conflicted
+++ resolved
@@ -2119,18 +2119,11 @@
 {
   segT sec;
   if (LOCAL_SYMBOL_CHECK (s))
-<<<<<<< HEAD
-    return ((struct local_symbol *) s)->lsy_section == undefined_section;
-
-  return ((strict
-	   && ((s->bsym->flags & (BSF_WEAK | BSF_SECONDARY)) != 0
-=======
     sec = ((struct local_symbol *) s)->lsy_section;
   else
     {
       if ((strict
-	   && ((s->bsym->flags & BSF_WEAK) != 0
->>>>>>> 813f3765
+	   && ((s->bsym->flags & (BSF_WEAK | BSF_SECONDARY)) != 0
 	       || (EXTERN_FORCE_RELOC
 		   && (s->bsym->flags & BSF_GLOBAL) != 0)))
 	  || (s->bsym->flags & BSF_GNU_INDIRECT_FUNCTION) != 0)

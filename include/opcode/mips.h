/* mips.h.  Mips opcode list for GDB, the GNU debugger.
   Copyright (C) 1993-2014 Free Software Foundation, Inc.
   Contributed by Ralph Campbell and OSF
   Commented and modified by Ian Lance Taylor, Cygnus Support

   This file is part of GDB, GAS, and the GNU binutils.

   GDB, GAS, and the GNU binutils are free software; you can redistribute
   them and/or modify them under the terms of the GNU General Public
   License as published by the Free Software Foundation; either version 3,
   or (at your option) any later version.

   GDB, GAS, and the GNU binutils are distributed in the hope that they
   will be useful, but WITHOUT ANY WARRANTY; without even the implied
   warranty of MERCHANTABILITY or FITNESS FOR A PARTICULAR PURPOSE.  See
   the GNU General Public License for more details.

   You should have received a copy of the GNU General Public License
   along with this file; see the file COPYING3.  If not, write to the Free
   Software Foundation, 51 Franklin Street - Fifth Floor, Boston,
   MA 02110-1301, USA.  */

#ifndef _MIPS_H_
#define _MIPS_H_

#include "bfd.h"

/* These are bit masks and shift counts to use to access the various
   fields of an instruction.  To retrieve the X field of an
   instruction, use the expression
	(i >> OP_SH_X) & OP_MASK_X
   To set the same field (to j), use
	i = (i &~ (OP_MASK_X << OP_SH_X)) | (j << OP_SH_X)

   Make sure you use fields that are appropriate for the instruction,
   of course.

   The 'i' format uses OP, RS, RT and IMMEDIATE.

   The 'j' format uses OP and TARGET.

   The 'r' format uses OP, RS, RT, RD, SHAMT and FUNCT.

   The 'b' format uses OP, RS, RT and DELTA.

   The floating point 'i' format uses OP, RS, RT and IMMEDIATE.

   The floating point 'r' format uses OP, FMT, FT, FS, FD and FUNCT.

   A breakpoint instruction uses OP, CODE and SPEC (10 bits of the
   breakpoint instruction are not defined; Kane says the breakpoint
   code field in BREAK is 20 bits; yet MIPS assemblers and debuggers
   only use ten bits).  An optional two-operand form of break/sdbbp
   allows the lower ten bits to be set too, and MIPS32 and later
   architectures allow 20 bits to be set with a signal operand
   (using CODE20).

   The syscall instruction uses CODE20.

   The general coprocessor instructions use COPZ.  */

#define OP_MASK_OP		0x3f
#define OP_SH_OP		26
#define OP_MASK_RS		0x1f
#define OP_SH_RS		21
#define OP_MASK_FR		0x1f
#define OP_SH_FR		21
#define OP_MASK_FMT		0x1f
#define OP_SH_FMT		21
#define OP_MASK_BCC		0x7
#define OP_SH_BCC		18
#define OP_MASK_CODE		0x3ff
#define OP_SH_CODE		16
#define OP_MASK_CODE2		0x3ff
#define OP_SH_CODE2		6
#define OP_MASK_RT		0x1f
#define OP_SH_RT		16
#define OP_MASK_FT		0x1f
#define OP_SH_FT		16
#define OP_MASK_CACHE		0x1f
#define OP_SH_CACHE		16
#define OP_MASK_RD		0x1f
#define OP_SH_RD		11
#define OP_MASK_FS		0x1f
#define OP_SH_FS		11
#define OP_MASK_PREFX		0x1f
#define OP_SH_PREFX		11
#define OP_MASK_CCC		0x7
#define OP_SH_CCC		8
#define OP_MASK_CODE20		0xfffff /* 20 bit syscall/breakpoint code.  */
#define OP_SH_CODE20		6
#define OP_MASK_SHAMT		0x1f
#define OP_SH_SHAMT		6
#define OP_MASK_EXTLSB		OP_MASK_SHAMT
#define OP_SH_EXTLSB		OP_SH_SHAMT
#define OP_MASK_STYPE		OP_MASK_SHAMT
#define OP_SH_STYPE		OP_SH_SHAMT
#define OP_MASK_FD		0x1f
#define OP_SH_FD		6
#define OP_MASK_TARGET		0x3ffffff
#define OP_SH_TARGET		0
#define OP_MASK_COPZ		0x1ffffff
#define OP_SH_COPZ		0
#define OP_MASK_IMMEDIATE	0xffff
#define OP_SH_IMMEDIATE		0
#define OP_MASK_DELTA		0xffff
#define OP_SH_DELTA		0
#define OP_MASK_FUNCT		0x3f
#define OP_SH_FUNCT		0
#define OP_MASK_SPEC		0x3f
#define OP_SH_SPEC		0
#define OP_SH_LOCC              8       /* FP condition code.  */
#define OP_SH_HICC              18      /* FP condition code.  */
#define OP_MASK_CC              0x7
#define OP_SH_COP1NORM          25      /* Normal COP1 encoding.  */
#define OP_MASK_COP1NORM        0x1     /* a single bit.  */
#define OP_SH_COP1SPEC          21      /* COP1 encodings.  */
#define OP_MASK_COP1SPEC        0xf
#define OP_MASK_COP1SCLR        0x4
#define OP_MASK_COP1CMP         0x3
#define OP_SH_COP1CMP           4
#define OP_SH_FORMAT            21      /* FP short format field.  */
#define OP_MASK_FORMAT          0x7
#define OP_SH_TRUE              16
#define OP_MASK_TRUE            0x1
#define OP_SH_GE                17
#define OP_MASK_GE              0x01
#define OP_SH_UNSIGNED          16
#define OP_MASK_UNSIGNED        0x1
#define OP_SH_HINT              16
#define OP_MASK_HINT            0x1f
#define OP_SH_MMI               0       /* Multimedia (parallel) op.  */
#define OP_MASK_MMI             0x3f
#define OP_SH_MMISUB            6
#define OP_MASK_MMISUB          0x1f
#define OP_MASK_PERFREG		0x1f	/* Performance monitoring.  */
#define OP_SH_PERFREG		1
#define OP_SH_SEL		0	/* Coprocessor select field.  */
#define OP_MASK_SEL		0x7	/* The sel field of mfcZ and mtcZ.  */
#define OP_SH_CODE19		6       /* 19 bit wait code.  */
#define OP_MASK_CODE19		0x7ffff
#define OP_SH_ALN		21
#define OP_MASK_ALN		0x7
#define OP_SH_VSEL		21
#define OP_MASK_VSEL		0x1f
#define OP_MASK_VECBYTE		0x7	/* Selector field is really 4 bits,
					   but 0x8-0xf don't select bytes.  */
#define OP_SH_VECBYTE		22
#define OP_MASK_VECALIGN	0x7	/* Vector byte-align (alni.ob) op.  */
#define OP_SH_VECALIGN		21
#define OP_MASK_INSMSB		0x1f	/* "ins" MSB.  */
#define OP_SH_INSMSB		11
#define OP_MASK_EXTMSBD		0x1f	/* "ext" MSBD.  */
#define OP_SH_EXTMSBD		11

/* MIPS DSP ASE */
#define OP_SH_DSPACC		11
#define OP_MASK_DSPACC  	0x3
#define OP_SH_DSPACC_S  	21
#define OP_MASK_DSPACC_S	0x3
#define OP_SH_DSPSFT		20
#define OP_MASK_DSPSFT  	0x3f
#define OP_SH_DSPSFT_7  	19
#define OP_MASK_DSPSFT_7	0x7f
#define OP_SH_SA3		21
#define OP_MASK_SA3		0x7
#define OP_SH_SA4		21
#define OP_MASK_SA4		0xf
#define OP_SH_IMM8		16
#define OP_MASK_IMM8		0xff
#define OP_SH_IMM10		16
#define OP_MASK_IMM10		0x3ff
#define OP_SH_WRDSP		11
#define OP_MASK_WRDSP		0x3f
#define OP_SH_RDDSP		16
#define OP_MASK_RDDSP		0x3f
#define OP_SH_BP		11
#define OP_MASK_BP		0x3

/* MIPS MT ASE */
#define OP_SH_MT_U		5
#define OP_MASK_MT_U		0x1
#define OP_SH_MT_H		4
#define OP_MASK_MT_H		0x1
#define OP_SH_MTACC_T		18
#define OP_MASK_MTACC_T		0x3
#define OP_SH_MTACC_D		13
#define OP_MASK_MTACC_D		0x3

/* MIPS MCU ASE */
#define OP_MASK_3BITPOS		0x7
#define OP_SH_3BITPOS		12
#define OP_MASK_OFFSET12	0xfff
#define OP_SH_OFFSET12		0

#define	OP_OP_COP0		0x10
#define	OP_OP_COP1		0x11
#define	OP_OP_COP2		0x12
#define	OP_OP_COP3		0x13
#define	OP_OP_LWC1		0x31
#define	OP_OP_LWC2		0x32
#define	OP_OP_LWC3		0x33	/* a.k.a. pref */
#define	OP_OP_LDC1		0x35
#define	OP_OP_LDC2		0x36
#define	OP_OP_LDC3		0x37	/* a.k.a. ld */
#define	OP_OP_SWC1		0x39
#define	OP_OP_SWC2		0x3a
#define	OP_OP_SWC3		0x3b
#define	OP_OP_SDC1		0x3d
#define	OP_OP_SDC2		0x3e
#define	OP_OP_SDC3		0x3f	/* a.k.a. sd */

/* MIPS VIRT ASE */
#define OP_MASK_CODE10		0x3ff
#define OP_SH_CODE10		11

/* Values in the 'VSEL' field.  */
#define MDMX_FMTSEL_IMM_QH	0x1d
#define MDMX_FMTSEL_IMM_OB	0x1e
#define MDMX_FMTSEL_VEC_QH	0x15
#define MDMX_FMTSEL_VEC_OB	0x16

/* UDI */
#define OP_SH_UDI1		6
#define OP_MASK_UDI1		0x1f
#define OP_SH_UDI2		6
#define OP_MASK_UDI2		0x3ff
#define OP_SH_UDI3		6
#define OP_MASK_UDI3		0x7fff
#define OP_SH_UDI4		6
#define OP_MASK_UDI4		0xfffff

/* Octeon */
#define OP_SH_BBITIND		16
#define OP_MASK_BBITIND		0x1f
#define OP_SH_CINSPOS		6
#define OP_MASK_CINSPOS		0x1f
#define OP_SH_CINSLM1		11
#define OP_MASK_CINSLM1		0x1f
#define OP_SH_SEQI		6
#define OP_MASK_SEQI		0x3ff

/* Loongson */
#define OP_SH_OFFSET_A		6
#define OP_MASK_OFFSET_A	0xff
#define OP_SH_OFFSET_B		3
#define OP_MASK_OFFSET_B	0xff
#define OP_SH_OFFSET_C		6
#define OP_MASK_OFFSET_C	0x1ff
#define OP_SH_RZ		0
#define OP_MASK_RZ		0x1f
#define OP_SH_FZ		0
#define OP_MASK_FZ		0x1f

/* Every MICROMIPSOP_X definition requires a corresponding OP_X
   definition, and vice versa.  This simplifies various parts
   of the operand handling in GAS.  The fields below only exist
   in the microMIPS encoding, so define each one to have an empty
   range.  */
#define OP_MASK_TRAP		0
#define OP_SH_TRAP		0
#define OP_MASK_OFFSET10	0
#define OP_SH_OFFSET10		0
#define OP_MASK_RS3		0
#define OP_SH_RS3		0
#define OP_MASK_MB		0
#define OP_SH_MB		0
#define OP_MASK_MC		0
#define OP_SH_MC		0
#define OP_MASK_MD		0
#define OP_SH_MD		0
#define OP_MASK_ME		0
#define OP_SH_ME		0
#define OP_MASK_MF		0
#define OP_SH_MF		0
#define OP_MASK_MG		0
#define OP_SH_MG		0
#define OP_MASK_MH		0
#define OP_SH_MH		0
#define OP_MASK_MJ		0
#define OP_SH_MJ		0
#define OP_MASK_ML		0
#define OP_SH_ML		0
#define OP_MASK_MM		0
#define OP_SH_MM		0
#define OP_MASK_MN		0
#define OP_SH_MN		0
#define OP_MASK_MP		0
#define OP_SH_MP		0
#define OP_MASK_MQ		0
#define OP_SH_MQ		0
#define OP_MASK_IMMA		0
#define OP_SH_IMMA		0
#define OP_MASK_IMMB		0
#define OP_SH_IMMB		0
#define OP_MASK_IMMC		0
#define OP_SH_IMMC		0
#define OP_MASK_IMMF		0
#define OP_SH_IMMF		0
#define OP_MASK_IMMG		0
#define OP_SH_IMMG		0
#define OP_MASK_IMMH		0
#define OP_SH_IMMH		0
#define OP_MASK_IMMI		0
#define OP_SH_IMMI		0
#define OP_MASK_IMMJ		0
#define OP_SH_IMMJ		0
#define OP_MASK_IMML		0
#define OP_SH_IMML		0
#define OP_MASK_IMMM		0
#define OP_SH_IMMM		0
#define OP_MASK_IMMN		0
#define OP_SH_IMMN		0
#define OP_MASK_IMMO		0
#define OP_SH_IMMO		0
#define OP_MASK_IMMP		0
#define OP_SH_IMMP		0
#define OP_MASK_IMMQ		0
#define OP_SH_IMMQ		0
#define OP_MASK_IMMU		0
#define OP_SH_IMMU		0
#define OP_MASK_IMMW		0
#define OP_SH_IMMW		0
#define OP_MASK_IMMX		0
#define OP_SH_IMMX		0
#define OP_MASK_IMMY		0
#define OP_SH_IMMY		0

/* Enhanced VA Scheme */
#define OP_SH_EVAOFFSET		7
#define OP_MASK_EVAOFFSET	0x1ff

/* Enumerates the various types of MIPS operand.  */
enum mips_operand_type {
  /* Described by mips_int_operand.  */
  OP_INT,

  /* Described by mips_mapped_int_operand.  */
  OP_MAPPED_INT,

  /* Described by mips_msb_operand.  */
  OP_MSB,

  /* Described by mips_reg_operand.  */
  OP_REG,

  /* Like OP_REG, but can be omitted if the register is the same as the
     previous operand.  */
  OP_OPTIONAL_REG,

  /* Described by mips_reg_pair_operand.  */
  OP_REG_PAIR,

  /* Described by mips_pcrel_operand.  */
  OP_PCREL,

  /* A performance register.  The field is 5 bits in size, but the supported
     values are much more restricted.  */
  OP_PERF_REG,

  /* The final operand in a microMIPS ADDIUSP instruction.  It mostly acts
     as a normal 9-bit signed offset that is multiplied by four, but there
     are four special cases:

     -2 * 4 => -258 * 4
     -1 * 4 => -257 * 4
      0 * 4 =>  256 * 4
      1 * 4 =>  257 * 4.  */
  OP_ADDIUSP_INT,

  /* The target of a (D)CLO or (D)CLZ instruction.  The operand spans two
     5-bit register fields, both of which must be set to the destination
     register.  */
  OP_CLO_CLZ_DEST,

  /* A register list for a microMIPS LWM or SWM instruction.  The operand
     size determines whether the 16-bit or 32-bit encoding is required.  */
  OP_LWM_SWM_LIST,

  /* The register list for an emulated MIPS16 ENTRY or EXIT instruction.  */
  OP_ENTRY_EXIT_LIST,

  /* The register list and frame size for a MIPS16 SAVE or RESTORE
     instruction.  */
  OP_SAVE_RESTORE_LIST,

  /* A 10-bit field VVVVVNNNNN used for octobyte and quadhalf instructions:

     V      Meaning
     -----  -------
     0EEE0  8 copies of $vN[E], OB format
     0EE01  4 copies of $vN[E], QH format
     10110  all 8 elements of $vN, OB format
     10101  all 4 elements of $vN, QH format
     11110  8 copies of immediate N, OB format
     11101  4 copies of immediate N, QH format.  */
  OP_MDMX_IMM_REG,

  /* A register operand that must match the destination register.  */
  OP_REPEAT_DEST_REG,

  /* A register operand that must match the previous register.  */
  OP_REPEAT_PREV_REG,

  /* $pc, which has no encoding in the architectural instruction.  */
  OP_PC,

  /* A 4-bit XYZW channel mask or 2-bit XYZW index; the size determines
     which.  */
  OP_VU0_SUFFIX,

  /* Like OP_VU0_SUFFIX, but used when the operand's value has already
     been set.  Any suffix used here must match the previous value.  */
  OP_VU0_MATCH_SUFFIX,

  /* An index selected by an integer, e.g. [1].  */
  OP_IMM_INDEX,

  /* An index selected by a register, e.g. [$2].  */
  OP_REG_INDEX,

  /* The operand spans two 5-bit register fields, both of which must be set to
     the source register.  */
  OP_SAME_RS_RT,

  /* Described by mips_prev_operand.  */
  OP_CHECK_PREV,

  /* A register operand that must not be zero.  */
  OP_NON_ZERO_REG,

  OP_MAPPED_STRING,
  OP_MXU_STRIDE
};

/* Enumerates the types of MIPS register.  */
enum mips_reg_operand_type {
  /* General registers $0-$31.  Software names like $at can also be used.  */
  OP_REG_GP,

  /* Floating-point registers $f0-$f31.  */
  OP_REG_FP,

  /* Coprocessor condition code registers $cc0-$cc7.  FPU condition codes
     can also be written $fcc0-$fcc7.  */
  OP_REG_CCC,

  /* FPRs used in a vector capacity.  They can be written $f0-$f31
     or $v0-$v31, although the latter form is not used for the VR5400
     vector instructions.  */
  OP_REG_VEC,

  /* DSP accumulator registers $ac0-$ac3.  */
  OP_REG_ACC,

  /* Coprocessor registers $0-$31.  Mnemonic names like c0_cause can
     also be used in some contexts.  */
  OP_REG_COPRO,

  /* Hardware registers $0-$31.  Mnemonic names like hwr_cpunum can
     also be used in some contexts.  */
  OP_REG_HW,

  /* Floating-point registers $vf0-$vf31.  */
  OP_REG_VF,

  /* Integer registers $vi0-$vi31.  */
  OP_REG_VI,

  /* R5900 VU0 registers $I, $Q, $R and $ACC.  */
  OP_REG_R5900_I,
  OP_REG_R5900_Q,
  OP_REG_R5900_R,
  OP_REG_R5900_ACC,

  /* MSA registers $w0-$w31.  */
  OP_REG_MSA,

  /* MSA control registers $0-$31.  */
  OP_REG_MSA_CTRL,

  OP_REG_MXU,

  OP_REG_MXU_GP
};

/* Base class for all operands.  */
struct mips_operand
{
  /* The type of the operand.  */
  enum mips_operand_type type;

  /* The operand occupies SIZE bits of the instruction, starting at LSB.  */
  unsigned short size;
  unsigned short lsb;

  /* These are used to split a value across two different
     parts of the instruction encoding.  */
  unsigned int size_top;
  unsigned int lsb_top;
};

/* Describes an integer operand with a regular encoding pattern.  */
struct mips_int_operand
{
  struct mips_operand root;

  /* The low ROOT.SIZE bits of MAX_VAL encodes (MAX_VAL + BIAS) << SHIFT.
     The cyclically previous field value encodes 1 << SHIFT less than that,
     and so on.  E.g.

     - for { { T, 4, L }, 14, 0, 0 }, field values 0...14 encode themselves,
       but 15 encodes -1.

     - { { T, 8, L }, 127, 0, 2 } is a normal signed 8-bit operand that is
       shifted left two places.

     - { { T, 3, L }, 8, 0, 0 } is a normal unsigned 3-bit operand except
       that 0 encodes 8.

     - { { ... }, 0, 1, 3 } means that N encodes (N + 1) << 3.  */
  unsigned int max_val;
  int bias;
  unsigned int shift;

  /* True if the operand should be printed as hex rather than decimal.  */
  bfd_boolean print_hex;
};

/* Uses a lookup table to describe a small integer operand.  */
struct mips_mapped_int_operand
{
  struct mips_operand root;

  /* Maps each encoding value to the integer that it represents.  */
  const int *int_map;

  /* True if the operand should be printed as hex rather than decimal.  */
  bfd_boolean print_hex;
};

struct mips_mapped_string_operand
{
  struct mips_operand root;
  const char ** strings;
  int allow_constants;
};
/* An operand that encodes the most significant bit position of a bitfield.
   Given a bitfield that spans bits [MSB, LSB], some operands of this type
   encode MSB directly while others encode MSB - LSB.  Each operand of this
   type is preceded by an integer operand that specifies LSB.

   The assembly form varies between instructions.  For some instructions,
   such as EXT, the operand is written as the bitfield size.  For others,
   such as EXTS, it is written in raw MSB - LSB form.  */
struct mips_msb_operand
{
  struct mips_operand root;

  /* The assembly-level operand encoded by a field value of 0.  */
  int bias;

  /* True if the operand encodes MSB directly, false if it encodes
     MSB - LSB.  */
  bfd_boolean add_lsb;

  /* The maximum value of MSB + 1.  */
  unsigned int opsize;
};

/* Describes a single register operand.  */
struct mips_reg_operand
{
  struct mips_operand root;

  /* The type of register.  */
  enum mips_reg_operand_type reg_type;

  /* If nonnull, REG_MAP[N] gives the register associated with encoding N,
     otherwise the encoding is the same as the register number.  */
  const unsigned char *reg_map;
};

/* Describes an operand that which must match a condition based on the
   previous operand.  */
struct mips_check_prev_operand
{
  struct mips_operand root;

  bfd_boolean greater_than_ok;
  bfd_boolean less_than_ok;
  bfd_boolean equal_ok;
  bfd_boolean zero_ok;
};

/* Describes an operand that encodes a pair of registers.  */
struct mips_reg_pair_operand
{
  struct mips_operand root;

  /* The type of register.  */
  enum mips_reg_operand_type reg_type;

  /* Encoding N represents REG1_MAP[N], REG2_MAP[N].  */
  unsigned char *reg1_map;
  unsigned char *reg2_map;
};

/* Describes an operand that is calculated relative to a base PC.
   The base PC is usually the address of the following instruction,
   but the rules for MIPS16 instructions like ADDIUPC are more complicated.  */
struct mips_pcrel_operand
{
  /* Encodes the offset.  */
  struct mips_int_operand root;

  /* The low ALIGN_LOG2 bits of the base PC are cleared to give PC',
     which is then added to the offset encoded by ROOT.  */
  unsigned int align_log2 : 8;

  /* If INCLUDE_ISA_BIT, the ISA bit of the original base PC is then
     reinstated.  This is true for jumps and branches and false for
     PC-relative data instructions.  */
  unsigned int include_isa_bit : 1;

  /* If FLIP_ISA_BIT, the ISA bit of the result is inverted.
     This is true for JALX and false otherwise.  */
  unsigned int flip_isa_bit : 1;
};

/* Return true if the assembly syntax allows OPERAND to be omitted.  */

static inline bfd_boolean
mips_optional_operand_p (const struct mips_operand *operand)
{
  return (operand->type == OP_OPTIONAL_REG
	  || operand->type == OP_REPEAT_PREV_REG);
}

/* Return a version of INSN in which the field specified by OPERAND
   has value UVAL.  */

static inline unsigned int
mips_insert_operand (const struct mips_operand *operand, unsigned int insn,
		     unsigned int uval)
{
  unsigned int mask;
  unsigned int size_bottom = operand->size - operand->size_top;

  mask = (1 << size_bottom) - 1;
  insn &= ~(mask << operand->lsb);
  insn |= (uval & mask) << operand->lsb;

  mask = (1 << operand->size_top) - 1;
  insn &= ~(mask << operand->lsb_top);
  insn |= ((uval & (mask << size_bottom)) >> size_bottom) << operand->lsb_top;
  return insn;
}

/* Extract OPERAND from instruction INSN.  */

static inline unsigned int
mips_extract_operand (const struct mips_operand *operand, unsigned int insn)
{
  unsigned int uval;
  unsigned int size_bottom = operand->size - operand->size_top;

  uval = (insn >> operand->lsb_top) & ((1 << operand->size_top) - 1);
  uval <<= size_bottom;
  uval |= (insn >> operand->lsb) & ((1 << size_bottom) - 1);
  return uval;
}

/* UVAL is the value encoded by OPERAND.  Return it in signed form.  */

static inline int
mips_signed_operand (const struct mips_operand *operand, unsigned int uval)
{
  unsigned int sign_bit, mask;

  mask = (1 << operand->size) - 1;
  sign_bit = 1 << (operand->size - 1);
  return ((uval + sign_bit) & mask) - sign_bit;
}

/* Return the integer that OPERAND encodes as UVAL.  */

static inline int
mips_decode_int_operand (const struct mips_int_operand *operand,
			 unsigned int uval)
{
  uval |= (operand->max_val - uval) & -(1 << operand->root.size);
  uval += operand->bias;
  uval <<= operand->shift;
  return uval;
}

/* Return the maximum value that can be encoded by OPERAND.  */

static inline int
mips_int_operand_max (const struct mips_int_operand *operand)
{
  return (operand->max_val + operand->bias) << operand->shift;
}

/* Return the minimum value that can be encoded by OPERAND.  */

static inline int
mips_int_operand_min (const struct mips_int_operand *operand)
{
  unsigned int mask;

  mask = (1 << operand->root.size) - 1;
  return mips_int_operand_max (operand) - (mask << operand->shift);
}

/* Return the register that OPERAND encodes as UVAL.  */

static inline int
mips_decode_reg_operand (const struct mips_reg_operand *operand,
			 unsigned int uval)
{
  if (operand->reg_map)
    uval = operand->reg_map[uval];
  return uval;
}

/* PC-relative operand OPERAND has value UVAL and is relative to BASE_PC.
   Return the address that it encodes.  */

static inline bfd_vma
mips_decode_pcrel_operand (const struct mips_pcrel_operand *operand,
			   bfd_vma base_pc, unsigned int uval)
{
  bfd_vma addr;

  addr = base_pc & -(1 << operand->align_log2);
  addr += mips_decode_int_operand (&operand->root, uval);
  if (operand->include_isa_bit)
    addr |= base_pc & 1;
  if (operand->flip_isa_bit)
    addr ^= 1;
  return addr;
}

/* This structure holds information for a particular instruction.  */

struct mips_opcode
{
  /* The name of the instruction.  */
  const char *name;
  /* A string describing the arguments for this instruction.  */
  const char *args;
  /* The basic opcode for the instruction.  When assembling, this
     opcode is modified by the arguments to produce the actual opcode
     that is used.  If pinfo is INSN_MACRO, then this is 0.  */
  unsigned long match;
  /* If pinfo is not INSN_MACRO, then this is a bit mask for the
     relevant portions of the opcode when disassembling.  If the
     actual opcode anded with the match field equals the opcode field,
     then we have found the correct instruction.  If pinfo is
     INSN_MACRO, then this field is the macro identifier.  */
  unsigned long mask;
  /* For a macro, this is INSN_MACRO.  Otherwise, it is a collection
     of bits describing the instruction, notably any relevant hazard
     information.  */
  unsigned long pinfo;
  /* A collection of additional bits describing the instruction. */
  unsigned long pinfo2;
  /* A collection of bits describing the instruction sets of which this
     instruction or macro is a member. */
  unsigned long membership;
  /* A collection of bits describing the ASE of which this instruction
     or macro is a member.  */
  unsigned long ase;
  /* A collection of bits describing the instruction sets of which this
     instruction or macro is not a member.  */
  unsigned long exclusions;
};

/* These are the characters which may appear in the args field of an
   instruction.  They appear in the order in which the fields appear
   when the instruction is used.  Commas and parentheses in the args
   string are ignored when assembling, and written into the output
   when disassembling.

   Each of these characters corresponds to a mask field defined above.

   "1" 5 bit sync type (OP_*_STYPE)
   "<" 5 bit shift amount (OP_*_SHAMT)
   ">" shift amount between 32 and 63, stored after subtracting 32 (OP_*_SHAMT)
   "a" 26 bit target address (OP_*_TARGET)
   "+i" likewise, but flips bit 0
   "b" 5 bit base register (OP_*_RS)
   "c" 10 bit breakpoint code (OP_*_CODE)
   "d" 5 bit destination register specifier (OP_*_RD)
   "h" 5 bit prefx hint (OP_*_PREFX)
   "i" 16 bit unsigned immediate (OP_*_IMMEDIATE)
   "j" 16 bit signed immediate (OP_*_DELTA)
   "k" 5 bit cache opcode in target register position (OP_*_CACHE)
   "o" 16 bit signed offset (OP_*_DELTA)
   "p" 16 bit PC relative branch target address (OP_*_DELTA)
   "q" 10 bit extra breakpoint code (OP_*_CODE2)
   "r" 5 bit same register used as both source and target (OP_*_RS)
   "s" 5 bit source register specifier (OP_*_RS)
   "t" 5 bit target register (OP_*_RT)
   "u" 16 bit upper 16 bits of address (OP_*_IMMEDIATE)
   "v" 5 bit same register used as both source and destination (OP_*_RS)
   "w" 5 bit same register used as both target and destination (OP_*_RT)
   "U" 5 bit same destination register in both OP_*_RD and OP_*_RT
       (used by clo and clz)
   "C" 25 bit coprocessor function code (OP_*_COPZ)
   "B" 20 bit syscall/breakpoint function code (OP_*_CODE20)
   "J" 19 bit wait function code (OP_*_CODE19)
   "x" accept and ignore register name
   "z" must be zero register
   "K" 5 bit Hardware Register (rdhwr instruction) (OP_*_RD)
   "+A" 5 bit ins/ext/dins/dext/dinsm/dextm position, which becomes
        LSB (OP_*_SHAMT; OP_*_EXTLSB or OP_*_STYPE may be used for
        microMIPS compatibility).
	Enforces: 0 <= pos < 32.
   "+B" 5 bit ins/dins size, which becomes MSB (OP_*_INSMSB).
	Requires that "+A" or "+E" occur first to set position.
	Enforces: 0 < (pos+size) <= 32.
   "+C" 5 bit ext/dext size, which becomes MSBD (OP_*_EXTMSBD).
	Requires that "+A" or "+E" occur first to set position.
	Enforces: 0 < (pos+size) <= 32.
	(Also used by "dext" w/ different limits, but limits for
	that are checked by the M_DEXT macro.)
   "+E" 5 bit dinsu/dextu position, which becomes LSB-32 (OP_*_SHAMT).
	Enforces: 32 <= pos < 64.
   "+F" 5 bit "dinsm/dinsu" size, which becomes MSB-32 (OP_*_INSMSB).
	Requires that "+A" or "+E" occur first to set position.
	Enforces: 32 < (pos+size) <= 64.
   "+G" 5 bit "dextm" size, which becomes MSBD-32 (OP_*_EXTMSBD).
	Requires that "+A" or "+E" occur first to set position.
	Enforces: 32 < (pos+size) <= 64.
   "+H" 5 bit "dextu" size, which becomes MSBD (OP_*_EXTMSBD).
	Requires that "+A" or "+E" occur first to set position.
	Enforces: 32 < (pos+size) <= 64.

   Floating point instructions:
   "D" 5 bit destination register (OP_*_FD)
   "M" 3 bit compare condition code (OP_*_CCC) (only used for mips4 and up)
   "N" 3 bit branch condition code (OP_*_BCC) (only used for mips4 and up)
   "S" 5 bit fs source 1 register (OP_*_FS)
   "T" 5 bit ft source 2 register (OP_*_FT)
   "R" 5 bit fr source 3 register (OP_*_FR)
   "V" 5 bit same register used as floating source and destination (OP_*_FS)
   "W" 5 bit same register used as floating target and destination (OP_*_FT)

   Coprocessor instructions:
   "E" 5 bit target register (OP_*_RT)
   "G" 5 bit destination register (OP_*_RD)
   "H" 3 bit sel field for (d)mtc* and (d)mfc* (OP_*_SEL)
   "P" 5 bit performance-monitor register (OP_*_PERFREG)
   "e" 5 bit vector register byte specifier (OP_*_VECBYTE)
   "%" 3 bit immediate vr5400 vector alignment operand (OP_*_VECALIGN)

   Macro instructions:
   "A" General 32 bit expression
   "I" 32 bit immediate (value placed in imm_expr).
   "F" 64 bit floating point constant in .rdata
   "L" 64 bit floating point constant in .lit8
   "f" 32 bit floating point constant
   "l" 32 bit floating point constant in .lit4

   MDMX and VR5400 instruction operands (note that while these use the
   FP register fields, the MDMX instructions accept both $fN and $vN names
   for the registers):
   "O"	alignment offset (OP_*_ALN)
   "Q"	vector/scalar/immediate source (OP_*_VSEL and OP_*_FT)
   "X"	destination register (OP_*_FD)
   "Y"	source register (OP_*_FS)
   "Z"	source register (OP_*_FT)

   R5900 VU0 Macromode instructions:
   "+5" 5 bit floating point register (FD)
   "+6" 5 bit floating point register (FS)
   "+7" 5 bit floating point register (FT)
   "+8" 5 bit integer register (FD)
   "+9" 5 bit integer register (FS)
   "+0" 5 bit integer register (FT)
   "+K" match an existing 4-bit channel mask starting at bit 21
   "+L" 2-bit channel index starting at bit 21
   "+M" 2-bit channel index starting at bit 23
   "+N" match an existing 2-bit channel index starting at bit 0
   "+f" 15 bit immediate for VCALLMS
   "+g" 5 bit signed immediate for VIADDI
   "+m" $ACC register (syntax only)
   "+q" $Q register (syntax only)
   "+r" $R register (syntax only)
   "+y" $I register (syntax only)
   "#+" "++" decorator in ($reg++) sequence
   "#-" "--" decorator in (--$reg) sequence

   DSP ASE usage:
   "2" 2 bit unsigned immediate for byte align (OP_*_BP)
   "3" 3 bit unsigned immediate (OP_*_SA3)
   "4" 4 bit unsigned immediate (OP_*_SA4)
   "5" 8 bit unsigned immediate (OP_*_IMM8)
   "6" 5 bit unsigned immediate (OP_*_RS)
   "7" 2 bit dsp accumulator register (OP_*_DSPACC)
   "8" 6 bit unsigned immediate (OP_*_WRDSP)
   "9" 2 bit dsp accumulator register (OP_*_DSPACC_S)
   "0" 6 bit signed immediate (OP_*_DSPSFT)
   ":" 7 bit signed immediate (OP_*_DSPSFT_7)
   "'" 6 bit unsigned immediate (OP_*_RDDSP)
   "@" 10 bit signed immediate (OP_*_IMM10)

   MT ASE usage:
   "!" 1 bit usermode flag (OP_*_MT_U)
   "$" 1 bit load high flag (OP_*_MT_H)
   "*" 2 bit dsp/smartmips accumulator register (OP_*_MTACC_T)
   "&" 2 bit dsp/smartmips accumulator register (OP_*_MTACC_D)
   "g" 5 bit coprocessor 1 and 2 destination register (OP_*_RD)
   "+t" 5 bit coprocessor 0 destination register (OP_*_RT)

   MCU ASE usage:
   "~" 12 bit offset (OP_*_OFFSET12)
   "\" 3 bit position for aset and aclr (OP_*_3BITPOS)

   VIRT ASE usage:
   "+J" 10-bit hypcall code (OP_*CODE10)

   UDI immediates:
   "+1" UDI immediate bits 6-10
   "+2" UDI immediate bits 6-15
   "+3" UDI immediate bits 6-20
   "+4" UDI immediate bits 6-25

   Octeon:
   "+x" Bit index field of bbit.  Enforces: 0 <= index < 32.
   "+X" Bit index field of bbit aliasing bbit32.  Matches if 32 <= index < 64,
	otherwise skips to next candidate.
   "+p" Position field of cins/cins32/exts/exts32. Enforces 0 <= pos < 32.
   "+P" Position field of cins/exts aliasing cins32/exts32.  Matches if
	32 <= pos < 64, otherwise skips to next candidate.
   "+Q" Immediate field of seqi/snei.  Enforces -512 <= imm < 512.
   "+s" Length-minus-one field of cins32/exts32.  Requires msb position
	of the field to be <= 31.
   "+S" Length-minus-one field of cins/exts.  Requires msb position
	of the field to be <= 63.

   Loongson-3A:
   "+a" 8-bit signed offset in bit 6 (OP_*_OFFSET_A)
   "+b" 8-bit signed offset in bit 3 (OP_*_OFFSET_B)
   "+c" 9-bit signed offset in bit 6 (OP_*_OFFSET_C)
   "+z" 5-bit rz register (OP_*_RZ)
   "+Z" 5-bit fz register (OP_*_FZ)

   Enhanced VA Scheme:
   "+j" 9-bit signed offset in bit 7 (OP_*_EVAOFFSET)

   MSA Extension:
   "+d" 5-bit MSA register (FD)
   "+e" 5-bit MSA register (FS)
   "+h" 5-bit MSA register (FT)
   "+k" 5-bit GPR at bit 6
   "+l" 5-bit MSA control register at bit 6
   "+n" 5-bit MSA control register at bit 11
   "+o" 4-bit vector element index at bit 16
   "+u" 3-bit vector element index at bit 16
   "+v" 2-bit vector element index at bit 16
   "+w" 1-bit vector element index at bit 16
   "+T" (-512 .. 511) << 0 at bit 16
   "+U" (-512 .. 511) << 1 at bit 16
   "+V" (-512 .. 511) << 2 at bit 16
   "+W" (-512 .. 511) << 3 at bit 16
   "+~" 2 bit LSA/DLSA shift amount from 1 to 4 at bit 6
   "+!" 3 bit unsigned bit position at bit 16
   "+@" 4 bit unsigned bit position at bit 16
   "+#" 6 bit unsigned bit position at bit 16
   "+$" 5 bit unsigned immediate at bit 16
   "+%" 5 bit signed immediate at bit 16
   "+^" 10 bit signed immediate at bit 11
   "+&" 0 vector element index
   "+*" 5-bit register vector element index at bit 16
   "+|" 8-bit mask at bit 16

   MIPS R6:
   "+:" 11-bit mask at bit 0
   "+'" 26 bit PC relative branch target address
   "+"" 21 bit PC relative branch target address
   "+;" 5 bit same register in both OP_*_RS and OP_*_RT
   "+I" 2bit unsigned bit position at bit 6
   "+O" 3bit unsigned bit position at bit 6
   "+R" must be program counter
   "-a" (-262144 .. 262143) << 2 at bit 0
   "-b" (-131072 .. 131071) << 3 at bit 0
   "-d" Same as destination register GP
   "-s" 5 bit source register specifier (OP_*_RS) not $0
   "-t" 5 bit source register specifier (OP_*_RT) not $0
   "-u" 5 bit source register specifier (OP_*_RT) greater than OP_*_RS
   "-v" 5 bit source register specifier (OP_*_RT) not $0 not OP_*_RS
   "-w" 5 bit source register specifier (OP_*_RT) less than or equal to OP_*_RS
   "-x" 5 bit source register specifier (OP_*_RT) greater than or
        equal to OP_*_RS
   "-y" 5 bit source register specifier (OP_*_RT) not $0 less than OP_*_RS
   "-A" symbolic offset (-262144 .. 262143) << 2 at bit 0
   "-B" symbolic offset (-131072 .. 131071) << 3 at bit 0

   Other:
   "()" parens surrounding optional value
   ","  separates operands
   "+"  Start of extension sequence.

   Characters used so far, for quick reference when adding more:
   "1234567890"
   "%[]<>(),+-:'@!#$*&\~"
   "ABCDEFGHIJKLMNOPQRSTUVWXYZ"
   "abcdefghijklopqrstuvwxz"

   Extension character sequences used so far ("+" followed by the
   following), for quick reference when adding more:
   "1234567890"
   "~!@#$%^&*|:'";"
   "ABCEFGHIJKLMNOPQRSTUVWXZ"
   "abcdefghijklmnopqrstuvwxyz"

   Extension character sequences used so far ("-" followed by the
   following), for quick reference when adding more:
   "AB"
   "abdstuvwxy"

   Extension character sequences used so far ("`" followed by the
   following), for quick reference when adding more:
   "ABEIOPTRSU"
   "abcdefgimopr"
*/

/* These are the bits which may be set in the pinfo field of an
   instructions, if it is not equal to INSN_MACRO.  */

/* Writes to operand number N.  */
#define INSN_WRITE_SHIFT            0
#define INSN_WRITE_1                0x00000001
#define INSN_WRITE_2                0x00000002
#define INSN_WRITE_ALL              0x00000003
/* Reads from operand number N.  */
#define INSN_READ_SHIFT             2
#define INSN_READ_1                 0x00000004
#define INSN_READ_2                 0x00000008
#define INSN_READ_3                 0x00000010
#define INSN_READ_4                 0x00000020
#define INSN_READ_ALL               0x0000003c
/* Modifies general purpose register 31.  */
#define INSN_WRITE_GPR_31           0x00000040
/* Modifies coprocessor condition code.  */
#define INSN_WRITE_COND_CODE        0x00000080
/* Reads coprocessor condition code.  */
#define INSN_READ_COND_CODE         0x00000100
/* TLB operation.  */
#define INSN_TLB                    0x00000200
/* Reads coprocessor register other than floating point register.  */
#define INSN_COP                    0x00000400
/* Instruction loads value from memory.  */
#define INSN_LOAD_MEMORY	    0x00000800
/* Instruction loads value from coprocessor, (may require delay).  */
#define INSN_LOAD_COPROC	    0x00001000
/* Instruction has unconditional branch delay slot.  */
#define INSN_UNCOND_BRANCH_DELAY    0x00002000
/* Instruction has conditional branch delay slot.  */
#define INSN_COND_BRANCH_DELAY      0x00004000
/* Conditional branch likely: if branch not taken, insn nullified.  */
#define INSN_COND_BRANCH_LIKELY	    0x00008000
/* Moves to coprocessor register, (may require delay).  */
#define INSN_COPROC_MOVE            0x00010000
/* Loads coprocessor register from memory, requiring delay.  */
#define INSN_COPROC_MEMORY_DELAY    0x00020000
/* Reads the HI register.  */
#define INSN_READ_HI		    0x00040000
/* Reads the LO register.  */
#define INSN_READ_LO		    0x00080000
/* Modifies the HI register.  */
#define INSN_WRITE_HI		    0x00100000
/* Modifies the LO register.  */
#define INSN_WRITE_LO		    0x00200000
/* Not to be placed in a branch delay slot, either architecturally
   or for ease of handling (such as with instructions that take a trap).  */
#define INSN_NO_DELAY_SLOT	    0x00400000
/* Instruction stores value into memory.  */
#define INSN_STORE_MEMORY	    0x00800000
/* Instruction uses single precision floating point.  */
#define FP_S			    0x01000000
/* Instruction uses double precision floating point.  */
#define FP_D			    0x02000000
/* Instruction is part of the tx39's integer multiply family.    */
#define INSN_MULT                   0x04000000
/* Reads general purpose register 24.  */
#define INSN_READ_GPR_24            0x08000000
/* Writes to general purpose register 24.  */
#define INSN_WRITE_GPR_24           0x10000000
/* A user-defined instruction.  */
#define INSN_UDI                    0x20000000
/* Instruction is actually a macro.  It should be ignored by the
   disassembler, and requires special treatment by the assembler.  */
#define INSN_MACRO                  0xffffffff

/* These are the bits which may be set in the pinfo2 field of an
   instruction. */

/* Instruction is a simple alias (I.E. "move" for daddu/addu/or) */
#define	INSN2_ALIAS		    0x00000001
/* Instruction reads MDMX accumulator. */
#define INSN2_READ_MDMX_ACC	    0x00000002
/* Instruction writes MDMX accumulator. */
#define INSN2_WRITE_MDMX_ACC	    0x00000004
/* Macro uses single-precision floating-point instructions.  This should
   only be set for macros.  For instructions, FP_S in pinfo carries the
   same information.  */
#define INSN2_M_FP_S		    0x00000008
/* Macro uses double-precision floating-point instructions.  This should
   only be set for macros.  For instructions, FP_D in pinfo carries the
   same information.  */
#define INSN2_M_FP_D		    0x00000010
/* Instruction has a branch delay slot that requires a 16-bit instruction.  */
#define INSN2_BRANCH_DELAY_16BIT    0x00000020
/* Instruction has a branch delay slot that requires a 32-bit instruction.  */
#define INSN2_BRANCH_DELAY_32BIT    0x00000040
/* Writes to the stack pointer ($29).  */
#define INSN2_WRITE_SP		    0x00000080
/* Reads from the stack pointer ($29).  */
#define INSN2_READ_SP		    0x00000100
/* Reads the RA ($31) register.  */
#define INSN2_READ_GPR_31	    0x00000200
/* Reads the program counter ($pc).  */
#define INSN2_READ_PC		    0x00000400
/* Is an unconditional branch insn. */
#define INSN2_UNCOND_BRANCH	    0x00000800
/* Is a conditional branch insn. */
#define INSN2_COND_BRANCH	    0x00001000
/* Reads from $16.  This is true of the MIPS16 0x6500 nop.  */
#define INSN2_READ_GPR_16           0x00002000
/* Has an "\.x?y?z?w?" suffix based on mips_vu0_channel_mask.  */
#define INSN2_VU0_CHANNEL_SUFFIX    0x00004000
/* Instruction has a forbidden slot.  */
#define INSN2_FORBIDDEN_SLOT        0x00008000
<<<<<<< HEAD
/* This indicates pre-R6 instructions mapped to R6 ones.  */
#define INSN2_CONVERTED_TO_COMPACT    0x00010000
=======
/* Instruction prevents the following instruction from being in a DS */
#define INSN2_NEXT_NO_DS	    0x00010000
>>>>>>> 0b40695a

/* Masks used to mark instructions to indicate which MIPS ISA level
   they were introduced in.  INSN_ISA_MASK masks an enumeration that
   specifies the base ISA level(s).  The remainder of a 32-bit
   word constructed using these macros is a bitmask of the remaining
   INSN_* values below.  */

#define INSN_ISA_MASK		  0x0000001ful

/* We cannot start at zero due to ISA_UNKNOWN below.  */
#define INSN_ISA1                 1
#define INSN_ISA2                 2
#define INSN_ISA3                 3
#define INSN_ISA4                 4
#define INSN_ISA5                 5
#define INSN_ISA32                6
#define INSN_ISA32R2              7
#define INSN_ISA32R3              8
#define INSN_ISA32R5              9
#define INSN_ISA32R6              10
#define INSN_ISA64                11 
#define INSN_ISA64R2              12
#define INSN_ISA64R3              13
#define INSN_ISA64R5              14
#define INSN_ISA64R6              15
/* Below this point the INSN_* values correspond to combinations of ISAs.
   They are only for use in the opcodes table to indicate membership of
   a combination of ISAs that cannot be expressed using the usual inclusion
   ordering on the above INSN_* values.  */
#define INSN_ISA3_32              16
#define INSN_ISA3_32R2            17
#define INSN_ISA4_32              18
#define INSN_ISA4_32R2            19
#define INSN_ISA5_32R2            20

/* The R6 definitions shown below state that they support all previous ISAs.
   This is not actually true as some instructions are removed in R6.
   The problem is that the removed instructions in R6 come from different
   ISAs.  One approach to solve this would be to describe in the membership
   field of the opcode table the different ISAs an instruction belongs to.
   This would require us to create a large amount of different ISA
   combinations which is hard to manage.  A cleaner approach (which is
   implemented here) is to say that R6 is an extension of R5 and then to
   deal with the removed instructions by adding instruction exclusions
   for R6 in the opcode table.  */

/* Bit INSN_ISA<X> - 1 of INSN_UPTO<Y> is set if ISA Y includes ISA X.  */

#define ISAF(X) (1 << (INSN_ISA##X - 1))
#define INSN_UPTO1    ISAF(1)
#define INSN_UPTO2    INSN_UPTO1 | ISAF(2)
#define INSN_UPTO3    INSN_UPTO2 | ISAF(3) | ISAF(3_32) | ISAF(3_32R2)
#define INSN_UPTO4    INSN_UPTO3 | ISAF(4) | ISAF(4_32) | ISAF(4_32R2)
#define INSN_UPTO5    INSN_UPTO4 | ISAF(5) | ISAF(5_32R2)
#define INSN_UPTO32   INSN_UPTO2 | ISAF(32) | ISAF(3_32) | ISAF(4_32)
#define INSN_UPTO32R2 INSN_UPTO32 | ISAF(32R2) \
			| ISAF(3_32R2) | ISAF(4_32R2) | ISAF(5_32R2)
#define INSN_UPTO32R3 INSN_UPTO32R2 | ISAF(32R3)
#define INSN_UPTO32R5 INSN_UPTO32R3 | ISAF(32R5)
#define INSN_UPTO32R6 INSN_UPTO32R5 | ISAF(32R6)
#define INSN_UPTO64   INSN_UPTO5 | ISAF(64) | ISAF(32)
#define INSN_UPTO64R2 INSN_UPTO64 | ISAF(64R2) | ISAF(32R2)
#define INSN_UPTO64R3 INSN_UPTO64R2 | ISAF(64R3) | ISAF(32R3)
#define INSN_UPTO64R5 INSN_UPTO64R3 | ISAF(64R5) | ISAF(32R5)
#define INSN_UPTO64R6 INSN_UPTO64R5 | ISAF(64R6) | ISAF(32R6)

/* The same information in table form: bit INSN_ISA<X> - 1 of index
   INSN_UPTO<Y> - 1 is set if ISA Y includes ISA X.  */
static const unsigned int mips_isa_table[] = {
  INSN_UPTO1,
  INSN_UPTO2,
  INSN_UPTO3,
  INSN_UPTO4,
  INSN_UPTO5,
  INSN_UPTO32,
  INSN_UPTO32R2,
  INSN_UPTO32R3,
  INSN_UPTO32R5,
  INSN_UPTO32R6,
  INSN_UPTO64,
  INSN_UPTO64R2,
  INSN_UPTO64R3,
  INSN_UPTO64R5,
  INSN_UPTO64R6
};
#undef ISAF

/* Masks used for Chip specific instructions.  */
#define INSN_CHIP_MASK		  0xc3ff0f20

/* Cavium Networks Octeon instructions.  */
#define INSN_OCTEON		  0x00000800
#define INSN_OCTEONP		  0x00000200
#define INSN_OCTEON2		  0x00000100

/* MIPS R5900 instruction */
#define INSN_5900                 0x00004000

/* MIPS R4650 instruction.  */
#define INSN_4650                 0x00010000
/* LSI R4010 instruction.  */
#define INSN_4010                 0x00020000
/* NEC VR4100 instruction.  */
#define INSN_4100                 0x00040000
/* Toshiba R3900 instruction.  */
#define INSN_3900                 0x00080000
/* MIPS R10000 instruction.  */
#define INSN_10000                0x00100000
/* Broadcom SB-1 instruction.  */
#define INSN_SB1                  0x00200000
/* NEC VR4111/VR4181 instruction.  */
#define INSN_4111                 0x00400000
/* NEC VR4120 instruction.  */
#define INSN_4120                 0x00800000
/* NEC VR5400 instruction.  */
#define INSN_5400		  0x01000000
/* NEC VR5500 instruction.  */
#define INSN_5500		  0x02000000

/* ST Microelectronics Loongson 2E.  */
#define INSN_LOONGSON_2E          0x40000000
/* ST Microelectronics Loongson 2F.  */
#define INSN_LOONGSON_2F          0x80000000
/* Loongson 3A.  */
#define INSN_LOONGSON_3A          0x00000400
/* RMI Xlr instruction */
#define INSN_XLR                 0x00000020

/* DSP ASE */
#define ASE_DSP			0x00000001
#define ASE_DSP64		0x00000002
/* DSP R2 ASE  */
#define ASE_DSPR2		0x00000004
/* Enhanced VA Scheme */
#define ASE_EVA			0x00000008
/* MCU (MicroController) ASE */
#define ASE_MCU			0x00000010
/* MDMX ASE */
#define ASE_MDMX		0x00000020
/* MIPS-3D ASE */
#define ASE_MIPS3D		0x00000040
/* MT ASE */
#define ASE_MT			0x00000080
/* SmartMIPS ASE  */
#define ASE_SMARTMIPS		0x00000100
/* Virtualization ASE */
#define ASE_VIRT		0x00000200
#define ASE_VIRT64		0x00000400
/* MSA Extension  */
#define ASE_MSA			0x00000800
#define ASE_MSA64		0x00001000
/* eXtended Physical Address (XPA) Extension.  */
#define ASE_XPA			0x00002000
/* MXU Extension.  */
#define ASE_MXU			0x00004000
#define ASE_DSPR3		0x00008000
/* The Virtualization ASE has eXtended Physical Address (XPA) Extension
   instructions which are only valid when both ASEs are enabled.  */
#define ASE_VIRT_XPA		0x00010000
/* The eXtended Physical Address (XPA) Extension has instructions which are
   only valid for the r6 ISA.  */
#define ASE_EVA_R6		0x00020000

/* MIPS ISA defines, use instead of hardcoding ISA level.  */

#define       ISA_UNKNOWN     0               /* Gas internal use.  */
#define       ISA_MIPS1       INSN_ISA1
#define       ISA_MIPS2       INSN_ISA2
#define       ISA_MIPS3       INSN_ISA3
#define       ISA_MIPS4       INSN_ISA4
#define       ISA_MIPS5       INSN_ISA5

#define       ISA_MIPS32      INSN_ISA32
#define       ISA_MIPS64      INSN_ISA64

#define       ISA_MIPS32R2    INSN_ISA32R2
#define       ISA_MIPS32R3    INSN_ISA32R3
#define       ISA_MIPS32R5    INSN_ISA32R5
#define       ISA_MIPS64R2    INSN_ISA64R2
#define       ISA_MIPS64R3    INSN_ISA64R3
#define       ISA_MIPS64R5    INSN_ISA64R5

#define       ISA_MIPS32R6    INSN_ISA32R6
#define       ISA_MIPS64R6    INSN_ISA64R6

/* CPU defines, use instead of hardcoding processor number. Keep this
   in sync with bfd/archures.c in order for machine selection to work.  */
#define CPU_UNKNOWN	0               /* Gas internal use.  */
#define CPU_R3000	3000
#define CPU_R3900	3900
#define CPU_R4000	4000
#define CPU_R4010	4010
#define CPU_VR4100	4100
#define CPU_R4111	4111
#define CPU_VR4120	4120
#define CPU_R4300	4300
#define CPU_R4400	4400
#define CPU_R4600	4600
#define CPU_R4650	4650
#define CPU_R5000	5000
#define CPU_VR5400	5400
#define CPU_VR5500	5500
#define CPU_R5900	5900
#define CPU_R6000	6000
#define CPU_RM7000	7000
#define CPU_R8000	8000
#define CPU_RM9000	9000
#define CPU_R10000	10000
#define CPU_R12000	12000
#define CPU_R14000	14000
#define CPU_R16000	16000
#define CPU_MIPS16	16
#define CPU_MIPS32	32
#define CPU_MIPS32R2	33
#define CPU_MIPS32R3	34
#define CPU_MIPS32R5	36
#define CPU_MIPS32R6	37
#define CPU_MIPS5       5
#define CPU_MIPS64      64
#define CPU_MIPS64R2	65
#define CPU_MIPS64R3	66
#define CPU_MIPS64R5	68
#define CPU_MIPS64R6	69
#define CPU_SB1         12310201        /* octal 'SB', 01.  */
#define CPU_LOONGSON_2E 3001
#define CPU_LOONGSON_2F 3002
#define CPU_LOONGSON_3A 3003
#define CPU_OCTEON	6501
#define CPU_OCTEONP	6601
#define CPU_OCTEON2	6502
#define CPU_XLR     	887682   	/* decimal 'XLR'   */

/* Return true if the given CPU is included in INSN_* mask MASK.  */

static inline bfd_boolean
cpu_is_member (int cpu, unsigned int mask)
{
  switch (cpu)
    {
    case CPU_R4650:
    case CPU_RM7000:
    case CPU_RM9000:
      return (mask & INSN_4650) != 0;

    case CPU_R4010:
      return (mask & INSN_4010) != 0;

    case CPU_VR4100:
      return (mask & INSN_4100) != 0;

    case CPU_R3900:
      return (mask & INSN_3900) != 0;

    case CPU_R10000:
    case CPU_R12000:
    case CPU_R14000:
    case CPU_R16000:
      return (mask & INSN_10000) != 0;

    case CPU_SB1:
      return (mask & INSN_SB1) != 0;

    case CPU_R4111:
      return (mask & INSN_4111) != 0;

    case CPU_VR4120:
      return (mask & INSN_4120) != 0;

    case CPU_VR5400:
      return (mask & INSN_5400) != 0;

    case CPU_VR5500:
      return (mask & INSN_5500) != 0;

    case CPU_R5900:
      return (mask & INSN_5900) != 0;

    case CPU_LOONGSON_2E:
      return (mask & INSN_LOONGSON_2E) != 0;

    case CPU_LOONGSON_2F:
      return (mask & INSN_LOONGSON_2F) != 0;

    case CPU_LOONGSON_3A:
      return (mask & INSN_LOONGSON_3A) != 0;

    case CPU_OCTEON:
      return (mask & INSN_OCTEON) != 0;

    case CPU_OCTEONP:
      return (mask & INSN_OCTEONP) != 0;

    case CPU_OCTEON2:
      return (mask & INSN_OCTEON2) != 0;

    case CPU_XLR:
      return (mask & INSN_XLR) != 0;

    case CPU_MIPS32R6:
      return (mask & INSN_ISA_MASK) == INSN_ISA32R6;

    case CPU_MIPS64R6:
      return ((mask & INSN_ISA_MASK) == INSN_ISA32R6)
	     || ((mask & INSN_ISA_MASK) == INSN_ISA64R6);

    default:
      return FALSE;
    }
}

/* Test for membership in an ISA including chip specific ISAs.  INSN
   is pointer to an element of the opcode table; ISA is the specified
   ISA/ASE bitmask to test against; and CPU is the CPU specific ISA to
   test, or zero if no CPU specific ISA test is desired.  Return true
   if instruction INSN is available to the given ISA and CPU. */

static inline bfd_boolean
opcode_is_member (const struct mips_opcode *insn, int isa, int ase, int cpu)
{
  if (!cpu_is_member (cpu, insn->exclusions))
    {
      /* Test for ISA level compatibility.  */
      if ((isa & INSN_ISA_MASK) != 0
	  && (insn->membership & INSN_ISA_MASK) != 0
	  && ((mips_isa_table[(isa & INSN_ISA_MASK) - 1]
	       >> ((insn->membership & INSN_ISA_MASK) - 1)) & 1) != 0)
	return TRUE;

      /* Test for ASE compatibility.  */
      if ((ase & insn->ase) != 0)
	return TRUE;

      /* Test for processor-specific extensions.  */
      if (cpu_is_member (cpu, insn->membership))
	return TRUE;
    }
  return FALSE;
}

/* This is a list of macro expanded instructions.

   _I appended means immediate
   _A appended means target address of a jump
   _AB appended means address with (possibly zero) base register
   _D appended means 64 bit floating point constant
   _S appended means 32 bit floating point constant.  */

enum
{
  M_ABS,
  M_ACLR_AB,
  M_ADD_I,
  M_ADDU_I,
  M_AND_I,
  M_ASET_AB,
  M_BALIGN,
  M_BC1FL,
  M_BC1TL,
  M_BC2FL,
  M_BC2TL,
  M_BEQ,
  M_BEQ_I,
  M_BEQL,
  M_BEQL_I,
  M_BGE,
  M_BGEL,
  M_BGE_I,
  M_BGEL_I,
  M_BGEU,
  M_BGEUL,
  M_BGEU_I,
  M_BGEUL_I,
  M_BGEZ,
  M_BGEZL,
  M_BGEZALL,
  M_BGT,
  M_BGTL,
  M_BGT_I,
  M_BGTL_I,
  M_BGTU,
  M_BGTUL,
  M_BGTU_I,
  M_BGTUL_I,
  M_BGTZ,
  M_BGTZL,
  M_BLE,
  M_BLEL,
  M_BLE_I,
  M_BLEL_I,
  M_BLEU,
  M_BLEUL,
  M_BLEU_I,
  M_BLEUL_I,
  M_BLEZ,
  M_BLEZL,
  M_BLT,
  M_BLTL,
  M_BLT_I,
  M_BLTL_I,
  M_BLTU,
  M_BLTUL,
  M_BLTU_I,
  M_BLTUL_I,
  M_BLTZ,
  M_BLTZL,
  M_BLTZALL,
  M_BNE,
  M_BNEL,
  M_BNE_I,
  M_BNEL_I,
  M_CACHE_AB,
  M_CACHEE_AB,
  M_DABS,
  M_DADD_I,
  M_DADDU_I,
  M_DDIV_3,
  M_DDIV_3I,
  M_DDIVU_3,
  M_DDIVU_3I,
  M_DIV_3,
  M_DIV_3I,
  M_DIVU_3,
  M_DIVU_3I,
  M_DLA_AB,
  M_DLCA_AB,
  M_DLI,
  M_DMUL,
  M_DMUL_I,
  M_DMULO,
  M_DMULO_I,
  M_DMULOU,
  M_DMULOU_I,
  M_DREM_3,
  M_DREM_3I,
  M_DREMU_3,
  M_DREMU_3I,
  M_DSUB_I,
  M_DSUBU_I,
  M_DSUBU_I_2,
  M_J_A,
  M_JAL_1,
  M_JAL_2,
  M_JAL_A,
  M_JALS_1,
  M_JALS_2,
  M_JALS_A,
  M_JRADDIUSP,
  M_JRC,
  M_L_DAB,
  M_LA_AB,
  M_LB_AB,
  M_LBE_AB,
  M_LBU_AB,
  M_LBUE_AB,
  M_LCA_AB,
  M_LD_AB,
  M_LDC1_AB,
  M_LDC2_AB,
  M_LQC2_AB,
  M_LDC3_AB,
  M_LDL_AB,
  M_LDM_AB,
  M_LDP_AB,
  M_LDR_AB,
  M_LH_AB,
  M_LHE_AB,
  M_LHU_AB,
  M_LHUE_AB,
  M_LI,
  M_LI_D,
  M_LI_DD,
  M_LI_S,
  M_LI_SS,
  M_LL_AB,
  M_LLX_AB,
  M_LLD_AB,
  M_LLDX_AB,
  M_LLE_AB,
  M_LLXE_AB,
  M_LQ_AB,
  M_LW_AB,
  M_LWE_AB,
  M_LWC0_AB,
  M_LWC1_AB,
  M_LWC2_AB,
  M_LWC3_AB,
  M_LWL_AB,
  M_LWLE_AB,
  M_LWM_AB,
  M_LWP_AB,
  M_LWR_AB,
  M_LWRE_AB,
  M_LWU_AB,
  M_MSGSND,
  M_MSGLD,
  M_MSGLD_T,
  M_MSGWAIT,
  M_MSGWAIT_T,
  M_MOVE,
  M_MOVEP,
  M_MUL,
  M_MUL_I,
  M_MULO,
  M_MULO_I,
  M_MULOU,
  M_MULOU_I,
  M_NOR_I,
  M_OR_I,
  M_PREF_AB,
  M_PREFE_AB,
  M_REM_3,
  M_REM_3I,
  M_REMU_3,
  M_REMU_3I,
  M_DROL,
  M_ROL,
  M_DROL_I,
  M_ROL_I,
  M_DROR,
  M_ROR,
  M_DROR_I,
  M_ROR_I,
  M_S_DA,
  M_S_DAB,
  M_S_S,
  M_SAA_AB,
  M_SAAD_AB,
  M_SC_AB,
  M_SCD_AB,
  M_SCE_AB,
  M_SCX_AB,
  M_SCDX_AB,
  M_SCXE_AB,
  M_SD_AB,
  M_SDC1_AB,
  M_SDC2_AB,
  M_SQC2_AB,
  M_SDC3_AB,
  M_SDL_AB,
  M_SDM_AB,
  M_SDP_AB,
  M_SDR_AB,
  M_SEQ,
  M_SEQ_I,
  M_SGE,
  M_SGE_I,
  M_SGEU,
  M_SGEU_I,
  M_SGT,
  M_SGT_I,
  M_SGTU,
  M_SGTU_I,
  M_SLE,
  M_SLE_I,
  M_SLEU,
  M_SLEU_I,
  M_SLT_I,
  M_SLTU_I,
  M_SNE,
  M_SNE_I,
  M_SB_AB,
  M_SBE_AB,
  M_SH_AB,
  M_SHE_AB,
  M_SQ_AB,
  M_SW_AB,
  M_SWE_AB,
  M_SWC0_AB,
  M_SWC1_AB,
  M_SWC2_AB,
  M_SWC3_AB,
  M_SWL_AB,
  M_SWLE_AB,
  M_SWM_AB,
  M_SWP_AB,
  M_SWR_AB,
  M_SWRE_AB,
  M_SUB_I,
  M_SUBU_I,
  M_SUBU_I_2,
  M_TEQ_I,
  M_TGE_I,
  M_TGEU_I,
  M_TLT_I,
  M_TLTU_I,
  M_TNE_I,
  M_TRUNCWD,
  M_TRUNCWS,
  M_ULD_AB,
  M_ULH_AB,
  M_ULHU_AB,
  M_ULW_AB,
  M_USH_AB,
  M_USW_AB,
  M_USD_AB,
  M_XOR_I,
  M_COP0,
  M_COP1,
  M_COP2,
  M_COP3,
  M_NUM_MACROS
};


/* The order of overloaded instructions matters.  Label arguments and
   register arguments look the same. Instructions that can have either
   for arguments must apear in the correct order in this table for the
   assembler to pick the right one. In other words, entries with
   immediate operands must apear after the same instruction with
   registers.

   Many instructions are short hand for other instructions (i.e., The
   jal <register> instruction is short for jalr <register>).  */

extern const struct mips_operand mips_vu0_channel_mask;
extern const struct mips_operand *decode_mips_operand (const char *);
extern const struct mips_opcode mips_builtin_opcodes[];
extern const int bfd_mips_num_builtin_opcodes;
extern struct mips_opcode *mips_opcodes;
extern int bfd_mips_num_opcodes;
#define NUMOPCODES bfd_mips_num_opcodes


/* The rest of this file adds definitions for the mips16 TinyRISC
   processor.  */

/* These are the bitmasks and shift counts used for the different
   fields in the instruction formats.  Other than OP, no masks are
   provided for the fixed portions of an instruction, since they are
   not needed.

   The I format uses IMM11.

   The RI format uses RX and IMM8.

   The RR format uses RX, and RY.

   The RRI format uses RX, RY, and IMM5.

   The RRR format uses RX, RY, and RZ.

   The RRI_A format uses RX, RY, and IMM4.

   The SHIFT format uses RX, RY, and SHAMT.

   The I8 format uses IMM8.

   The I8_MOVR32 format uses RY and REGR32.

   The IR_MOV32R format uses REG32R and MOV32Z.

   The I64 format uses IMM8.

   The RI64 format uses RY and IMM5.
   */

#define MIPS16OP_MASK_OP	0x1f
#define MIPS16OP_SH_OP		11
#define MIPS16OP_MASK_IMM11	0x7ff
#define MIPS16OP_SH_IMM11	0
#define MIPS16OP_MASK_RX	0x7
#define MIPS16OP_SH_RX		8
#define MIPS16OP_MASK_IMM8	0xff
#define MIPS16OP_SH_IMM8	0
#define MIPS16OP_MASK_RY	0x7
#define MIPS16OP_SH_RY		5
#define MIPS16OP_MASK_IMM5	0x1f
#define MIPS16OP_SH_IMM5	0
#define MIPS16OP_MASK_RZ	0x7
#define MIPS16OP_SH_RZ		2
#define MIPS16OP_MASK_IMM4	0xf
#define MIPS16OP_SH_IMM4	0
#define MIPS16OP_MASK_REGR32	0x1f
#define MIPS16OP_SH_REGR32	0
#define MIPS16OP_MASK_REG32R	0x1f
#define MIPS16OP_SH_REG32R	3
#define MIPS16OP_EXTRACT_REG32R(i) ((((i) >> 5) & 7) | ((i) & 0x18))
#define MIPS16OP_MASK_MOVE32Z	0x7
#define MIPS16OP_SH_MOVE32Z	0
#define MIPS16OP_MASK_IMM6	0x3f
#define MIPS16OP_SH_IMM6	5

/* These are the characters which may appears in the args field of a MIPS16
   instruction.  They appear in the order in which the fields appear when the
   instruction is used.  Commas and parentheses in the args string are ignored
   when assembling, and written into the output when disassembling.

   "y" 3 bit register (MIPS16OP_*_RY)
   "x" 3 bit register (MIPS16OP_*_RX)
   "z" 3 bit register (MIPS16OP_*_RZ)
   "Z" 3 bit register (MIPS16OP_*_MOVE32Z)
   "v" 3 bit same register as source and destination (MIPS16OP_*_RX)
   "w" 3 bit same register as source and destination (MIPS16OP_*_RY)
   "0" zero register ($0)
   "S" stack pointer ($sp or $29)
   "P" program counter
   "R" return address register ($ra or $31)
   "X" 5 bit MIPS register (MIPS16OP_*_REGR32)
   "Y" 5 bit MIPS register (MIPS16OP_*_REG32R)
   "6" 6 bit unsigned break code (MIPS16OP_*_IMM6)
   "a" 26 bit jump address
   "i" likewise, but flips bit 0
   "e" 11 bit extension value
   "l" register list for entry instruction
   "L" register list for exit instruction

   "I" an immediate value used for macros

   The remaining codes may be extended.  Except as otherwise noted,
   the full extended operand is a 16 bit signed value.
   "<" 3 bit unsigned shift count * 0 (MIPS16OP_*_RZ) (full 5 bit unsigned)
   ">" 3 bit unsigned shift count * 0 (MIPS16OP_*_RX) (full 5 bit unsigned)
   "[" 3 bit unsigned shift count * 0 (MIPS16OP_*_RZ) (full 6 bit unsigned)
   "]" 3 bit unsigned shift count * 0 (MIPS16OP_*_RX) (full 6 bit unsigned)
   "4" 4 bit signed immediate * 0 (MIPS16OP_*_IMM4) (full 15 bit signed)
   "5" 5 bit unsigned immediate * 0 (MIPS16OP_*_IMM5)
   "H" 5 bit unsigned immediate * 2 (MIPS16OP_*_IMM5)
   "W" 5 bit unsigned immediate * 4 (MIPS16OP_*_IMM5)
   "D" 5 bit unsigned immediate * 8 (MIPS16OP_*_IMM5)
   "j" 5 bit signed immediate * 0 (MIPS16OP_*_IMM5)
   "8" 8 bit unsigned immediate * 0 (MIPS16OP_*_IMM8)
   "V" 8 bit unsigned immediate * 4 (MIPS16OP_*_IMM8)
   "C" 8 bit unsigned immediate * 8 (MIPS16OP_*_IMM8)
   "U" 8 bit unsigned immediate * 0 (MIPS16OP_*_IMM8) (full 16 bit unsigned)
   "k" 8 bit signed immediate * 0 (MIPS16OP_*_IMM8)
   "K" 8 bit signed immediate * 8 (MIPS16OP_*_IMM8)
   "p" 8 bit conditional branch address (MIPS16OP_*_IMM8)
   "q" 11 bit branch address (MIPS16OP_*_IMM11)
   "A" 8 bit PC relative address * 4 (MIPS16OP_*_IMM8)
   "B" 5 bit PC relative address * 8 (MIPS16OP_*_IMM5)
   "E" 5 bit PC relative address * 4 (MIPS16OP_*_IMM5)
   "m" 7 bit register list for save instruction (18 bit extended)
   "M" 7 bit register list for restore instruction (18 bit extended)
  */

/* Save/restore encoding for the args field when all 4 registers are
   either saved as arguments or saved/restored as statics.  */
#define MIPS16_ALL_ARGS    0xe
#define MIPS16_ALL_STATICS 0xb

/* The following flags have the same value for the mips16 opcode
   table:

   INSN_ISA3

   INSN_UNCOND_BRANCH_DELAY
   INSN_COND_BRANCH_DELAY
   INSN_COND_BRANCH_LIKELY (never used)
   INSN_READ_HI
   INSN_READ_LO
   INSN_WRITE_HI
   INSN_WRITE_LO
   INSN_TRAP
   FP_D (never used)
   */

extern const struct mips_operand *decode_mips16_operand (char, bfd_boolean);
extern const struct mips_opcode mips16_opcodes[];
extern const int bfd_mips16_num_opcodes;

/* These are the bit masks and shift counts used for the different fields
   in the microMIPS instruction formats.  No masks are provided for the
   fixed portions of an instruction, since they are not needed.  */

#define MICROMIPSOP_MASK_IMMEDIATE	0xffff
#define MICROMIPSOP_SH_IMMEDIATE	0
#define MICROMIPSOP_MASK_DELTA		0xffff
#define MICROMIPSOP_SH_DELTA		0
#define MICROMIPSOP_MASK_CODE10		0x3ff
#define MICROMIPSOP_SH_CODE10		16	/* 10-bit wait code.  */
#define MICROMIPSOP_MASK_TRAP		0xf
#define MICROMIPSOP_SH_TRAP		12	/* 4-bit trap code.  */
#define MICROMIPSOP_MASK_SHAMT		0x1f
#define MICROMIPSOP_SH_SHAMT		11
#define MICROMIPSOP_MASK_TARGET		0x3ffffff
#define MICROMIPSOP_SH_TARGET		0
#define MICROMIPSOP_MASK_EXTLSB		0x1f	/* "ext" LSB.  */
#define MICROMIPSOP_SH_EXTLSB		6
#define MICROMIPSOP_MASK_EXTMSBD	0x1f	/* "ext" MSBD.  */
#define MICROMIPSOP_SH_EXTMSBD		11
#define MICROMIPSOP_MASK_INSMSB		0x1f	/* "ins" MSB.  */
#define MICROMIPSOP_SH_INSMSB		11
#define MICROMIPSOP_MASK_CODE		0x3ff
#define MICROMIPSOP_SH_CODE		16	/* 10-bit higher break code. */
#define MICROMIPSOP_MASK_CODE2		0x3ff
#define MICROMIPSOP_SH_CODE2		6	/* 10-bit lower break code.  */
#define MICROMIPSOP_MASK_CACHE		0x1f
#define MICROMIPSOP_SH_CACHE		21	/* 5-bit cache op.  */
#define MICROMIPSOP_MASK_SEL		0x7
#define MICROMIPSOP_SH_SEL		11
#define MICROMIPSOP_MASK_OFFSET12	0xfff
#define MICROMIPSOP_SH_OFFSET12		0
#define MICROMIPSOP_MASK_3BITPOS	0x7
#define MICROMIPSOP_SH_3BITPOS		21
#define MICROMIPSOP_MASK_STYPE		0x1f
#define MICROMIPSOP_SH_STYPE		16
#define MICROMIPSOP_MASK_OFFSET10	0x3ff
#define MICROMIPSOP_SH_OFFSET10		6
#define MICROMIPSOP_MASK_RS		0x1f
#define MICROMIPSOP_SH_RS		16
#define MICROMIPSOP_MASK_RT		0x1f
#define MICROMIPSOP_SH_RT		21
#define MICROMIPSOP_MASK_RD		0x1f
#define MICROMIPSOP_SH_RD		11
#define MICROMIPSOP_MASK_FS		0x1f
#define MICROMIPSOP_SH_FS		16
#define MICROMIPSOP_MASK_FT		0x1f
#define MICROMIPSOP_SH_FT		21
#define MICROMIPSOP_MASK_FD		0x1f
#define MICROMIPSOP_SH_FD		11
#define MICROMIPSOP_MASK_FR		0x1f
#define MICROMIPSOP_SH_FR		6
#define MICROMIPSOP_MASK_RS3		0x1f
#define MICROMIPSOP_SH_RS3		6
#define MICROMIPSOP_MASK_PREFX		0x1f
#define MICROMIPSOP_SH_PREFX		11
#define MICROMIPSOP_MASK_BCC		0x7
#define MICROMIPSOP_SH_BCC		18
#define MICROMIPSOP_MASK_CCC		0x7
#define MICROMIPSOP_SH_CCC		13
#define MICROMIPSOP_MASK_COPZ		0x7fffff
#define MICROMIPSOP_SH_COPZ		3

#define MICROMIPSOP_MASK_MB		0x7
#define MICROMIPSOP_SH_MB		23
#define MICROMIPSOP_MASK_MC		0x7
#define MICROMIPSOP_SH_MC		4
#define MICROMIPSOP_MASK_MD		0x7
#define MICROMIPSOP_SH_MD		7
#define MICROMIPSOP_MASK_ME		0x7
#define MICROMIPSOP_SH_ME		1
#define MICROMIPSOP_MASK_MF		0x7
#define MICROMIPSOP_SH_MF		3
#define MICROMIPSOP_MASK_MG		0x7
#define MICROMIPSOP_SH_MG		0
#define MICROMIPSOP_MASK_MH		0x7
#define MICROMIPSOP_SH_MH		7
#define MICROMIPSOP_MASK_MJ		0x1f
#define MICROMIPSOP_SH_MJ		0
#define MICROMIPSOP_MASK_ML		0x7
#define MICROMIPSOP_SH_ML		4
#define MICROMIPSOP_MASK_MM		0x7
#define MICROMIPSOP_SH_MM		1
#define MICROMIPSOP_MASK_MN		0x7
#define MICROMIPSOP_SH_MN		4
#define MICROMIPSOP_MASK_MP		0x1f
#define MICROMIPSOP_SH_MP		5
#define MICROMIPSOP_MASK_MQ		0x7
#define MICROMIPSOP_SH_MQ		7

#define MICROMIPSOP_MASK_IMMA		0x7f
#define MICROMIPSOP_SH_IMMA		0
#define MICROMIPSOP_MASK_IMMB		0x7
#define MICROMIPSOP_SH_IMMB		1
#define MICROMIPSOP_MASK_IMMC		0xf
#define MICROMIPSOP_SH_IMMC		0
#define MICROMIPSOP_MASK_IMMD		0x3ff
#define MICROMIPSOP_SH_IMMD		0
#define MICROMIPSOP_MASK_IMME		0x7f
#define MICROMIPSOP_SH_IMME		0
#define MICROMIPSOP_MASK_IMMF		0xf
#define MICROMIPSOP_SH_IMMF		0
#define MICROMIPSOP_MASK_IMMG		0xf
#define MICROMIPSOP_SH_IMMG		0
#define MICROMIPSOP_MASK_IMMH		0xf
#define MICROMIPSOP_SH_IMMH		0
#define MICROMIPSOP_MASK_IMMI		0x7f
#define MICROMIPSOP_SH_IMMI		0
#define MICROMIPSOP_MASK_IMMJ		0xf
#define MICROMIPSOP_SH_IMMJ		0
#define MICROMIPSOP_MASK_IMML		0xf
#define MICROMIPSOP_SH_IMML		0
#define MICROMIPSOP_MASK_IMMM		0x7
#define MICROMIPSOP_SH_IMMM		1
#define MICROMIPSOP_MASK_IMMN		0x3
#define MICROMIPSOP_SH_IMMN		4
#define MICROMIPSOP_MASK_IMMO		0xf
#define MICROMIPSOP_SH_IMMO		0
#define MICROMIPSOP_MASK_IMMP		0x1f
#define MICROMIPSOP_SH_IMMP		0
#define MICROMIPSOP_MASK_IMMQ		0x7fffff
#define MICROMIPSOP_SH_IMMQ		0
#define MICROMIPSOP_MASK_IMMU		0x1f
#define MICROMIPSOP_SH_IMMU		0
#define MICROMIPSOP_MASK_IMMW		0x3f
#define MICROMIPSOP_SH_IMMW		1
#define MICROMIPSOP_MASK_IMMX		0xf
#define MICROMIPSOP_SH_IMMX		1
#define MICROMIPSOP_MASK_IMMY		0x1ff
#define MICROMIPSOP_SH_IMMY		1

/* MIPS DSP ASE */
#define MICROMIPSOP_MASK_DSPACC		0x3
#define MICROMIPSOP_SH_DSPACC		14
#define MICROMIPSOP_MASK_DSPSFT		0x3f
#define MICROMIPSOP_SH_DSPSFT		16
#define MICROMIPSOP_MASK_SA3		0x7
#define MICROMIPSOP_SH_SA3		13
#define MICROMIPSOP_MASK_SA4		0xf
#define MICROMIPSOP_SH_SA4		12
#define MICROMIPSOP_MASK_IMM8		0xff
#define MICROMIPSOP_SH_IMM8		13
#define MICROMIPSOP_MASK_IMM10		0x3ff
#define MICROMIPSOP_SH_IMM10		16
#define MICROMIPSOP_MASK_WRDSP		0x3f
#define MICROMIPSOP_SH_WRDSP		14
#define MICROMIPSOP_MASK_BP		0x3
#define MICROMIPSOP_SH_BP		14

/* Placeholders for fields that only exist in the traditional 32-bit
   instruction encoding; see the comment above for details.  */
#define MICROMIPSOP_MASK_CODE20		0
#define MICROMIPSOP_SH_CODE20		0
#define MICROMIPSOP_MASK_PERFREG	0
#define MICROMIPSOP_SH_PERFREG		0
#define MICROMIPSOP_MASK_CODE19		0
#define MICROMIPSOP_SH_CODE19		0
#define MICROMIPSOP_MASK_ALN		0
#define MICROMIPSOP_SH_ALN		0
#define MICROMIPSOP_MASK_VECBYTE	0
#define MICROMIPSOP_SH_VECBYTE		0
#define MICROMIPSOP_MASK_VECALIGN	0
#define MICROMIPSOP_SH_VECALIGN		0
#define MICROMIPSOP_MASK_DSPACC_S	0
#define MICROMIPSOP_SH_DSPACC_S	 	0
#define MICROMIPSOP_MASK_DSPSFT_7	0
#define MICROMIPSOP_SH_DSPSFT_7	 	0
#define MICROMIPSOP_MASK_RDDSP		0
#define MICROMIPSOP_SH_RDDSP		0
#define MICROMIPSOP_MASK_MT_U		0
#define MICROMIPSOP_SH_MT_U		0
#define MICROMIPSOP_MASK_MT_H		0
#define MICROMIPSOP_SH_MT_H		0
#define MICROMIPSOP_MASK_MTACC_T	0
#define MICROMIPSOP_SH_MTACC_T		0
#define MICROMIPSOP_MASK_MTACC_D	0
#define MICROMIPSOP_SH_MTACC_D		0
#define MICROMIPSOP_MASK_BBITIND	0
#define MICROMIPSOP_SH_BBITIND		0
#define MICROMIPSOP_MASK_CINSPOS	0
#define MICROMIPSOP_SH_CINSPOS		0
#define MICROMIPSOP_MASK_CINSLM1	0
#define MICROMIPSOP_SH_CINSLM1		0
#define MICROMIPSOP_MASK_SEQI		0
#define MICROMIPSOP_SH_SEQI		0
#define MICROMIPSOP_SH_OFFSET_A		0
#define MICROMIPSOP_MASK_OFFSET_A	0
#define MICROMIPSOP_SH_OFFSET_B		0
#define MICROMIPSOP_MASK_OFFSET_B	0
#define MICROMIPSOP_SH_OFFSET_C		0
#define MICROMIPSOP_MASK_OFFSET_C	0
#define MICROMIPSOP_SH_RZ		0
#define MICROMIPSOP_MASK_RZ		0
#define MICROMIPSOP_SH_FZ		0
#define MICROMIPSOP_MASK_FZ		0

/* microMIPS Enhanced VA Scheme */
#define MICROMIPSOP_SH_EVAOFFSET	0
#define MICROMIPSOP_MASK_EVAOFFSET	0x1ff

/* These are the characters which may appears in the args field of a microMIPS
   instruction.  They appear in the order in which the fields appear
   when the instruction is used.  Commas and parentheses in the args
   string are ignored when assembling, and written into the output
   when disassembling.

   The followings are for 16-bit microMIPS instructions.

   "ma" must be $28
   "mc" 3-bit MIPS registers 2-7, 16, 17 (MICROMIPSOP_*_MC) at bit 4
        The same register used as both source and target.
   "md" 3-bit MIPS registers 2-7, 16, 17 (MICROMIPSOP_*_MD) at bit 7
   "me" 3-bit MIPS registers 2-7, 16, 17 (MICROMIPSOP_*_ME) at bit 1
        The same register used as both source and target.
   "mf" 3-bit MIPS registers 2-7, 16, 17 (MICROMIPSOP_*_MF) at bit 3
   "mg" 3-bit MIPS registers 2-7, 16, 17 (MICROMIPSOP_*_MG) at bit 0
   "mh" 3-bit MIPS register pair (MICROMIPSOP_*_MH) at bit 7
   "mj" 5-bit MIPS registers (MICROMIPSOP_*_MJ) at bit 0
   "ml" 3-bit MIPS registers 2-7, 16, 17 (MICROMIPSOP_*_ML) at bit 4
   "mm" 3-bit MIPS registers 0, 2, 3, 16-20 (MICROMIPSOP_*_MM) at bit 1
   "mn" 3-bit MIPS registers 0, 2, 3, 16-20 (MICROMIPSOP_*_MN) at bit 4
   "mp" 5-bit MIPS registers (MICROMIPSOP_*_MP) at bit 5
   "mq" 3-bit MIPS registers 0, 2-7, 17 (MICROMIPSOP_*_MQ) at bit 7
   "mr" must be program counter
   "ms" must be $29
   "mt" must be the same as the previous register
   "mx" must be the same as the destination register
   "my" must be $31
   "mz" must be $0

   "mA" 7-bit immediate (-64 .. 63) << 2 (MICROMIPSOP_*_IMMA)
   "mB" 3-bit immediate (-1, 1, 4, 8, 12, 16, 20, 24) (MICROMIPSOP_*_IMMB)
   "mC" 4-bit immediate (1, 2, 3, 4, 7, 8, 15, 16, 31, 32, 63, 64, 128, 255,
        32768, 65535) (MICROMIPSOP_*_IMMC)
   "mD" 10-bit branch address (-512 .. 511) << 1 (MICROMIPSOP_*_IMMD)
   "mE" 7-bit branch address (-64 .. 63) << 1 (MICROMIPSOP_*_IMME)
   "mF" 4-bit immediate (0 .. 15)  (MICROMIPSOP_*_IMMF)
   "mG" 4-bit immediate (-1 .. 14) (MICROMIPSOP_*_IMMG)
   "mH" 4-bit immediate (0 .. 15) << 1 (MICROMIPSOP_*_IMMH)
   "mI" 7-bit immediate (-1 .. 126) (MICROMIPSOP_*_IMMI)
   "mJ" 4-bit immediate (0 .. 15) << 2 (MICROMIPSOP_*_IMMJ)
   "mL" 4-bit immediate (0 .. 15) (MICROMIPSOP_*_IMML)
   "mM" 3-bit immediate (1 .. 8) (MICROMIPSOP_*_IMMM)
   "mN" 2-bit immediate (0 .. 3) for register list (MICROMIPSOP_*_IMMN)
   "mO" 4-bit immediate (0 .. 15) (MICROMIPSOP_*_IMML)
   "mP" 5-bit immediate (0 .. 31) << 2 (MICROMIPSOP_*_IMMP)
   "mU" 5-bit immediate (0 .. 31) << 2 (MICROMIPSOP_*_IMMU)
   "mW" 6-bit immediate (0 .. 63) << 2 (MICROMIPSOP_*_IMMW)
   "mX" 4-bit immediate (-8 .. 7) (MICROMIPSOP_*_IMMX)
   "mY" 9-bit immediate (-258 .. -3, 2 .. 257) << 2 (MICROMIPSOP_*_IMMY)
   "mZ" must be zero

   In most cases 32-bit microMIPS instructions use the same characters
   as MIPS (with ADDIUPC being a notable exception, but there are some
   others too).

   "." 10-bit signed offset/number (MICROMIPSOP_*_OFFSET10)
   "1" 5-bit sync type (MICROMIPSOP_*_STYPE)
   "<" 5-bit shift amount (MICROMIPSOP_*_SHAMT)
   ">" shift amount between 32 and 63, stored after subtracting 32
       (MICROMIPSOP_*_SHAMT)
   "\" 3-bit position for ASET and ACLR (MICROMIPSOP_*_3BITPOS)
   "|" 4-bit trap code (MICROMIPSOP_*_TRAP)
   "~" 12-bit signed offset (MICROMIPSOP_*_OFFSET12)
   "a" 26-bit target address (MICROMIPSOP_*_TARGET)
   "+i" likewise, but flips bit 0
   "b" 5-bit base register (MICROMIPSOP_*_RS)
   "c" 10-bit higher breakpoint code (MICROMIPSOP_*_CODE)
   "d" 5-bit destination register specifier (MICROMIPSOP_*_RD)
   "h" 5-bit PREFX hint (MICROMIPSOP_*_PREFX)
   "i" 16-bit unsigned immediate (MICROMIPSOP_*_IMMEDIATE)
   "j" 16-bit signed immediate (MICROMIPSOP_*_DELTA)
   "k" 5-bit cache opcode in target register position (MICROMIPSOP_*_CACHE)
   "n" register list for 32-bit LWM/SWM instruction (MICROMIPSOP_*_RT)
   "o" 16-bit signed offset (MICROMIPSOP_*_DELTA)
   "p" 16-bit PC-relative branch target address (MICROMIPSOP_*_DELTA)
   "q" 10-bit lower breakpoint code (MICROMIPSOP_*_CODE2)
   "r" 5-bit same register used as both source and target (MICROMIPSOP_*_RS)
   "s" 5-bit source register specifier (MICROMIPSOP_*_RS)
   "t" 5-bit target register (MICROMIPSOP_*_RT)
   "u" 16-bit upper 16 bits of address (MICROMIPSOP_*_IMMEDIATE)
   "v" 5-bit same register used as both source and destination
       (MICROMIPSOP_*_RS)
   "w" 5-bit same register used as both target and destination
       (MICROMIPSOP_*_RT)
   "y" 5-bit source 3 register for ALNV.PS (MICROMIPSOP_*_RS3)
   "z" must be zero register
   "C" 23-bit coprocessor function code (MICROMIPSOP_*_COPZ)
   "K" 5-bit Hardware Register (RDHWR instruction) (MICROMIPSOP_*_RS)

   "+A" 5-bit INS/EXT/DINS/DEXT/DINSM/DEXTM position, which becomes
        LSB (MICROMIPSOP_*_EXTLSB).
	Enforces: 0 <= pos < 32.
   "+B" 5-bit INS/DINS size, which becomes MSB (MICROMIPSOP_*_INSMSB).
	Requires that "+A" or "+E" occur first to set position.
	Enforces: 0 < (pos+size) <= 32.
   "+C" 5-bit EXT/DEXT size, which becomes MSBD (MICROMIPSOP_*_EXTMSBD).
	Requires that "+A" or "+E" occur first to set position.
	Enforces: 0 < (pos+size) <= 32.
	(Also used by DEXT w/ different limits, but limits for
	that are checked by the M_DEXT macro.)
   "+E" 5-bit DINSU/DEXTU position, which becomes LSB-32 (MICROMIPSOP_*_EXTLSB).
	Enforces: 32 <= pos < 64.
   "+F" 5-bit DINSM/DINSU size, which becomes MSB-32 (MICROMIPSOP_*_INSMSB).
	Requires that "+A" or "+E" occur first to set position.
	Enforces: 32 < (pos+size) <= 64.
   "+G" 5-bit DEXTM size, which becomes MSBD-32 (MICROMIPSOP_*_EXTMSBD).
	Requires that "+A" or "+E" occur first to set position.
	Enforces: 32 < (pos+size) <= 64.
   "+H" 5-bit DEXTU size, which becomes MSBD (MICROMIPSOP_*_EXTMSBD).
	Requires that "+A" or "+E" occur first to set position.
	Enforces: 32 < (pos+size) <= 64.
   "+J" 10-bit SYSCALL/WAIT/SDBBP/HYPCALL function code
        (MICROMIPSOP_*_CODE10)

   PC-relative addition (ADDIUPC) instruction:
   "mQ" 23-bit offset (-4194304 .. 4194303) << 2 (MICROMIPSOP_*_IMMQ)
   "mb" 3-bit MIPS registers 2-7, 16, 17 (MICROMIPSOP_*_MB) at bit 23

   Floating point instructions:
   "D" 5-bit destination register (MICROMIPSOP_*_FD)
   "M" 3-bit compare condition code (MICROMIPSOP_*_CCC)
   "N" 3-bit branch condition code (MICROMIPSOP_*_BCC)
   "R" 5-bit fr source 3 register (MICROMIPSOP_*_FR)
   "S" 5-bit fs source 1 register (MICROMIPSOP_*_FS)
   "T" 5-bit ft source 2 register (MICROMIPSOP_*_FT)
   "V" 5-bit same register used as floating source and destination or target
       (MICROMIPSOP_*_FS)

   Coprocessor instructions:
   "E" 5-bit target register (MICROMIPSOP_*_RT)
   "G" 5-bit source register (MICROMIPSOP_*_RS)
   "H" 3-bit sel field for (D)MTC* and (D)MFC* (MICROMIPSOP_*_SEL)

   Macro instructions:
   "A" general 32 bit expression
   "I" 32-bit immediate (value placed in imm_expr).
   "F" 64-bit floating point constant in .rdata
   "L" 64-bit floating point constant in .lit8
   "f" 32-bit floating point constant
   "l" 32-bit floating point constant in .lit4

   DSP ASE usage:
   "2" 2-bit unsigned immediate for byte align (MICROMIPSOP_*_BP)
   "3" 3-bit unsigned immediate (MICROMIPSOP_*_SA3)
   "4" 4-bit unsigned immediate (MICROMIPSOP_*_SA4)
   "5" 8-bit unsigned immediate (MICROMIPSOP_*_IMM8)
   "6" 5-bit unsigned immediate (MICROMIPSOP_*_RS)
   "7" 2-bit DSP accumulator register (MICROMIPSOP_*_DSPACC)
   "8" 6-bit unsigned immediate (MICROMIPSOP_*_WRDSP)
   "0" 6-bit signed immediate (MICROMIPSOP_*_DSPSFT)
   "@" 10-bit signed immediate (MICROMIPSOP_*_IMM10)
   "^" 5-bit unsigned immediate (MICROMIPSOP_*_RD)

   microMIPS Enhanced VA Scheme:
   "+j" 9-bit signed offset in bit 0 (OP_*_EVAOFFSET)

   microMIPS R6:
   "+'" 26 bit PC relative branch target address
   "+"" 21 bit PC relative branch target address
   "+;" 5 bit same register in both OP_*_RS and OP_*_RT
   "+D" 5-bit destination floating point register
   "+I" 2bit unsigned bit position at bit 9
   "+K" 4-bit immediate (0 .. 15) at bit 6
   "+L" 4-bit immediate (0 .. 15) << 2 at bit 4
   "+N" 2-bit immediate (0 .. 3) for register list at bit 8
   "+O" 3bit unsigned bit position at bit 9
   "+P" 5-bit immediate (0 .. 31) << 2 at bit 5
   "+S" 5-bit fs source 1 floating point register
   "+s" 5-bit source register specifier (MICROMIPSOP_*_RS) at 21
   "+t" 5-bit target register (MICROMIPSOP_*_RT) at bit 16
   "-a" (-262144 .. 262143) << 2 at bit 0
   "-b" (-131072 .. 131071) << 3 at bit 0
   "-s" 5 bit source register specifier (OP_*_RS) not $0
   "-t" 5 bit source register specifier (OP_*_RT) not $0
   "-u" 5 bit target register specifier (OP_*_RT) less than OP_*_RS
   "-v" 5 bit target register specifier (OP_*_RT) not $0 different than OP_*_RS
   "-w" 5 bit target register specifier (OP_*_RT) greater than OP_*_RS
   "-x" 5 bit source register specifier (OP_*_RS) less than OP_*_RT
   "-y" 5 bit source register specifier (OP_*_RS) greater than OP_*_RT
   "-A" symbolic offset (-262144 .. 262143) << 2 at bit 0
   "-B" symbolic offset (-131072 .. 131071) << 3 at bit 0

   MSA Extension:
   "+d" 5-bit MSA register (FD)
   "+e" 5-bit MSA register (FS)
   "+h" 5-bit MSA register (FT)
   "+k" 5-bit GPR at bit 6
   "+l" 5-bit MSA control register at bit 6
   "+n" 5-bit MSA control register at bit 11
   "+o" 4-bit vector element index at bit 16
   "+u" 3-bit vector element index at bit 16
   "+v" 2-bit vector element index at bit 16
   "+w" 1-bit vector element index at bit 16
   "+x" 5-bit shift amount at bit 16
   "+T" (-512 .. 511) << 0 at bit 16
   "+U" (-512 .. 511) << 1 at bit 16
   "+V" (-512 .. 511) << 2 at bit 16
   "+W" (-512 .. 511) << 3 at bit 16
   "+~" 2 bit LSA/DLSA shift amount from 1 to 4 at bit 6
   "+!" 3 bit unsigned bit position at bit 16
   "+@" 4 bit unsigned bit position at bit 16
   "+#" 6 bit unsigned bit position at bit 16
   "+$" 5 bit unsigned immediate at bit 16
   "+%" 5 bit signed immediate at bit 16
   "+^" 10 bit signed immediate at bit 11
   "+&" 0 vector element index
   "+*" 5-bit register vector element index at bit 16
   "+|" 8-bit mask at bit 16
   "+:" microMIPS R6: 2 bit LSA/DLSA shift amount from 1 to 4 at bit 9

   Other:
   "()" parens surrounding optional value
   ","  separates operands
   "+"  start of extension sequence
   "m"  start of microMIPS extension sequence

   Characters used so far, for quick reference when adding more:
   "12345678 0"
   "<>(),+-.@\^|~"
   "ABCDEFGHI KLMN   RST V    "
   "abcd f hijklmnopqrstuvw yz"

   Extension character sequences used so far ("+" followed by the
   following), for quick reference when adding more:
   ""
   "~!@#$%^&*|'":;"
   "ABCDEFGHIJKL NOP  STUVW   "
   "   de  hijkl no     uvwx  "

   Extension character sequences used so far ("m" followed by the
   following), for quick reference when adding more:
   ""
   ""
   " BCDEFGHIJ LMNOPQ   U WXYZ"
   " bcdefghij lmn pq st   xyz"

   Extension character sequences used so far ("-" followed by the
   following), for quick reference when adding more:
   ""
   ""
   "AB                        "
   "ab                stuvwyx "
*/

extern const struct mips_operand *decode_micromips_operand (const char *);
extern const struct mips_opcode micromips_opcodes[];
extern const int bfd_micromips_num_opcodes;

/* A NOP insn impemented as "or at,at,zero".
   Used to implement -mfix-loongson2f.  */
#define LOONGSON2F_NOP_INSN	0x00200825

#endif /* _MIPS_H_ */<|MERGE_RESOLUTION|>--- conflicted
+++ resolved
@@ -1136,13 +1136,10 @@
 #define INSN2_VU0_CHANNEL_SUFFIX    0x00004000
 /* Instruction has a forbidden slot.  */
 #define INSN2_FORBIDDEN_SLOT        0x00008000
-<<<<<<< HEAD
 /* This indicates pre-R6 instructions mapped to R6 ones.  */
-#define INSN2_CONVERTED_TO_COMPACT    0x00010000
-=======
+#define INSN2_CONVERTED_TO_COMPACT  0x00010000
 /* Instruction prevents the following instruction from being in a DS */
-#define INSN2_NEXT_NO_DS	    0x00010000
->>>>>>> 0b40695a
+#define INSN2_NEXT_NO_DS	    0x00020000
 
 /* Masks used to mark instructions to indicate which MIPS ISA level
    they were introduced in.  INSN_ISA_MASK masks an enumeration that

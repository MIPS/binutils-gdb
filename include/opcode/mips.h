--- conflicted
+++ resolved
@@ -1291,15 +1291,12 @@
 #define ASE_MSA64		0x00001000
 /* eXtended Physical Address (XPA) Extension.  */
 #define ASE_XPA			0x00002000
-<<<<<<< HEAD
 /* MXU Extension.  */
 #define ASE_MXU			0x00004000
 #define ASE_DSPR3		0x00008000
-=======
 /* The Virtualization ASE has eXtended Physical Address (XPA) Extension
    instructions which are only valid when both ASEs are enabled.  */
-#define ASE_VIRT_XPA		0x00004000
->>>>>>> 4880b0a3
+#define ASE_VIRT_XPA		0x00010000
 
 /* MIPS ISA defines, use instead of hardcoding ISA level.  */
 

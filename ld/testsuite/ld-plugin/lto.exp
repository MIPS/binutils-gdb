# Expect script for ld-plugin LTO tests
#   Copyright (C) 2011-2014 Free Software Foundation, Inc.
#
# This file is part of the GNU Binutils.
#
# This program is free software; you can redistribute it and/or modify
# it under the terms of the GNU General Public License as published by
# the Free Software Foundation; either version 3 of the License, or
# (at your option) any later version.
#
# This program is distributed in the hope that it will be useful,
# but WITHOUT ANY WARRANTY; without even the implied warranty of
# MERCHANTABILITY or FITNESS FOR A PARTICULAR PURPOSE.  See the
# GNU General Public License for more details.
#
# You should have received a copy of the GNU General Public License
# along with this program; if not, write to the Free Software
# Foundation, Inc., 51 Franklin Street - Fifth Floor, Boston,
# MA 02110-1301, USA.

# These tests require plugin and LTO.
if { ![check_plugin_api_available]
     || ![check_lto_available] } {
    return
}

global CFLAGS
global CXXFLAGS
set saved_CFLAGS "$CFLAGS"
set saved_CXXFLAGS "$CXXFLAGS"
regsub -all "(\\-Wp,)?-D_FORTIFY_SOURCE=\[0-9\]+" $CFLAGS "" CFLAGS
regsub -all "(\\-Wp,)?-D_FORTIFY_SOURCE=\[0-9\]+" $CXXFLAGS "" CXXFLAGS

proc restore_notify { } {
  global saved_CFLAGS
  global saved_CXXFLAGS
  set CFLAGS "$saved_CFLAGS"
  set CXXFLAGS "$saved_CXXFLAGS"
}

<<<<<<< HEAD
# Simple LTO tests and generate input files for complex LTO tests.
set lto_link_tests {
  {"LTO 1"
   "-O2 -flto -fuse-linker-plugin" "-flto -fuse-linker-plugin"
   {lto-1a.c lto-1b.c} {} "lto-1.exe"}
  {"Build libdummy.a 2"
   "" "-O2 -flto -fuse-linker-plugin"
   {lto-2.c} {} "libdummy.a"}
  {"LTO 2"
   "-static -O2 -flto -fuse-linker-plugin tmpdir/lto-2.o -lm" ""
   {dummy.c} {} "lto-2.exe"}
  {"Build libdummy.a 3a"
   "" "-flto"
   {lto-3a.c} {} "libdummy.a"}
  {"Build libdummy.a 3c"
   "" "-O2"
   {lto-3c.c} {} "libdummy.a"}
  {"Build liblto-3.a"
   "" "-flto -ffat-lto-objects"
   {lto-3b.c} {} "liblto-3.a"}
  {"Build libdummy.a 4a"
   "" "-flto"
   {lto-4a.c} {} "libdummy.a"}
  {"Build libdummy.a 4b"
   "" "-O2"
   {lto-4b.c} {} "libdummy.a"}
  {"Build libdummy.a 4c"
   "" "-O2"
   {lto-4c.c} {} "libdummy.a"}
  {"Build libdummy.a 5a"
   "" "-flto"
   {lto-5a.c} {} "libdummy.a"}
  {"Build libdummy.a 5b"
   "" "-flto"
   {lto-5b.c} {} "libdummy.a"}
  {"LTO 6"
   "-O2 -flto -fuse-linker-plugin" ""
   {lto-6.c} {} "lto-6.exe" "c"}
  {"Build libdummy.a PR ld/12365"
   "" "-flto -O2"
   {pr12365a.c pr12365b.c pr12365c.c} {} "libdummy.a"}
  {"Build libdummy.a 9"
   "" "-O2 -finline -flto"
   {lto-9.cc} {} "libdummy.a"}
  {"Build libdummy.a 10a"
   "" "-O2"
   {lto-10a.c} {} "libdummy.a"}
  {"Build libdummy.a 10b"
   "" "-O2 -flto"
   {lto-10b.c} {} "libdummy.a"}
  {"Build libdummy.a 11a"
   "" "-O -flto"
   {lto-11a.c} {} "libdummy.a"}
  {"Build libdummy.a 11b"
   "" "-O -flto"
   {lto-11b.c} {} "libdummy.a"}
  {"Build libdummy.a 11c"
   "" "-O"
   {lto-11c.c} {} "libdummy.a"}
  {"Build liblto-12.a"
   "" "-O2 -flto"
   {lto-12c.c} {} "liblto-12.a"}
  {"Build libdummy.a 12"
   "" "-O2 -flto"
   {lto-12a.c lto-12b.c} {} "libdummy.a"}
  {"Build libdummy.a 13"
   "" "-O2 -flto"
   {lto-13a.c lto-13b.c} {} "libdummy.a"}
  {"Build liblto-13.a"
   "" "-O2"
   {lto-13c.c} {} "liblto-13.a"}
  {"Build libdummy.a 14a"
   "" "-flto"
   {lto-14a.c lto-14b.c} {} "libdummy.a"}
  {"Build liblto-14.a"
   "" "-flto"
   {lto-14c.c} {} "liblto-14.a"}
  {"Build libdummy.a 15a"
   "" "-flto"
   {lto-15a.c} {} "libdummy.a"}
  {"Build liblto-15.a"
   "" "-flto"
   {lto-15b.c} {} "liblto-15.a"}
  {"PR ld/12696"
   "-O2 -flto -fuse-linker-plugin -r -nostdlib" "-O2 -flto"
   {pr12696-1.cc} {} "pr12696-1r.o" "c"}
  {"Build libdummy.a PR ld/12758"
   "" ""
   {pr12758a.s} {} "libdummy.a"}
  {"Build libpr12758.a"
   "" "-flto -O2 -ffat-lto-objects"
   {pr12758b.c} {} "libpr12758.a"}
  {"PR ld/12758"
   "-O2 -Wl,-e,foo -nostdlib -flto -fuse-linker-plugin tmpdir/pr12758a.o -Wl,--start-group tmpdir/libpr12758.a -Wl,--end-group" ""
   {dummy.c} {} "pr12758.exe"}
  {"Build libdummy.a PR ld/12760"
   "" ""
   {pr12760a.c} {} "libdummy.a"}
  {"Build libpr12760.a"
   "" "-flto -O2 -ffat-lto-objects"
   {pr12760b.c} {} "libpr12760.a"}
  {"PR ld/12760"
   "-O2 -Wl,-e,foo -nostdlib -flto -fuse-linker-plugin tmpdir/pr12760a.o -Wl,--start-group tmpdir/libpr12760.a -Wl,--end-group" ""
   {dummy.c} {} "pr12760.exe" "c" "warning: Bad bar"}
  {"Build libpr13183.a"
   "-T" "-flto -O2 -ffat-lto-objects"
   {pr13183a.c} {} "libpr13183.a"}
  {"Build libdummy.a PR ld/13183"
   "" "-flto -O2"
   {pr13183b.c} {} "libdummy.a"}
  {"Build libdummy.a PR ld/13201"
   "" "-flto -O2"
   {pr13201.c} {} "libdummy.a"}
  {"PR ld/13287"
   "-flto -fuse-linker-plugin -Wl,--as-needed" "-flto"
   {pr13287.cc} {} "pr13287.exe" "c++"}
  {"PR ld/15323"
   "" "-O2"
   {pr15323a.c} {} "libdummy.a" "c"}
=======
set plugin_names {
    liblto_plugin.so
    liblto_plugin-0.dll
    cyglto_plugin-0.dll
}
set plug_opt ""
foreach plug $plugin_names {
    set plug_so [run_host_cmd $CC "--print-prog-name $plug"]
    if { $plug_so eq $plug } then {
	set plug_so [run_host_cmd $CC "--print-file-name $plug"]
    }
    if { $plug_so ne $plug } then {
	set plug_opt "--plugin $plug_so"
	break
    }
}
set lto_fat ""
if { [check_lto_fat_available] } {
  set lto_fat "-ffat-lto-objects"
>>>>>>> 437353b6
}

# Simple LTO tests and generate input files for complex LTO tests.
set lto_link_tests [list \
  [list "LTO 1" \
   "-O2 -flto -fuse-linker-plugin" "-flto -fuse-linker-plugin" \
   {lto-1a.c lto-1b.c} {} "lto-1.exe"] \
  [list "Compile 2" \
   "" "-O2 -flto -fuse-linker-plugin" \
   {lto-2.c} {} ""] \
  [list "LTO 2" \
   "-static -O2 -flto -fuse-linker-plugin tmpdir/lto-2.o -lm" "" \
   {dummy.c} {} "lto-2.exe"] \
  [list "Compile 3a" \
   "" "-flto" \
   {lto-3a.c} {} ""] \
  [list "Compile 3c" \
   "" "-O2" \
   {lto-3c.c} {} ""] \
  [list "Build liblto-3.a" \
   "" "-flto $lto_fat" \
   {lto-3b.c} {} "liblto-3.a"] \
  [list "Compile 5a" \
   "" "-flto $lto_fat" \
   {lto-5a.c} {} ""] \
  [list "Compile 5b" \
   "" "-flto $lto_fat" \
   {lto-5b.c} {} ""] \
  [list "LTO 6" \
   "-O2 -flto -fuse-linker-plugin" "" \
   {lto-6.c} {} "lto-6.exe" "c"] \
  [list "Compile 9" \
   "" "-O2 -finline -flto" \
   {lto-9.cc} {} "" "c++"] \
  [list "Compile 11a" \
   "" "-O -flto" \
   {lto-11a.c} {} ""] \
  [list "Compile 11b" \
   "" "-O -flto" \
   {lto-11b.c} {} ""] \
  [list "Compile 11c" \
   "" "-O" \
   {lto-11c.c} {} ""] \
  [list "Build liblto-12.a" \
   "$plug_opt" "-O2 -flto" \
   {lto-12c.c} {} "liblto-12.a"] \
  [list "Compile 12" \
   "" "-O2 -flto" \
   {lto-12a.c lto-12b.c} {} ""] \
  [list "Compile 13" \
   "" "-O2 -flto" \
   {lto-13a.c lto-13b.c} {} ""] \
  [list "Build liblto-13.a" \
   "" "-O2" \
   {lto-13c.c} {} "liblto-13.a"] \
  [list "Compile 14a" \
   "" "-flto" \
   {lto-14a.c lto-14b.c} {} ""] \
  [list "Build liblto-14.a" \
   "$plug_opt" "-flto" \
   {lto-14c.c} {} "liblto-14.a"] \
  [list "Compile 15a" \
   "" "-flto" \
   {lto-15a.c} {} ""] \
  [list "Build liblto-15.a" \
   "$plug_opt" "-flto" \
   {lto-15b.c} {} "liblto-15.a"] \
  [list "PR ld/12696" \
   "-O2 -flto -fuse-linker-plugin -r -nostdlib" "-O2 -flto" \
   {pr12696-1.cc} {} "pr12696-1r.o" "c++"] \
  [list "Compile PR ld/12758" \
   "" "" \
   {pr12758a.s} {} ""] \
  [list "Build libpr12758.a" \
   "" "-flto -O2 $lto_fat" \
   {pr12758b.c} {} "libpr12758.a"] \
  [list "PR ld/12758" \
   "-O2 -Wl,-e,foo -nostdlib -flto -fuse-linker-plugin tmpdir/pr12758a.o -Wl,--start-group tmpdir/libpr12758.a -Wl,--end-group" "" \
   {dummy.c} {} "pr12758.exe"] \
  [list "Compile PR ld/12760" \
   "" "-g -O0" \
   {pr12760a.c} {} ""] \
  [list "Build libpr12760.a" \
   "" "-flto -O2 $lto_fat" \
   {pr12760b.c} {} "libpr12760.a"] \
  [list "PR ld/12760" \
   "-O2 -Wl,-e,foo -nostdlib -flto -fuse-linker-plugin tmpdir/pr12760a.o -Wl,--start-group tmpdir/libpr12760.a -Wl,--end-group" "" \
   {dummy.c} {} "pr12760.exe" "c" "pr12760a.c:6: warning: Bad bar"] \
  [list "Build libpr13183.a" \
   "-T" "-flto -O2 $lto_fat" \
   {pr13183a.c} {} "libpr13183.a"] \
  [list "Compile PR ld/13183" \
   "" "-flto -O2" \
   {pr13183b.c} {} ""] \
  [list "Compile PR ld/13201" \
   "" "-flto -O2" \
   {pr13201.c} {} ""] \
  [list "PR ld/13287" \
   "-flto -fuse-linker-plugin -Wl,--as-needed" "-flto" \
   {pr13287.cc} {} "pr13287.exe" "c++"] \
  [list "PR ld/15323" \
   "" "-O2" \
   {pr15323a.c} {} "" "c"] \
  [list "Compile(1) PR ld/pr16846" \
   "" "-flto" \
   {pr16846a.c pr16846b.c} {} ""] \
  [list "Compile(2) PR ld/pr16846" \
   "" "" \
   {pr16846c.c} {} ""] \
  [list "PR ld/pr16846(1)" \
   "-flto -fuse-linker-plugin tmpdir/pr16846a.o tmpdir/pr16846b.o tmpdir/pr16846c.o" "" \
   {dummy.c} {} "pr16846a.exe"] \
  [list "PR ld/pr16846(2)" \
   "-flto -fuse-linker-plugin tmpdir/pr16846a.o tmpdir/pr16846c.o tmpdir/pr16846b.o" "" \
   {dummy.c} {} "pr16846b.exe"] \
]

if { [at_least_gcc_version 4 7] } {
    set lto_link_tests [concat $lto_link_tests [list \
      [list "Compile PR ld/12942 (1)" \
       "" "-flto -O2" \
       {pr12942a.cc pr12942c.cc} {} "" "c++"] \
      [list "Compile PR ld/12942 (2)" \
       "" "-O0" \
       {pr12942b.cc} {} "" "c++"] \
    ]]
}

# Generate input files for complex LTO tests for ELF.
<<<<<<< HEAD
set lto_link_elf_tests {
  {"Build libdummy.a 7"
   "" "-flto -O2"
   {lto-7a.c lto-7b.c lto-7c.c} {} "libdummy.a"}
  {"Build liblto-7.so"
   "-shared" "-O2 -fpic"
   {lto-7d.c} {} "liblto-7.so" "c"}
  {"Build libdummy.a 8a"
   "" "-O2"
   {lto-8a.c} {} "libdummy.a"}
  {"Build libdummy.a 8b"
   "" "-flto -O2"
   {lto-8b.c} {} "libdummy.a"}
  {"Build liblto-17a.so"
   "-shared -O2 -fpic -flto -fuse-linker-plugin" "-O2 -fpic -flto"
   {lto-17a.c} {{"nm" {} "lto-17a.d"}} "liblto-17a.so" "c"}
  {"Build liblto-17b.so 1"
   "-shared -O2 -fpic -flto -fuse-linker-plugin tmpdir/lto-17a.o" "-O2 -fpic -flto"
   {lto-17b.c} {{"nm" {} "lto-17b-1.d"}} "liblto-17b.so"}
  {"Build liblto-17b.so 2"
   "-shared -O2 -fpic -flto -fuse-linker-plugin tmpdir/lto-17a.o" "-O2 -fpic -flto"
   {lto-17b.c} {{"nm" {} "lto-17b-2.d"}} "liblto-17b.so"}
  {"PR ld/12982"
   "-O2 -flto -fuse-linker-plugin" "-O2 -flto"
   {pr12982.c} {{"readelf" {-l --wide} "pr12982.d"}} "pr12982.exe"}
  {"PR ld/12975"
   "-shared -O2 -fPIC -flto -fuse-linker-plugin -nostdlib -Wl,-version-script,pr12975.t" "-O2 -flto"
   {pr12975.c} {{"readelf" {-s --wide} "pr12975.d"}} "pr12975.so" "c"}
  {"PR ld/13229"
   "-shared -O2 -fPIC -flto -fuse-linker-plugin -nostdlib" "-O2 -finline -fno-early-inlining -flto"
   {pr13229.cc} {{"readelf" {-s --wide} "pr13229.d"}} "pr13229.so" "c++"}
  {"PR ld/13244"
   "-shared -O2 -fPIC -flto -fuse-linker-plugin -nostdlib" "-O2 -fno-early-inlining -flto"
   {pr13244.c} {{"readelf" {-s --wide} "pr13244.d"}} "pr13244.so" "c"}
  {"Build libpr15146a.a"
   "" "-flto -O2"
   {pr15146a.c} {} "lib15146a.a"}
  {"Build pr15146b.so"
   "-shared" "-O2 -fpic"
   {pr15146b.c} {} "pr15146b.so" "c"}
  {"Build pr15146c.so"
   "-shared -Wl,--no-as-needed tmpdir/pr15146b.so" "-O2 -fpic"
   {pr15146c.c} {} "pr15146c.so" "c"}
  {"PR ld/15146 (1)"
   "-O2 -flto -fuse-linker-plugin -Wl,-rpath-link,. -Wl,--no-copy-dt-needed-entries -Wl,--no-as-needed tmpdir/pr15146a.o tmpdir/pr15146c.so" ""
   {dummy.c} {{"readelf" {-d} "pr15146.d"}} "pr15146a.exe"}
  {"Build libpr15146d.a"
   "" "-flto -O2"
   {pr15146d.c} {} "lib15146d.a"}
  {"Build libpr15146d.a"
   "" "-flto -O2"
   {pr15146d.c} {} "lib15146d.a"}
  {"PR ld/14918"
   "-flto" "-flto"
   {pr14918.c} {{"readelf" {-d --wide} "pr14918.d"}} "pr14918.exe" "c"}
}
=======
set lto_link_elf_tests [list \
  [list "Compile 7" \
   "" "-flto -O2" \
   {lto-7a.c lto-7b.c lto-7c.c} {} ""] \
  [list "Build liblto-7.so" \
   "-shared" "-O2 -fpic" \
   {lto-7d.c} {} "liblto-7.so" "c"] \
  [list "Compile 8a" \
   "" "-O2" \
   {lto-8a.c} {} ""] \
  [list "Compile 8b" \
   "" "-flto -O2" \
   {lto-8b.c} {} ""] \
  [list "Build liblto-17a.so" \
   "-shared -O2 -fpic -flto -fuse-linker-plugin" "-O2 -fpic -flto" \
   {lto-17a.c} {{"nm" {} "lto-17a.d"}} "liblto-17a.so" "c"] \
  [list "Build liblto-17b.so 1" \
   "-shared -O2 -fpic -flto -fuse-linker-plugin tmpdir/lto-17a.o" "-O2 -fpic -flto" \
   {lto-17b.c} {{"nm" {} "lto-17b-1.d"}} "liblto-17b.so"] \
  [list "Build liblto-17b.so 2" \
   "-shared -O2 -fpic -flto -fuse-linker-plugin tmpdir/lto-17a.o" "-O2 -fpic -flto" \
   {lto-17b.c} {{"nm" {} "lto-17b-2.d"}} "liblto-17b.so"] \
  [list "PR ld/12982" \
   "-O2 -flto -fuse-linker-plugin" "-O2 -flto" \
   {pr12982.c} {{"readelf" {-l --wide} "pr12982.d"}} "pr12982.exe"] \
  [list "PR ld/12975" \
   "-shared -O2 -fPIC -flto -fuse-linker-plugin -nostdlib -Wl,-version-script,pr12975.t" "-O2 -flto" \
   {pr12975.c} {{"readelf" {-s --wide} "pr12975.d"}} "pr12975.so" "c"] \
  [list "PR ld/13229" \
   "-shared -O2 -fPIC -flto -fuse-linker-plugin -nostdlib" "-O2 -finline -fno-early-inlining -flto" \
   {pr13229.cc} {{"readelf" {-s --wide} "pr13229.d"}} "pr13229.so" "c++"] \
  [list "PR ld/13244" \
   "-shared -O2 -fPIC -flto -fuse-linker-plugin -nostdlib" "-O2 -fno-early-inlining -flto" \
   {pr13244.c} {{"readelf" {-s --wide} "pr13244.d"}} "pr13244.so" "c"] \
  [list "Build libpr15146a.a" \
   "$plug_opt" "-flto -O2" \
   {pr15146a.c} {} "lib15146a.a"] \
  [list "Build pr15146b.so" \
   "-shared" "-O2 -fpic" \
   {pr15146b.c} {} "pr15146b.so" "c"] \
  [list "Build pr15146c.so" \
   "-shared -Wl,--no-as-needed tmpdir/pr15146b.so" "-O2 -fpic" \
   {pr15146c.c} {} "pr15146c.so" "c"] \
  [list "PR ld/15146 (1)" \
   "-O2 -flto -fuse-linker-plugin -Wl,-rpath-link,. -Wl,--no-copy-dt-needed-entries -Wl,--no-as-needed tmpdir/pr15146a.o tmpdir/pr15146c.so" "" \
   {dummy.c} {{"readelf" {-d} "pr15146.d"}} "pr15146a.exe"] \
  [list "Build libpr15146d.a" \
   "$plug_opt" "-flto -O2" \
   {pr15146d.c} {} "lib15146d.a"] \
  [list "Build libpr16746a.a" \
   "" "" \
   {pr16746a.c pr16746b.c} {} "lib15146a.a"] \
  [list "Build libpr16746b.a" \
   "$plug_opt" "-O2 -flto" \
   {pr16746c.c pr16746d.c} {} "lib15146b.a"] \
  [list "PR ld/16746 (1)" \
   "-O2 -flto -fuse-linker-plugin tmpdir/pr16746a.o tmpdir/pr16746c.o" "-O2 -flto" \
   {dummy.c} {} "pr16746a.exe"] \
  [list "PR ld/16746 (2)" \
   "-O2 -flto -fuse-linker-plugin tmpdir/pr16746c.o tmpdir/pr16746a.o" "-O2 -flto" \
   {dummy.c} {} "pr16746b.exe"] \
]
>>>>>>> 437353b6

# Check final symbols in executables.
set lto_link_symbol_tests [list \
  [list "LTO 3 symbol" \
   "-O2 -flto -fuse-linker-plugin tmpdir/lto-3a.o tmpdir/lto-3c.o tmpdir/liblto-3.a" "" \
   {dummy.c} {{"nm" {} "lto-3.d"}} "lto-3.exe" "c"] \
  [list "LTO 5 symbol" \
   "-O2 -flto -fuse-linker-plugin tmpdir/lto-5.o" "" \
   {dummy.c} {{"nm" {} "lto-5.d"}} "lto-5.exe" "c"] \
  [list "LTO 9 symbol" \
   "-O2 -flto -fuse-linker-plugin tmpdir/lto-9.o" "" \
   {dummy.c} {{"nm" {-C} "lto-9.d"}} "lto-9.exe" "c++"] \
  [list "LTO 16a symbol" \
   "-O2 -Wl,-e,foo -nostdlib -flto -fuse-linker-plugin" "-flto" \
   {lto-16a.c} {{"nm" {} "lto-16a.d"}} "lto-16.exe" "c"] \
  [list "LTO 16b symbol" \
   "-O2 -Wl,-e,foo -u bar -nostdlib -flto -fuse-linker-plugin" "-flto" \
   {lto-16a.c lto-16b.c} {{"nm" {} "lto-16b.d"}} "lto-16b.exe" "c"] \
  [list "PR ld/13183" \
   "-O2 -flto -fuse-linker-plugin tmpdir/pr13183b.o tmpdir/libpr13183.a" "" \
   {dummy.c} {{"nm" {} "pr13183.d"}} "pr13183.exe" "c"] \
]

# LTO run-time tests.
<<<<<<< HEAD
set lto_run_tests {
  {"LTO 3a"
   "-O2 -flto -fuse-linker-plugin tmpdir/lto-3a.o tmpdir/lto-3c.o tmpdir/liblto-3.a" ""
   {dummy.c} "lto-3b.exe" "lto-3.out" "" "c"}
  {"LTO 3b"
   "-O2 -flto -fuse-linker-plugin tmpdir/lto-3a.o tmpdir/lto-3c.o tmpdir/lto-3.o" ""
   {dummy.c} "lto-3c.exe" "lto-3.out" "" "c"}
  {"LTO 3c"
   "-O2 -flto -fuse-linker-plugin tmpdir/lto-3a.o tmpdir/lto-3c.o -Wl,--whole-archive tmpdir/liblto-3.a -Wl,--no-whole-archive tmpdir/liblto-3.a" ""
   {dummy.c} "lto-3d.exe" "lto-3.out" "" "c"}
  {"LTO 4a"
   "-O2 -flto -fuse-linker-plugin tmpdir/lto-4r-a.o" ""
   {dummy.c} "lto-4a.exe" "lto-4.out" "" "c"}
  {"LTO 4c"
   "-O2 -flto -fuse-linker-plugin tmpdir/lto-4r-c.o" ""
   {dummy.c} "lto-4c.exe" "lto-4.out" "" "c"}
  {"LTO 4d"
   "-O2 -flto -fuse-linker-plugin tmpdir/lto-4r-d.o" ""
   {dummy.c} "lto-4d.exe" "lto-4.out" "" "c"}
  {"LTO 5"
   "-O2 -flto -fuse-linker-plugin tmpdir/lto-5.o" ""
   {dummy.c} "lto-5.exe" "lto-5.out" "" "c"}
  {"LTO 10"
   "-O2 -flto -fuse-linker-plugin tmpdir/lto-10.o" ""
   {dummy.c} "lto-10.exe" "lto-10.out" "" "c"}
  {"LTO 11"
   "-O -flto -fuse-linker-plugin tmpdir/liblto-11.a" ""
   {dummy.c} "lto-11.exe" "lto-11.out" "" "c"}
  {"LTO 12a"
   "-O -flto -fuse-linker-plugin tmpdir/lto-12a.o tmpdir/liblto-12.a tmpdir/lto-12b.o" ""
   {dummy.c} "lto-12a.exe" "lto-12.out" "" "c"}
  {"LTO 12b"
   "-O -flto -fuse-linker-plugin tmpdir/lto-12a.o tmpdir/lto-12b.o tmpdir/liblto-12.a" ""
   {dummy.c} "lto-12b.exe" "lto-12.out" "" "c"}
  {"LTO 13"
   "-O -flto -fuse-linker-plugin tmpdir/lto-13a.o tmpdir/liblto-13.a tmpdir/lto-13b.o" ""
   {dummy.c} "lto-13.exe" "lto-13.out" "" "c"}
  {"LTO 14"
   "-O2 -flto -fuse-linker-plugin tmpdir/lto-14a.o -Wl,--whole-archive tmpdir/liblto-14.a -Wl,--no-whole-archive tmpdir/lto-14b.o" ""
   {dummy.c} "lto-14.exe" "lto-14.out" "" "c"}
  {"LTO 15"
   "-O2 -flto -fuse-linker-plugin -Wl,--start-group tmpdir/liblto-15.a tmpdir/lto-15a.o -Wl,--end-group" ""
   {dummy.c} "lto-15.exe" "lto-15.out" "" "c"}
  {"PR ld/13066"
   "-O2 -flto -fuse-linker-plugin" ""
   {pr13066.cc} "pr13066.exe" "pr13066.out" "" "c++"}
  {"PR ld/13201"
   "-O2 -flto -fuse-linker-plugin -Wl,--as-needed tmpdir/pr13201.o -lm" ""
   {dummy.c} "pr13201.exe" "pr13201.out" "" "c"}
  {"PR ld/15323"
   "-O2 -flto -fuse-linker-plugin tmpdir/pr15323a.o" ""
   {pr15323b.c} "pr15323.exe" "pr15323.out" "-flto -O2" "c"}
}
=======
set lto_run_tests [list \
  [list "LTO 3a" \
   "-O2 -flto -fuse-linker-plugin tmpdir/lto-3a.o tmpdir/lto-3c.o tmpdir/liblto-3.a" "" \
   {dummy.c} "lto-3b.exe" "lto-3.out" "" "c"] \
  [list "LTO 3b" \
   "-O2 -flto -fuse-linker-plugin tmpdir/lto-3a.o tmpdir/lto-3c.o tmpdir/lto-3.o" "" \
   {dummy.c} "lto-3c.exe" "lto-3.out" "" "c"] \
  [list "LTO 3c" \
   "-O2 -flto -fuse-linker-plugin tmpdir/lto-3a.o tmpdir/lto-3c.o -Wl,--whole-archive tmpdir/liblto-3.a -Wl,--no-whole-archive tmpdir/liblto-3.a" "" \
   {dummy.c} "lto-3d.exe" "lto-3.out" "" "c"] \
  [list "LTO 5" \
   "-O2 -flto -fuse-linker-plugin tmpdir/lto-5.o" "" \
   {dummy.c} "lto-5.exe" "lto-5.out" "" "c"] \
  [list "LTO 11" \
   "-O -flto -fuse-linker-plugin tmpdir/liblto-11.a" "" \
   {dummy.c} "lto-11.exe" "lto-11.out" "" "c"] \
  [list "LTO 12a" \
   "-O -flto -fuse-linker-plugin tmpdir/lto-12a.o tmpdir/liblto-12.a tmpdir/lto-12b.o" "" \
   {dummy.c} "lto-12a.exe" "lto-12.out" "" "c"] \
  [list "LTO 12b" \
   "-O -flto -fuse-linker-plugin tmpdir/lto-12a.o tmpdir/lto-12b.o tmpdir/liblto-12.a" "" \
   {dummy.c} "lto-12b.exe" "lto-12.out" "" "c"] \
  [list "LTO 13" \
   "-O -flto -fuse-linker-plugin tmpdir/lto-13a.o tmpdir/liblto-13.a tmpdir/lto-13b.o" "" \
   {dummy.c} "lto-13.exe" "lto-13.out" "" "c"] \
  [list "LTO 14" \
   "-O2 -flto -fuse-linker-plugin tmpdir/lto-14a.o -Wl,--whole-archive tmpdir/liblto-14.a -Wl,--no-whole-archive tmpdir/lto-14b.o" "" \
   {dummy.c} "lto-14.exe" "lto-14.out" "" "c"] \
  [list "LTO 15" \
   "-O2 -flto -fuse-linker-plugin -Wl,--start-group tmpdir/liblto-15.a tmpdir/lto-15a.o -Wl,--end-group" "" \
   {dummy.c} "lto-15.exe" "lto-15.out" "" "c"] \
  [list "PR ld/13066" \
   "-O2 -flto -fuse-linker-plugin" "" \
   {pr13066.cc} "pr13066.exe" "pr13066.out" "" "c++"] \
  [list "PR ld/13201" \
   "-O2 -flto -fuse-linker-plugin -Wl,--as-needed tmpdir/pr13201.o -lm" "" \
   {dummy.c} "pr13201.exe" "pr13201.out" "" "c"] \
  [list "PR ld/15323" \
   "-O2 -flto -fuse-linker-plugin tmpdir/pr15323a.o" "" \
   {pr15323b.c} "pr15323.exe" "pr15323.out" "-flto -O2" "c"] \
]
>>>>>>> 437353b6

if { [at_least_gcc_version 4 7] } {
    set lto_run_tests [concat $lto_run_tests [list \
      [list "PR ld/12942 (1)" \
       "-O2 -flto -fuse-linker-plugin tmpdir/pr12942a.o tmpdir/pr12942b.o" "" \
       {dummy.c} "pr12942a.exe" "pr12942.out" "" "c++"] \
      [list "PR ld/12942 (2)" \
       "-O2 -flto -fuse-linker-plugin tmpdir/pr12942a.o tmpdir/pr12942c.o" "" \
       {dummy.c} "pr12942c.exe" "pr12942.out" "" "c++"] \
    ]]
}

# LTO run-time tests for ELF
set lto_run_elf_tests [list \
  [list "LTO 7" \
   "-O2 -flto -fuse-linker-plugin tmpdir/lto-7b.o tmpdir/lto-7c.o tmpdir/lto-7a.o -Wl,--no-as-needed tmpdir/liblto-7.so" "" \
   {dummy.c} "lto-7.exe" "lto-7.out" "" "c"] \
  [list "LTO 8" \
   "-O2 -flto -fuse-linker-plugin tmpdir/lto-8b.o tmpdir/lto-8a.o" "" \
   {dummy.c} "lto-8.exe" "lto-8.out" "" "c"] \
  [list "LTO TLS IE" \
   "-O2 -flto -fuse-linker-plugin" "" \
   {run-ie.c} "run-ie.exe" "run-ie.out" "" "c"] \
]

run_cc_link_tests $lto_link_tests

# Restrict these to ELF targets that support shared libs and PIC.
if { [is_elf_format] && [check_lto_shared_available] } {
    run_cc_link_tests $lto_link_elf_tests
    set testname "PR ld/15146 (2)"
    set exec_output [run_host_cmd "$CC" "-O2 -flto -fuse-linker-plugin -Wl,-rpath-link,. -Wl,--no-copy-dt-needed-entries -Wl,--no-as-needed tmpdir/pr15146d.o tmpdir/pr15146c.so"]
    if { [ regexp "undefined reference to symbol 'xxx'" $exec_output ] } {
	pass $testname
    } {
	fail $testname
    }
    set testname "PR ld/16746 (3)"
    set exec_output [run_host_cmd "$CC" "-O2 -flto -fuse-linker-plugin tmpdir/pr16746b.o tmpdir/pr16746d.o"]
    if { [ regexp "warning: foobar" $exec_output ] && ![ regexp "symbol from plugin" $exec_output ] } {
	pass $testname
    } {
	fail $testname
    }
    set testname "PR ld/16746 (4)"
    set exec_output [run_host_cmd "$CC" "-O2 -flto -fuse-linker-plugin tmpdir/pr16746d.o tmpdir/pr16746b.o"]
    if { [ regexp "warning: foobar" $exec_output ] && ![ regexp "symbol from plugin" $exec_output ] } {
	pass $testname
    } {
	fail $testname
    }
}

set testname "Build liblto-4.a"
remote_file host delete "tmpdir/liblto-4.a"
set catch_output [run_host_cmd "$ar" "rc tmpdir/liblto-4.a tmpdir/lto-4a.o tmpdir/lto-4b.o tmpdir/lto-4c.o"]
if {![string match "" $catch_output]} {
    unresolved $testname
    restore_notify
    return
}

set testname "Build liblto-11.a"
remote_file host delete "tmpdir/liblto-11.a"
set catch_output [run_host_cmd "$ar" "rc $plug_opt tmpdir/liblto-11.a tmpdir/lto-11a.o tmpdir/lto-11b.o tmpdir/lto-11c.o"]
if {![string match "" $catch_output]} {
    unresolved $testname
    restore_notify
    return
}

if { [at_least_gcc_version 4 7] } {
    # Check expected LTO linker errors.
    set testname "PR ld/12365"
    set exec_output [run_host_cmd "$CC" "$gcc_gas_flag $gcc_ld_flag -O2 -flto -fuse-linker-plugin tmpdir/pr12365a.o tmpdir/pr12365b.o tmpdir/pr12365c.o"]
    if { [ regexp "undefined reference to `my_bcopy'" $exec_output ] } {
	pass $testname
    } {
	fail $testname
    }
    set testname "PR ld/12942 (3)"
    set exec_output [run_host_cmd "$CXX" "-O2 -flto -fuse-linker-plugin tmpdir/pr12942b.o tmpdir/pr12942a.o"]
    if { [ regexp "undefined reference to `link_error\\(\\)'" $exec_output ] } {
        pass $testname
    } {
        fail $testname
    }
}

# Run "ld -r" to generate inputs for complex LTO tests.
run_dump_test "lto-3r"
remote_exec host "mv" "tmpdir/dump tmpdir/lto-3.o"
run_dump_test "lto-4r-a"
remote_exec host "mv" "tmpdir/dump tmpdir/lto-4r-a.o"
run_dump_test "lto-4r-b"
remote_exec host "mv" "tmpdir/dump tmpdir/lto-4r-b.o"
run_dump_test "lto-4r-c"
remote_exec host "mv" "tmpdir/dump tmpdir/lto-4r-c.o"
run_dump_test "lto-4r-d"
remote_exec host "mv" "tmpdir/dump tmpdir/lto-4r-d.o"
run_dump_test "lto-5r"
remote_exec host "mv" "tmpdir/dump tmpdir/lto-5.o"
run_dump_test "lto-10r"
remote_exec host "mv" "tmpdir/dump tmpdir/lto-10.o"

run_cc_link_tests $lto_link_symbol_tests

# The following tests require running the executable generated by ld.
if ![isnative] {
    return
}

run_ld_link_exec_tests [] $lto_run_tests

if { [is_elf_format] } {
    run_ld_link_exec_tests [] $lto_run_elf_tests
}

restore_notify<|MERGE_RESOLUTION|>--- conflicted
+++ resolved
@@ -38,127 +38,6 @@
   set CXXFLAGS "$saved_CXXFLAGS"
 }
 
-<<<<<<< HEAD
-# Simple LTO tests and generate input files for complex LTO tests.
-set lto_link_tests {
-  {"LTO 1"
-   "-O2 -flto -fuse-linker-plugin" "-flto -fuse-linker-plugin"
-   {lto-1a.c lto-1b.c} {} "lto-1.exe"}
-  {"Build libdummy.a 2"
-   "" "-O2 -flto -fuse-linker-plugin"
-   {lto-2.c} {} "libdummy.a"}
-  {"LTO 2"
-   "-static -O2 -flto -fuse-linker-plugin tmpdir/lto-2.o -lm" ""
-   {dummy.c} {} "lto-2.exe"}
-  {"Build libdummy.a 3a"
-   "" "-flto"
-   {lto-3a.c} {} "libdummy.a"}
-  {"Build libdummy.a 3c"
-   "" "-O2"
-   {lto-3c.c} {} "libdummy.a"}
-  {"Build liblto-3.a"
-   "" "-flto -ffat-lto-objects"
-   {lto-3b.c} {} "liblto-3.a"}
-  {"Build libdummy.a 4a"
-   "" "-flto"
-   {lto-4a.c} {} "libdummy.a"}
-  {"Build libdummy.a 4b"
-   "" "-O2"
-   {lto-4b.c} {} "libdummy.a"}
-  {"Build libdummy.a 4c"
-   "" "-O2"
-   {lto-4c.c} {} "libdummy.a"}
-  {"Build libdummy.a 5a"
-   "" "-flto"
-   {lto-5a.c} {} "libdummy.a"}
-  {"Build libdummy.a 5b"
-   "" "-flto"
-   {lto-5b.c} {} "libdummy.a"}
-  {"LTO 6"
-   "-O2 -flto -fuse-linker-plugin" ""
-   {lto-6.c} {} "lto-6.exe" "c"}
-  {"Build libdummy.a PR ld/12365"
-   "" "-flto -O2"
-   {pr12365a.c pr12365b.c pr12365c.c} {} "libdummy.a"}
-  {"Build libdummy.a 9"
-   "" "-O2 -finline -flto"
-   {lto-9.cc} {} "libdummy.a"}
-  {"Build libdummy.a 10a"
-   "" "-O2"
-   {lto-10a.c} {} "libdummy.a"}
-  {"Build libdummy.a 10b"
-   "" "-O2 -flto"
-   {lto-10b.c} {} "libdummy.a"}
-  {"Build libdummy.a 11a"
-   "" "-O -flto"
-   {lto-11a.c} {} "libdummy.a"}
-  {"Build libdummy.a 11b"
-   "" "-O -flto"
-   {lto-11b.c} {} "libdummy.a"}
-  {"Build libdummy.a 11c"
-   "" "-O"
-   {lto-11c.c} {} "libdummy.a"}
-  {"Build liblto-12.a"
-   "" "-O2 -flto"
-   {lto-12c.c} {} "liblto-12.a"}
-  {"Build libdummy.a 12"
-   "" "-O2 -flto"
-   {lto-12a.c lto-12b.c} {} "libdummy.a"}
-  {"Build libdummy.a 13"
-   "" "-O2 -flto"
-   {lto-13a.c lto-13b.c} {} "libdummy.a"}
-  {"Build liblto-13.a"
-   "" "-O2"
-   {lto-13c.c} {} "liblto-13.a"}
-  {"Build libdummy.a 14a"
-   "" "-flto"
-   {lto-14a.c lto-14b.c} {} "libdummy.a"}
-  {"Build liblto-14.a"
-   "" "-flto"
-   {lto-14c.c} {} "liblto-14.a"}
-  {"Build libdummy.a 15a"
-   "" "-flto"
-   {lto-15a.c} {} "libdummy.a"}
-  {"Build liblto-15.a"
-   "" "-flto"
-   {lto-15b.c} {} "liblto-15.a"}
-  {"PR ld/12696"
-   "-O2 -flto -fuse-linker-plugin -r -nostdlib" "-O2 -flto"
-   {pr12696-1.cc} {} "pr12696-1r.o" "c"}
-  {"Build libdummy.a PR ld/12758"
-   "" ""
-   {pr12758a.s} {} "libdummy.a"}
-  {"Build libpr12758.a"
-   "" "-flto -O2 -ffat-lto-objects"
-   {pr12758b.c} {} "libpr12758.a"}
-  {"PR ld/12758"
-   "-O2 -Wl,-e,foo -nostdlib -flto -fuse-linker-plugin tmpdir/pr12758a.o -Wl,--start-group tmpdir/libpr12758.a -Wl,--end-group" ""
-   {dummy.c} {} "pr12758.exe"}
-  {"Build libdummy.a PR ld/12760"
-   "" ""
-   {pr12760a.c} {} "libdummy.a"}
-  {"Build libpr12760.a"
-   "" "-flto -O2 -ffat-lto-objects"
-   {pr12760b.c} {} "libpr12760.a"}
-  {"PR ld/12760"
-   "-O2 -Wl,-e,foo -nostdlib -flto -fuse-linker-plugin tmpdir/pr12760a.o -Wl,--start-group tmpdir/libpr12760.a -Wl,--end-group" ""
-   {dummy.c} {} "pr12760.exe" "c" "warning: Bad bar"}
-  {"Build libpr13183.a"
-   "-T" "-flto -O2 -ffat-lto-objects"
-   {pr13183a.c} {} "libpr13183.a"}
-  {"Build libdummy.a PR ld/13183"
-   "" "-flto -O2"
-   {pr13183b.c} {} "libdummy.a"}
-  {"Build libdummy.a PR ld/13201"
-   "" "-flto -O2"
-   {pr13201.c} {} "libdummy.a"}
-  {"PR ld/13287"
-   "-flto -fuse-linker-plugin -Wl,--as-needed" "-flto"
-   {pr13287.cc} {} "pr13287.exe" "c++"}
-  {"PR ld/15323"
-   "" "-O2"
-   {pr15323a.c} {} "libdummy.a" "c"}
-=======
 set plugin_names {
     liblto_plugin.so
     liblto_plugin-0.dll
@@ -178,7 +57,6 @@
 set lto_fat ""
 if { [check_lto_fat_available] } {
   set lto_fat "-ffat-lto-objects"
->>>>>>> 437353b6
 }
 
 # Simple LTO tests and generate input files for complex LTO tests.
@@ -201,6 +79,15 @@
   [list "Build liblto-3.a" \
    "" "-flto $lto_fat" \
    {lto-3b.c} {} "liblto-3.a"] \
+  [list "Compile 4a" \
+   "" "-flto $lto_fat" \
+   {lto-4a.c} {} ""] \
+  [list "Compile 4b" \
+   "" "-O2" \
+   {lto-4b.c} {} ""] \
+  [list "Compile 4c" \
+   "" "-O2" \
+   {lto-4c.c} {} ""] \
   [list "Compile 5a" \
    "" "-flto $lto_fat" \
    {lto-5a.c} {} ""] \
@@ -210,9 +97,18 @@
   [list "LTO 6" \
    "-O2 -flto -fuse-linker-plugin" "" \
    {lto-6.c} {} "lto-6.exe" "c"] \
+  [list "Compile PR ld/12365" \
+   "" "-flto -O2 $lto_fat" \
+   {pr12365a.c pr12365b.c pr12365c.c} {} ""] \
   [list "Compile 9" \
    "" "-O2 -finline -flto" \
    {lto-9.cc} {} "" "c++"] \
+  [list "Compile 10a" \
+   "" "-O2" \
+   {lto-10a.c} {} ""] \
+  [list "Compile 10b" \
+   "" "-O2 -flto $lto_fat" \
+   {lto-10b.c} {} ""] \
   [list "Compile 11a" \
    "" "-O -flto" \
    {lto-11a.c} {} ""] \
@@ -308,64 +204,6 @@
 }
 
 # Generate input files for complex LTO tests for ELF.
-<<<<<<< HEAD
-set lto_link_elf_tests {
-  {"Build libdummy.a 7"
-   "" "-flto -O2"
-   {lto-7a.c lto-7b.c lto-7c.c} {} "libdummy.a"}
-  {"Build liblto-7.so"
-   "-shared" "-O2 -fpic"
-   {lto-7d.c} {} "liblto-7.so" "c"}
-  {"Build libdummy.a 8a"
-   "" "-O2"
-   {lto-8a.c} {} "libdummy.a"}
-  {"Build libdummy.a 8b"
-   "" "-flto -O2"
-   {lto-8b.c} {} "libdummy.a"}
-  {"Build liblto-17a.so"
-   "-shared -O2 -fpic -flto -fuse-linker-plugin" "-O2 -fpic -flto"
-   {lto-17a.c} {{"nm" {} "lto-17a.d"}} "liblto-17a.so" "c"}
-  {"Build liblto-17b.so 1"
-   "-shared -O2 -fpic -flto -fuse-linker-plugin tmpdir/lto-17a.o" "-O2 -fpic -flto"
-   {lto-17b.c} {{"nm" {} "lto-17b-1.d"}} "liblto-17b.so"}
-  {"Build liblto-17b.so 2"
-   "-shared -O2 -fpic -flto -fuse-linker-plugin tmpdir/lto-17a.o" "-O2 -fpic -flto"
-   {lto-17b.c} {{"nm" {} "lto-17b-2.d"}} "liblto-17b.so"}
-  {"PR ld/12982"
-   "-O2 -flto -fuse-linker-plugin" "-O2 -flto"
-   {pr12982.c} {{"readelf" {-l --wide} "pr12982.d"}} "pr12982.exe"}
-  {"PR ld/12975"
-   "-shared -O2 -fPIC -flto -fuse-linker-plugin -nostdlib -Wl,-version-script,pr12975.t" "-O2 -flto"
-   {pr12975.c} {{"readelf" {-s --wide} "pr12975.d"}} "pr12975.so" "c"}
-  {"PR ld/13229"
-   "-shared -O2 -fPIC -flto -fuse-linker-plugin -nostdlib" "-O2 -finline -fno-early-inlining -flto"
-   {pr13229.cc} {{"readelf" {-s --wide} "pr13229.d"}} "pr13229.so" "c++"}
-  {"PR ld/13244"
-   "-shared -O2 -fPIC -flto -fuse-linker-plugin -nostdlib" "-O2 -fno-early-inlining -flto"
-   {pr13244.c} {{"readelf" {-s --wide} "pr13244.d"}} "pr13244.so" "c"}
-  {"Build libpr15146a.a"
-   "" "-flto -O2"
-   {pr15146a.c} {} "lib15146a.a"}
-  {"Build pr15146b.so"
-   "-shared" "-O2 -fpic"
-   {pr15146b.c} {} "pr15146b.so" "c"}
-  {"Build pr15146c.so"
-   "-shared -Wl,--no-as-needed tmpdir/pr15146b.so" "-O2 -fpic"
-   {pr15146c.c} {} "pr15146c.so" "c"}
-  {"PR ld/15146 (1)"
-   "-O2 -flto -fuse-linker-plugin -Wl,-rpath-link,. -Wl,--no-copy-dt-needed-entries -Wl,--no-as-needed tmpdir/pr15146a.o tmpdir/pr15146c.so" ""
-   {dummy.c} {{"readelf" {-d} "pr15146.d"}} "pr15146a.exe"}
-  {"Build libpr15146d.a"
-   "" "-flto -O2"
-   {pr15146d.c} {} "lib15146d.a"}
-  {"Build libpr15146d.a"
-   "" "-flto -O2"
-   {pr15146d.c} {} "lib15146d.a"}
-  {"PR ld/14918"
-   "-flto" "-flto"
-   {pr14918.c} {{"readelf" {-d --wide} "pr14918.d"}} "pr14918.exe" "c"}
-}
-=======
 set lto_link_elf_tests [list \
   [list "Compile 7" \
    "" "-flto -O2" \
@@ -427,8 +265,10 @@
   [list "PR ld/16746 (2)" \
    "-O2 -flto -fuse-linker-plugin tmpdir/pr16746c.o tmpdir/pr16746a.o" "-O2 -flto" \
    {dummy.c} {} "pr16746b.exe"] \
+  [list "PR ld/14918" \
+   "-flto" "-flto" \
+   {pr14918.c} {{"readelf" {-d --wide} "pr14918.d"}} "pr14918.exe" "c"] \
 ]
->>>>>>> 437353b6
 
 # Check final symbols in executables.
 set lto_link_symbol_tests [list \
@@ -453,61 +293,6 @@
 ]
 
 # LTO run-time tests.
-<<<<<<< HEAD
-set lto_run_tests {
-  {"LTO 3a"
-   "-O2 -flto -fuse-linker-plugin tmpdir/lto-3a.o tmpdir/lto-3c.o tmpdir/liblto-3.a" ""
-   {dummy.c} "lto-3b.exe" "lto-3.out" "" "c"}
-  {"LTO 3b"
-   "-O2 -flto -fuse-linker-plugin tmpdir/lto-3a.o tmpdir/lto-3c.o tmpdir/lto-3.o" ""
-   {dummy.c} "lto-3c.exe" "lto-3.out" "" "c"}
-  {"LTO 3c"
-   "-O2 -flto -fuse-linker-plugin tmpdir/lto-3a.o tmpdir/lto-3c.o -Wl,--whole-archive tmpdir/liblto-3.a -Wl,--no-whole-archive tmpdir/liblto-3.a" ""
-   {dummy.c} "lto-3d.exe" "lto-3.out" "" "c"}
-  {"LTO 4a"
-   "-O2 -flto -fuse-linker-plugin tmpdir/lto-4r-a.o" ""
-   {dummy.c} "lto-4a.exe" "lto-4.out" "" "c"}
-  {"LTO 4c"
-   "-O2 -flto -fuse-linker-plugin tmpdir/lto-4r-c.o" ""
-   {dummy.c} "lto-4c.exe" "lto-4.out" "" "c"}
-  {"LTO 4d"
-   "-O2 -flto -fuse-linker-plugin tmpdir/lto-4r-d.o" ""
-   {dummy.c} "lto-4d.exe" "lto-4.out" "" "c"}
-  {"LTO 5"
-   "-O2 -flto -fuse-linker-plugin tmpdir/lto-5.o" ""
-   {dummy.c} "lto-5.exe" "lto-5.out" "" "c"}
-  {"LTO 10"
-   "-O2 -flto -fuse-linker-plugin tmpdir/lto-10.o" ""
-   {dummy.c} "lto-10.exe" "lto-10.out" "" "c"}
-  {"LTO 11"
-   "-O -flto -fuse-linker-plugin tmpdir/liblto-11.a" ""
-   {dummy.c} "lto-11.exe" "lto-11.out" "" "c"}
-  {"LTO 12a"
-   "-O -flto -fuse-linker-plugin tmpdir/lto-12a.o tmpdir/liblto-12.a tmpdir/lto-12b.o" ""
-   {dummy.c} "lto-12a.exe" "lto-12.out" "" "c"}
-  {"LTO 12b"
-   "-O -flto -fuse-linker-plugin tmpdir/lto-12a.o tmpdir/lto-12b.o tmpdir/liblto-12.a" ""
-   {dummy.c} "lto-12b.exe" "lto-12.out" "" "c"}
-  {"LTO 13"
-   "-O -flto -fuse-linker-plugin tmpdir/lto-13a.o tmpdir/liblto-13.a tmpdir/lto-13b.o" ""
-   {dummy.c} "lto-13.exe" "lto-13.out" "" "c"}
-  {"LTO 14"
-   "-O2 -flto -fuse-linker-plugin tmpdir/lto-14a.o -Wl,--whole-archive tmpdir/liblto-14.a -Wl,--no-whole-archive tmpdir/lto-14b.o" ""
-   {dummy.c} "lto-14.exe" "lto-14.out" "" "c"}
-  {"LTO 15"
-   "-O2 -flto -fuse-linker-plugin -Wl,--start-group tmpdir/liblto-15.a tmpdir/lto-15a.o -Wl,--end-group" ""
-   {dummy.c} "lto-15.exe" "lto-15.out" "" "c"}
-  {"PR ld/13066"
-   "-O2 -flto -fuse-linker-plugin" ""
-   {pr13066.cc} "pr13066.exe" "pr13066.out" "" "c++"}
-  {"PR ld/13201"
-   "-O2 -flto -fuse-linker-plugin -Wl,--as-needed tmpdir/pr13201.o -lm" ""
-   {dummy.c} "pr13201.exe" "pr13201.out" "" "c"}
-  {"PR ld/15323"
-   "-O2 -flto -fuse-linker-plugin tmpdir/pr15323a.o" ""
-   {pr15323b.c} "pr15323.exe" "pr15323.out" "-flto -O2" "c"}
-}
-=======
 set lto_run_tests [list \
   [list "LTO 3a" \
    "-O2 -flto -fuse-linker-plugin tmpdir/lto-3a.o tmpdir/lto-3c.o tmpdir/liblto-3.a" "" \
@@ -518,9 +303,21 @@
   [list "LTO 3c" \
    "-O2 -flto -fuse-linker-plugin tmpdir/lto-3a.o tmpdir/lto-3c.o -Wl,--whole-archive tmpdir/liblto-3.a -Wl,--no-whole-archive tmpdir/liblto-3.a" "" \
    {dummy.c} "lto-3d.exe" "lto-3.out" "" "c"] \
+  [list "LTO 4a" \
+   "-O2 -flto -fuse-linker-plugin tmpdir/lto-4r-a.o" "" \
+   {dummy.c} "lto-4a.exe" "lto-4.out" "" "c"] \
+  [list "LTO 4c" \
+   "-O2 -flto -fuse-linker-plugin tmpdir/lto-4r-c.o" "" \
+   {dummy.c} "lto-4c.exe" "lto-4.out" "" "c"] \
+  [list "LTO 4d" \
+   "-O2 -flto -fuse-linker-plugin tmpdir/lto-4r-d.o" "" \
+   {dummy.c} "lto-4d.exe" "lto-4.out" "" "c"] \
   [list "LTO 5" \
    "-O2 -flto -fuse-linker-plugin tmpdir/lto-5.o" "" \
    {dummy.c} "lto-5.exe" "lto-5.out" "" "c"] \
+  [list "LTO 10" \
+   "-O2 -flto -fuse-linker-plugin tmpdir/lto-10.o" "" \
+   {dummy.c} "lto-10.exe" "lto-10.out" "" "c"] \
   [list "LTO 11" \
    "-O -flto -fuse-linker-plugin tmpdir/liblto-11.a" "" \
    {dummy.c} "lto-11.exe" "lto-11.out" "" "c"] \
@@ -549,7 +346,6 @@
    "-O2 -flto -fuse-linker-plugin tmpdir/pr15323a.o" "" \
    {pr15323b.c} "pr15323.exe" "pr15323.out" "-flto -O2" "c"] \
 ]
->>>>>>> 437353b6
 
 if { [at_least_gcc_version 4 7] } {
     set lto_run_tests [concat $lto_run_tests [list \
@@ -624,7 +420,7 @@
 if { [at_least_gcc_version 4 7] } {
     # Check expected LTO linker errors.
     set testname "PR ld/12365"
-    set exec_output [run_host_cmd "$CC" "$gcc_gas_flag $gcc_ld_flag -O2 -flto -fuse-linker-plugin tmpdir/pr12365a.o tmpdir/pr12365b.o tmpdir/pr12365c.o"]
+    set exec_output [run_host_cmd "$CC" "-O2 -flto -fuse-linker-plugin tmpdir/pr12365a.o tmpdir/pr12365b.o tmpdir/pr12365c.o"]
     if { [ regexp "undefined reference to `my_bcopy'" $exec_output ] } {
 	pass $testname
     } {
@@ -654,6 +450,18 @@
 remote_exec host "mv" "tmpdir/dump tmpdir/lto-5.o"
 run_dump_test "lto-10r"
 remote_exec host "mv" "tmpdir/dump tmpdir/lto-10.o"
+set testname "nm mixed object"
+set lto_plugin [run_host_cmd "$CC" "-print-prog-name=liblto_plugin.so tmpdir/lto-10.o"]
+if { [ regexp "liblto_plugin.so" $lto_plugin ] } {
+    set exec_output [run_host_cmd "$NM" "--plugin $lto_plugin tmpdir/lto-10.o"]
+    if { [ regexp "T main" $exec_output ] } {
+	pass $testname
+    } {
+	fail $testname
+    }
+} {
+    fail $testname
+ }
 
 run_cc_link_tests $lto_link_symbol_tests
 

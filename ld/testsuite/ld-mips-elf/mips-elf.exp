# Expect script for MIPS ELF linker tests
#   Copyright (C) 2002-2014 Free Software Foundation, Inc.
#
# This file is part of the GNU Binutils.
#
# This program is free software; you can redistribute it and/or modify
# it under the terms of the GNU General Public License as published by
# the Free Software Foundation; either version 3 of the License, or
# (at your option) any later version.
#
# This program is distributed in the hope that it will be useful,
# but WITHOUT ANY WARRANTY; without even the implied warranty of
# MERCHANTABILITY or FITNESS FOR A PARTICULAR PURPOSE.  See the
# GNU General Public License for more details.
#
# You should have received a copy of the GNU General Public License
# along with this program; if not, write to the Free Software
# Foundation, Inc., 51 Franklin Street - Fifth Floor, Boston,
# MA 02110-1301, USA.
#

if {[istarget "mips*-*-vxworks"]} {
    set mipsvxtests {
	{"VxWorks shared library test 1" "-shared -Tvxworks1.ld" ""
	 "-mips2" {vxworks1-lib.s}
	 {{readelf --relocs vxworks1-lib.rd} {objdump -dr vxworks1-lib.dd}
	  {readelf --symbols vxworks1-lib.nd} {readelf -d vxworks1-lib.td}}
	 "libvxworks1.so"}
	{"VxWorks executable test 1 (dynamic)" \
	 "tmpdir/libvxworks1.so -Tvxworks1.ld -q --force-dynamic" ""
	 "-mips2" {vxworks1.s}
	 {{readelf --relocs vxworks1.rd} {objdump -dr vxworks1.dd}}
	 "vxworks1"}
	{"VxWorks executable test 2 (dynamic)" \
	 "-Tvxworks1.ld -q --force-dynamic" ""
	 "-mips2" {vxworks2.s}
	 {{readelf --segments vxworks2.sd}}
	 "vxworks2"}
	{"VxWorks executable test 2 (static)"
	 "-Tvxworks1.ld" ""
	 "-mips2" {vxworks2.s}
	 {{readelf --segments vxworks2-static.sd}}
	 "vxworks2"}
    }
    run_ld_link_tests $mipsvxtests
    run_dump_test "vxworks1-static"
    run_dump_test "vxworks-forced-local-1"
    return
}

if {![istarget mips*-*-*] || ![is_elf_format]} {
    return
}

set has_newabi [expr [istarget *-*-irix6*] \
		     || [istarget mips*-*-linux*] \
		     || [istarget mips*-sde-elf*] \
		     || [istarget mips*-mti-elf*] \
		     || [istarget mips*-img-elf*]]
set linux_gnu [expr [istarget mips*-*-linux*]]
set embedded_elf [expr [istarget mips*-*-elf]]

# Set defaults.
set abi_asflags(o32) "-32"
set abi_asflags(n32) "-march=from-abi -n32 -EB"
set abi_asflags(n64) "-march=from-abi -64 -EB"
set abi_ldflags(o32) ""
set abi_ldflags(n32) -melf32bmipn32
set abi_ldflags(n64) -melf64bmip

# Override as needed.
if { [istarget *-*-irix6*] } {
    set abi_asflags(o32) "-32 -EB"
    set abi_ldflags(o32) -melf32bsmip
} elseif { [istarget mips64*-linux*] } {
    set abi_asflags(o32) "-32 -EB"
    set abi_ldflags(o32) -melf32btsmip
} elseif { [istarget mips64*-*freebsd*] } {
    set abi_asflags(o32) "-32 -EB"
    set abi_ldflags(o32) -melf32btsmip_fbsd
}
if { [istarget mips*-*-linux*] || [istarget mips*-sde-elf*]
     || [istarget mips*-mti-elf*] || [istarget mips*-img-elf*]} {
    set abi_ldflags(n32) -melf32btsmipn32
    set abi_ldflags(n64) -melf64btsmip
} elseif { [istarget mips64*-*freebsd*] } {
    set abi_ldflags(n32) -melf32btsmipn32_fbsd
    set abi_ldflags(n64) -melf64btsmip_fbsd
}

if { $linux_gnu } {
    run_ld_link_tests [list \
	[list "Dummy shared library for MIPS16 PIC test 1" \
	      "-shared -melf32btsmip" "" \
	      "-EB -32 -mips1" \
	      { mips16-pic-1-dummy.s } \
	      {} \
	      "mips16-pic-1-dummy.so"] \
	[list "MIPS16 PIC test 1" \
	      "-melf32btsmip -T mips16-pic-1.ld tmpdir/mips16-pic-1-dummy.so" "" \
	      "-EB -32 -mips1 -I $srcdir/$subdir" \
	      { mips16-pic-1a.s mips16-pic-1b.s } \
	      { { objdump { -dr -j.text } mips16-pic-1.dd }
		{ readelf -A mips16-pic-1.gd } } \
	      "mips16-pic-1"] \
	[list "MIPS16 PIC test 2" \
	      "-melf32btsmip -T mips16-pic-1.ld -shared" "" \
	      "-EB -32 -mips1 -I $srcdir/$subdir" \
	      { mips16-pic-2a.s mips16-pic-2b.s } \
	      { { objdump { -dr -j.text } mips16-pic-2.dd } \
		{ readelf -A mips16-pic-2.gd } \
	        { readelf --symbols mips16-pic-2.nd } \
		{ readelf --relocs mips16-pic-2.rd } \
		{ readelf -d mips16-pic-2.ad } } \
	     "mips16-pic-2"] \
	[list "MIPS16 PIC test 3" \
	      "-melf32btsmip -T mips16-pic-1.ld tmpdir/mips16-pic-1-dummy.so" "" \
	      "-EB -32 -mips1 -I $srcdir/$subdir" \
	      { mips16-pic-3a.s mips16-pic-3b.s } \
	      { { objdump -dr mips16-pic-3.dd } \
		{ readelf --relocs mips16-pic-3.rd } \
		{ readelf -A mips16-pic-3.gd } } \
	      "mips16-pic-3"] \
	[list "MIPS16 PIC test 4 (shared library)" \
	      "-shared -melf32btsmip -T mips16-pic-1.ld --version-script mips16-pic-4.ver" "" \
	      "-EB -32 -mips1" \
	      { mips16-pic-4a.s mips16-pic-4b.s } \
	      { { objdump -dr mips16-pic-4a.dd } \
		{ readelf --symbols mips16-pic-4a.nd } \
		{ readelf -A mips16-pic-4a.gd } } \
	      "mips16-pic-4.so"] \
	[list "MIPS16 PIC test 4 (executable)" \
	      "-melf32btsmip -T mips16-pic-1.ld tmpdir/mips16-pic-4.so" "" \
	      "-EB -32 -mips1" \
	      { mips16-pic-4c.s } \
	      { { objdump -dr mips16-pic-4b.dd } } \
	      "mips16-pic-4"]]
}

# Check MIPS16 markings being passed through link.
run_dump_test "mips16-1"

# MIPS branch offset final link checking.
run_dump_test "branch-misc-1"

# Jalx test
run_dump_test "jalx-1"

if { $linux_gnu } {
    run_ld_link_tests [list \
	[list "Dummy shared library for JALX test 2" \
	      "-shared -nostdlib -melf32btsmip" "" \
	      "-G0 -EB -mmicromips -no-mdebug -mabi=32 -march=mips32r2 -KPIC" \
	      { jalx-2-printf.s } \
	      {} \
	      "libjalx-2.so"] \
	[list "Dummy external function for JALX test 2" \
	      "-r -melf32btsmip" "" \
	      "-G0 -EB -no-mdebug -mabi=32 -march=mips32r2 -mno-shared -call_nonpic" \
	      { jalx-2-ex.s } \
	      {} \
	      "jalx-2-ex.o.r"] \
	[list "MIPS JALX test 2" \
	      "-nostdlib -T jalx-2.ld tmpdir/libjalx-2.so tmpdir/jalx-2-ex.o.r -melf32btsmip" "" \
	      "-G0 -EB -mmicromips -no-mdebug -mabi=32 -march=mips32r2 -mno-shared -call_nonpic" \
	      { jalx-2-main.s } \
	      { { objdump -d jalx-2.dd } } \
	      "jalx-2"]]
}

# Test multi-got link.  We only do this on GNU/Linux because it requires
# the "traditional" emulations.
if { $linux_gnu } {
    run_dump_test "multi-got-1"
    run_dump_test "multi-got-no-shared"
    run_dump_test "multi-got-hidden-1"
    run_dump_test "multi-got-hidden-2"
}

# Test __gnu_local_gp accesses
if { $linux_gnu } {
    run_dump_test "no-shared-1-o32"
    if { $has_newabi } {
	run_dump_test "no-shared-1-n32"
	run_dump_test "no-shared-1-n64"
    }
}

if $has_newabi {
    if { $embedded_elf } {
	run_dump_test "elf-rel-got-n32-embed" \
					[list [list ld $abi_ldflags(n32)]]
	run_dump_test "elf-rel-xgot-n32-embed" \
					[list [list ld $abi_ldflags(n32)]]
    } else {
	run_dump_test "elf-rel-got-n32" [list [list ld $abi_ldflags(n32)]]
	run_dump_test "elf-rel-xgot-n32" [list [list ld $abi_ldflags(n32)]]
    }
    if { $linux_gnu } {
	run_dump_test "elf-rel-got-n64-linux" \
					[list [list ld $abi_ldflags(n64)]]
	run_dump_test "elf-rel-xgot-n64-linux" \
					[list [list ld $abi_ldflags(n64)]]
    } elseif { $embedded_elf } {
	run_dump_test "elf-rel-got-n64-embed" \
					[list [list ld $abi_ldflags(n64)]]
	run_dump_test "elf-rel-xgot-n64-embed" \
					[list [list ld $abi_ldflags(n64)]]
    } else {
	run_dump_test "elf-rel-got-n64" [list [list ld $abi_ldflags(n64)]]
	run_dump_test "elf-rel-xgot-n64" [list [list ld $abi_ldflags(n64)]]
    }

    run_dump_test "relax-jalr-n32"
    run_dump_test "relax-jalr-n32-shared"
    run_dump_test "relax-jalr-n64"
    run_dump_test "relax-jalr-n64-shared"
}

if { $linux_gnu } {
    run_dump_test "rel32-o32"
    if { $has_newabi } {
	run_dump_test "rel32-n32"
	run_dump_test "rel64"
    }
    # The first test checks that a mixed PIC/non-PIC relocatable link
    # will not introduce any stubs itself, but will flag PIC functions
    # for the final link.
    #
    # The second test checks that we insert stubs for calls from
    # non-PIC functions to PIC functions when linking the original
    # two objects together.
    #
    # The third test checks that we do the same when linking the
    # result of the first link (with no other source files).
    run_ld_link_tests {
	{"PIC and non-PIC test 1 (relocatable)" "-r -melf32btsmip" ""
	 "-32 -EB -mips2" {pic-and-nonpic-1a.s pic-and-nonpic-1b.s}
	 {{objdump -dr pic-and-nonpic-1-rel.dd}
	  {readelf --symbols pic-and-nonpic-1-rel.nd}}
	 "pic-and-nonpic-1-rel.o"}
	{"PIC and non-PIC test 1 (static 1)"
	 "-melf32btsmip -Tpic-and-nonpic-1.ld" ""
	 "-32 -EB -mips2" {pic-and-nonpic-1a.s pic-and-nonpic-1b.s}
	 {{objdump -dr pic-and-nonpic-1.dd}
	  {readelf --symbols pic-and-nonpic-1.nd}}
	 "pic-and-nonpic-1-static1.o"}
	{"PIC and non-PIC test 1 (static 2)"
	 "-melf32btsmip -Tpic-and-nonpic-1.ld tmpdir/pic-and-nonpic-1-rel.o" ""
	 "" {}
	 {{objdump -dr pic-and-nonpic-1.dd}
	  {readelf --symbols pic-and-nonpic-1.nd}}
	 "pic-and-nonpic-1-static2.o"}
    }
    run_dump_test "pic-and-nonpic-2"
    run_ld_link_tests {
	{"PIC and non-PIC test 3 (shared library)"
	 "-melf32btsmip -shared -Tpic-and-nonpic-3a.ld" ""
	 "-32 -EB -mips2" {pic-and-nonpic-3a.s}
	 {{readelf --segments pic-and-nonpic-3a.sd}
	  {readelf -A pic-and-nonpic-3a.gd}
	  {objdump -dr pic-and-nonpic-3a.dd}}
	 "pic-and-nonpic-3a.so"}
	{"PIC and non-PIC test 3 (executable)"
	 "-melf32btsmip -Tpic-and-nonpic-3b.ld tmpdir/pic-and-nonpic-3a.so" ""
	 "-32 -EB -mips2" {pic-and-nonpic-3b.s}
	 {{readelf --segments pic-and-nonpic-3b.sd}
	  {objdump -dr pic-and-nonpic-3b.dd}
	  {objdump {-s -j.got.plt} pic-and-nonpic-3b.pd}
	  {readelf -A pic-and-nonpic-3b.gd}
	  {readelf --relocs pic-and-nonpic-3b.rd}
	  {readelf --symbols pic-and-nonpic-3b.nd}
	  {readelf -d pic-and-nonpic-3b.ad}}
	 "pic-and-nonpic-3b"}
    }
    run_dump_test "pic-and-nonpic-3-error"
    run_ld_link_tests {
	{"PIC and non-PIC test 4 (shared library)"
	 "-melf32btsmip -shared -Tpic-and-nonpic-3a.ld" ""
	 "-32 -EB -mips2" {pic-and-nonpic-4a.s}
	 {}
	 "pic-and-nonpic-4a.so"}
	{"PIC and non-PIC test 4 (executable)"
	 "-melf32btsmip -Tpic-and-nonpic-4b.ld tmpdir/pic-and-nonpic-4a.so" ""
	 "-32 -EB -mips2" {pic-and-nonpic-4b.s}
	 {{readelf --segments pic-and-nonpic-4b.sd}
	  {objdump -dr pic-and-nonpic-4b.dd}
	  {objdump {-s -j.got -j.data} pic-and-nonpic-4b.gd}
	  {readelf --relocs pic-and-nonpic-4b.rd}
	  {readelf --symbols pic-and-nonpic-4b.nd}
	  {readelf -d pic-and-nonpic-4b.ad}}
	 "pic-and-nonpic-4b"}
    }
    run_dump_test "pic-and-nonpic-4-error"
    run_ld_link_tests {
	{"PIC and non-PIC test 5 (executable)"
	 "-melf32btsmip -Tpic-and-nonpic-5b.ld tmpdir/pic-and-nonpic-3a.so tmpdir/pic-and-nonpic-4a.so" ""
	 "-32 -EB -mips2" {pic-and-nonpic-5a.s pic-and-nonpic-5b.s}
	 {{readelf --segments pic-and-nonpic-5b.sd}
	  {objdump -dr pic-and-nonpic-5b.dd}
	  {objdump {-s -j.got.plt -j.data} pic-and-nonpic-5b.pd}
	  {readelf -A pic-and-nonpic-5b.gd}
	  {readelf --relocs pic-and-nonpic-5b.rd}
	  {readelf --symbols pic-and-nonpic-5b.nd}
	  {readelf -d pic-and-nonpic-5b.ad}}
	 "pic-and-nonpic-5b"}
    }
    set abis { o32 -32 elf32btsmip }
    if $has_newabi {
	lappend abis n32 -n32 elf32btsmipn32
	lappend abis n64 -64 elf64btsmip
    }
    foreach { abi flag emul } $abis {
	run_ld_link_tests [list \
	    [list "PIC and non-PIC test 6 ($abi shared library)" \
		 "-m$emul -shared -Tpic-and-nonpic-3a.ld" "" \
		 "$flag -EB -mips3" \
		 [list "pic-and-nonpic-6-${abi}a.s"] {} \
		 "pic-and-nonpic-6-${abi}.so"] \
	    [list "PIC and non-PIC test 6 ($abi executable)" \
		 "-m$emul -Tpic-and-nonpic-6.ld tmpdir/pic-and-nonpic-6-${abi}.so" "" \
		 "$flag -EB -mips3" \
		 [list "pic-and-nonpic-6-${abi}b.s" \
		      "pic-and-nonpic-6-${abi}c.s"] \
		 [list "readelf {--wide --segments} pic-and-nonpic-6-${abi}.sd" \
		      "objdump -dr pic-and-nonpic-6-${abi}.dd" \
		      "objdump {-s -j.got.plt} pic-and-nonpic-6-${abi}.pd" \
		      "readelf -A pic-and-nonpic-6-${abi}.gd" \
		      "readelf --relocs pic-and-nonpic-6-${abi}.rd" \
		      "readelf --symbols pic-and-nonpic-6-${abi}.nd" \
		      "readelf -d pic-and-nonpic-6-${abi}.ad"] \
		 "pic-and-nonpic-6-${abi}"]]

	# This checks whether our linker scripts get the scope of _gp right,
	# and must therefore use default scripts.  If they don't, then -- in
	# addition to dumps failing to match -- the final link fails with:
	#
	#  ld: gp-hidden.o: undefined reference to symbol '_gp'
	#  ld: note: '_gp' is defined in DSO ./tmpdir/gp-hidden-lib-${abi}.so
	#  so try adding it to the linker command line
	#
	set suff64 [string map {o32 "" n32 "" n64 -64} $abi]
	run_ld_link_tests [list \
	    [list \
		"_gp scope test ($abi shared library)" \
		"$abi_ldflags($abi) -shared" "" \
		"$abi_asflags($abi) -KPIC" \
		{ gp-hidden-lib.s } \
		[list \
		    "readelf --relocs gp-hidden-lib${suff64}.rd" \
		    "readelf --syms gp-hidden.sd"] \
		"gp-hidden-lib-${abi}.so"] \
	    [list \
		"_gp scope test ($abi versioned library)" \
		"$abi_ldflags($abi) -shared -version-script gp-hidden-ver.ver tmpdir/gp-hidden-lib-${abi}.so" "" \
		"$abi_asflags($abi) -KPIC" \
		{ gp-hidden-ver.s } \
		[list \
		    "readelf --relocs gp-hidden-ver${suff64}.rd" \
		    "readelf --syms gp-hidden.sd"] \
		"gp-hidden-ver-${abi}.so"] \
	    [list \
		"_gp scope test ($abi executable)" \
		"$abi_ldflags($abi) -e 0 -rpath-link . tmpdir/gp-hidden-ver-${abi}.so" "" \
		"$abi_asflags($abi) -call_nonpic" \
		{ gp-hidden.s } \
		[list \
		    "readelf --relocs gp-hidden${suff64}.rd" \
		    "readelf --syms gp-hidden.sd"] \
		"gp-hidden-${abi}"]]
    }
}

if { $embedded_elf } {
    run_dump_test "region1"
}

if $embedded_elf {
    # This could work on other targets too, but would need the appropriate
    # ld -m switch.
    run_dump_test "reloc-1-rel"
}
if $has_newabi {
    run_dump_test "reloc-1-n32" [list [list ld $abi_ldflags(n32)]]
    run_dump_test "reloc-1-n64" [list [list ld $abi_ldflags(n64)]]
}
run_dump_test "reloc-2"
run_dump_test "reloc-merge-lo16"
run_dump_test "reloc-3"
if {$has_newabi} {
    run_dump_test "reloc-3-n32"
}
run_dump_test "reloc-4"
run_dump_test "reloc-5"
if { $has_newabi } {
    run_ld_link_tests [list \
	[list \
	    "reloc test 6a" \
	    "-shared $abi_ldflags(n32)" "" \
	    "$abi_asflags(n32)" \
	    "reloc-6a.s" \
	    {} \
	    "reloc-6a.so"] \
	[list \
	    "reloc test 6b" \
	    "$abi_ldflags(n32) tmpdir/reloc-6a.so" "" \
	    "$abi_asflags(n32)" \
	    "reloc-6b.s" \
	    {} \
	    "reloc-6b"]]
}

if {$has_newabi && $linux_gnu} {
    run_dump_test "eh-frame1-n32"
    run_dump_test "eh-frame1-n64"
    run_dump_test "eh-frame2-n32"
    run_dump_test "eh-frame2-n64"
}
if {$embedded_elf} {
    run_dump_test "eh-frame3"
    run_dump_test "eh-frame4"
}
if {$linux_gnu} {
    set eh_frame5_test {
	{"MIPS eh-frame 5"
	 "-melf32btsmip -shared -Teh-frame5.ld" ""
	 "-32 -EB"
	 {eh-frame5.s}
	 {{readelf {--relocs -wf} eh-frame5.d}}
	 "eh-frame5.so"}
    }
    run_ld_link_tests $eh_frame5_test
}

run_dump_test "jaloverflow"
run_dump_test "jaloverflow-2"
<<<<<<< HEAD
run_dump_test "undefweak-overflow"

if {$has_newabi} {
    run_dump_test "undefweak-overflow-n32"
    run_dump_test "undefweak-overflow-n64"
=======
run_dump_test "undefweak-overflow" [list [list as $abi_asflags(o32)] \
					 [list ld $abi_ldflags(o32)]]

if {$has_newabi} {
    run_dump_test "undefweak-overflow" [list [list as $abi_asflags(n32)] \
					     [list ld $abi_ldflags(n32)]]
    run_dump_test "undefweak-overflow" [list [list as $abi_asflags(n64)] \
					     [list ld $abi_ldflags(n64)]]
>>>>>>> 7ca6acf9
}

if {$has_newabi} {
    run_dump_test "jalbal" [list [list ld $abi_ldflags(n32)]]
}

run_dump_test "mode-change-error-1"

run_dump_test "mips16-hilo"
if {$has_newabi} {
    run_dump_test "mips16-hilo-n32"
}

if { $linux_gnu } {
    if { $has_newabi } {
	run_dump_test "textrel-1"
    }
    run_dump_test "got-page-1"
    if $has_newabi {
	run_dump_test "got-page-2"
	run_dump_test "dyn-sec64"
    }
    run_dump_test "got-page-3"
    run_ld_link_tests [subst {
	{"GOT page 4 (one file)" "-shared $abi_ldflags(o32) -T got-page-1.ld"
	 "" "$abi_asflags(o32) -mips2" {got-page-4b.s}
	 {{objdump -dr got-page-4a.d}
	  {readelf -A got-page-4a.got}}
	 "got-page-4a.so"}
	{"GOT page 4 (two files)" "-shared $abi_ldflags(o32) -T got-page-1.ld"
	 "" "$abi_asflags(o32) -mips2" {got-page-4a.s got-page-4b.s}
	 {{objdump -dr got-page-4b.d}
	  {readelf -A got-page-4b.got}}
	 "got-page-4b.so"}
    }]
    if $has_newabi {
        run_ld_link_tests [subst {
	    {"GOT page 5" "-shared $abi_ldflags(n32) -T got-page-1.ld"
	     "" "$abi_asflags(n32)" {got-page-5.s}
	     {{objdump -dr got-page-5.d}
	      {readelf -A got-page-5.got}}
	     "got-page-5.so"}
	    {"GOT page 6" "-shared $abi_ldflags(n32) -T got-page-1.ld"
	     "" "$abi_asflags(n32)" {got-page-6.s}
	     {{objdump -dr got-page-6.d}
	      {readelf -A got-page-6.got}}
	     "got-page-6.so"}
	    {"GOT page 7 (order 1)" "-shared $abi_ldflags(n32) -T got-page-1.ld"
	     "" "$abi_asflags(n32)"
	     {got-page-7a.s got-page-7b.s got-page-7c.s got-page-7d.s
	      got-page-7e.s}
	     {{objdump -dr got-page-7.d}
	      {readelf -A got-page-7.got}}
	     "got-page-7a.so"}
	    {"GOT page 7 (order 2)" "-shared $abi_ldflags(n32) -T got-page-1.ld"
	     "" "$abi_asflags(n32)"
	     {got-page-7e.s got-page-7a.s got-page-7b.s got-page-7c.s
	      got-page-7d.s}
	     {{objdump -dr got-page-7.d}
	      {readelf -A got-page-7.got}}
	     "got-page-7b.so"}
	}]
    }
    run_dump_test "got-dump-1"
    if $has_newabi {
	run_dump_test "got-dump-2"
    }
    run_dump_test "reloc-estimate-1"
}

if $has_newabi {
    run_dump_test "emit-relocs-1"
}

run_dump_test "hash1a"
run_dump_test "hash1b"
run_dump_test "hash1c"

if {[istarget mips*-*-linux*]} {
     # The number of symbols that are always included in the symbol table
     # for these tests.  The 4 are:
     #
     #     the null symbol entry
     #     the .MIPS.stubs section symbol
     set base_syms 2
     foreach dynsym { 7fff 8000 fff0 10000 2fe80 } {
	 run_ld_link_tests \
	     [list [list \
			"Stub for dynsym 0x$dynsym" \
			"-shared -melf32btsmip -T stub-dynsym-1.ld" "" \
			[concat \
			     "-EB -march=mips1 -32 -KPIC" \
			     "--defsym base_syms=$base_syms" \
			     "--defsym dynsym=0x$dynsym"] \
			[list "stub-dynsym-1.s"] \
			[list [list \
				   "objdump" "-dz" \
				   "stub-dynsym-1-$dynsym.d"]] \
			"stub-dynsym-1-$dynsym"]]
     }
 }

# For tests which may involve multiple files, use run_ld_link_tests.

# List contains test-items with 3 items followed by 2 lists:
# 0:name 1:ld early options 2:ld late options 3:assembler options
# 4:filenames of assembler files 5: action and options. 6: name of output file

# Actions:
# objdump: Apply objdump options on result.  Compare with regex (last arg).
# nm: Apply nm options on result.  Compare with regex (last arg).
# readelf: Apply readelf options on result.  Compare with regex (last arg).

set mips_tls_tests {
    {"Static executable with TLS" "-static -melf32btsmip -T mips-dyn.ld" ""
     "-EB -march=mips1 -32 -KPIC" {tlsbin-o32.s}
     {{objdump {-dr -m mips:isa32r2} tlsbin-o32.d} {objdump -srj.got tlsbin-o32.got}}
     "tls-static-o32"}
    {"Shared library with TLS" "-shared -melf32btsmip -T mips-lib.ld" ""
     "-EB -march=mips1 -32 -KPIC" {tlslib-o32.s}
     {{objdump {-dr -m mips:isa32r2} tlslib-o32.d} {objdump -Rsj.got tlslib-o32.got}}
     "tlslib-o32.so"}
    {"Dynamic executable with TLS"
     "-melf32btsmip -T mips-dyn.ld tmpdir/tlslib-o32.so" ""
     "-EB -march=mips1 -32 -KPIC" {tlsdyn-o32.s}
     {{objdump {-dr -m mips:isa32r2} tlsdyn-o32.d} {objdump -Rsj.got tlsdyn-o32.got}}
     "tls-dynamic-o32"}
    {"Shared library with multiple GOTs and TLS"
     "-shared -melf32btsmip -T mips-lib.ld" ""
     "-EB -march=mips1 -32 -KPIC" {tls-multi-got-1-1.s tls-multi-got-1-2.s}
     {{readelf {-d -r} tls-multi-got-1.r}
      {objdump {-dr -m mips:isa32r2} tls-multi-got-1.d}
      {objdump -Rsj.got tls-multi-got-1.got}}
     "tlslib-multi.so"}
    {"Shared library with TLS and versioning"
     "-shared -melf32btsmip -T mips-lib.ld --version-script tlslib.ver" ""
     "-EB -march=mips1 -32 -KPIC" {tlslib-o32.s}
     {{objdump {-dr -m mips:isa32r2} tlslib-o32.d} {objdump -Rsj.got tlslib-o32-ver.got}}
     "tlslib-o32-ver.so"}
    {"Dynamic executable with TLS and versioning"
     "-melf32btsmip -T mips-dyn.ld tmpdir/tlslib-o32-ver.so" ""
     "-EB -march=mips1 -32 -KPIC" {tlsdyn-o32.s tlsdyn-o32-2.s}
     {{objdump {-dr -m mips:isa32r2} tlsdyn-o32-1.d} {objdump -Rsj.got tlsdyn-o32-1.got}}
     "tls-dynamic-o32-ver"}
    {"Dynamic executable with TLS and versioning (order 2)"
     "-melf32btsmip -T mips-dyn.ld tmpdir/tlsdyn-o32.o tmpdir/tlslib-o32-ver.so tmpdir/tlsdyn-o32-2.o" ""
     "-EB -march=mips1 -32 -KPIC" {}
     {{objdump {-dr -m mips:isa32r2} tlsdyn-o32-2.d} {objdump -Rsj.got tlsdyn-o32-2.got}}
     "tls-dynamic-o32-ver-2"}
    {"Dynamic executable with TLS and versioning (order 3)"
     "-melf32btsmip -T mips-dyn.ld tmpdir/tlsdyn-o32-2.o tmpdir/tlslib-o32-ver.so tmpdir/tlsdyn-o32.o" ""
     "-EB -march=mips1 -32 -KPIC" {}
     {{objdump {-dr -m mips:isa32r2} tlsdyn-o32-3.d} {objdump -Rsj.got tlsdyn-o32-3.got}}
     "tls-dynamic-o32-ver-3"}
    {"Shared library with TLS and hidden symbols"
     "-shared -melf32btsmip -T mips-lib.ld --version-script tlslib-hidden.ver" ""
     "-EB -march=mips1 -32 -KPIC" {tlslib-o32.s}
     {{objdump {-dr -m mips:isa32r2} tlslib-o32.d} {objdump -Rsj.got tlslib-o32-hidden.got}}
     "tlslib-o32-hidden.so"}
    {"Shared library with TLS and hidden symbols (2)"
     "-shared -melf32btsmip -T mips-lib.ld" ""
     "-EB -march=mips1 -32 -KPIC" {tls-hidden2a.s tls-hidden2b.s}
     {{objdump -drj.text tls-hidden2.d} {objdump -sj.got tls-hidden2-got.d}}
     "tls-hidden2.so"}
    {"Shared library with TLS and hidden symbols (3)"
     "-shared -melf32btsmip -T tls-hidden3.ld" ""
     "-EB -march=mips2 -32 -KPIC" {tls-hidden3a.s tls-hidden3b.s}
     {{objdump -dj.text tls-hidden3.d} {objdump -sj.got tls-hidden3.got}
      {readelf --relocs tls-hidden3.r}}
     "tls-hidden3.so"}
    {"Shared library with TLS and hidden symbols (4)"
     "-shared -melf32btsmip -T tls-hidden3.ld" ""
     "-EB -march=mips2 -32 -KPIC" {tls-hidden4a.s tls-hidden4b.s}
     {{objdump -sj.got tls-hidden4.got} {readelf --relocs tls-hidden4.r}}
     "tls-hidden4.so"}
}

if {[istarget mips*-*-linux*]} {
    run_ld_link_tests $mips_tls_tests
}

set mips16_call_global_test [list \
    [list "Global calls from mips16" \
	 "$abi_ldflags(o32) -T no-shared-1.ld" "" \
	 "$abi_asflags(o32) -mips32r2" \
	 {mips16-call-global-1.s mips16-call-global-2.s mips16-call-global-3.s} \
	 {{objdump -dr mips16-call-global.d}} \
	 "mips16-call-global"]]

run_ld_link_tests $mips16_call_global_test

set mips16_intermix_test [list \
    [list "Intermixing mips32 and mips16 functions" \
	 "$abi_ldflags(o32)" "" \
	 "$abi_asflags(o32) -mips32r2" \
	 {mips16-intermix-1.s mips16-intermix-2.s} \
	 {{objdump -t mips16-intermix.d}} \
	 "mips16-intermix"]]

run_ld_link_tests $mips16_intermix_test

run_dump_test "mips16-local-stubs-1"

set o32flagslist [list [list as $abi_asflags(o32)] [list ld $abi_ldflags(o32)]]

foreach firstfpabi [list 0 1 2 3 4 5 6 7 ] {
  foreach secondfpabi [list 4 5 6 7 ] {
    run_dump_test "attr-gnu-4-${firstfpabi}${secondfpabi}" $o32flagslist
  }
}
foreach firstfpabi [list 4 5 6 7 ] {
  foreach secondfpabi [list 0 1 2 3 8] {
    run_dump_test "attr-gnu-4-${firstfpabi}${secondfpabi}" $o32flagslist
  }
}
foreach firstfpabi [list 0 1 2 3 ] {
  foreach secondfpabi [list 0 1 2 3 8] {
    run_dump_test "attr-gnu-4-${firstfpabi}${secondfpabi}"
  }
}

run_dump_test "attr-gnu-4-81"

run_dump_test "attr-gnu-8-00"
run_dump_test "attr-gnu-8-01"
run_dump_test "attr-gnu-8-02"
run_dump_test "attr-gnu-8-10"
run_dump_test "attr-gnu-8-11"
run_dump_test "attr-gnu-8-12"
run_dump_test "attr-gnu-8-20"
run_dump_test "attr-gnu-8-21"
run_dump_test "attr-gnu-8-22"

run_dump_test "attr-gnu-4-0-ph" $o32flagslist
run_dump_test "attr-gnu-4-1-ph" $o32flagslist
run_dump_test "attr-gnu-4-2-ph" $o32flagslist
run_dump_test "attr-gnu-4-3-ph" $o32flagslist
run_dump_test "attr-gnu-4-4-ph" $o32flagslist
run_dump_test "attr-gnu-4-5-ph" $o32flagslist
run_dump_test "attr-gnu-4-6-ph" $o32flagslist
run_dump_test "attr-gnu-4-7-ph" $o32flagslist

if $has_newabi {
  run_dump_test "attr-gnu-4-0-n32-ph"
  run_dump_test "attr-gnu-4-1-n32-ph"
  run_dump_test "attr-gnu-4-2-n32-ph"
  run_dump_test "attr-gnu-4-3-n32-ph"
  run_dump_test "attr-gnu-4-0-n64-ph"
  run_dump_test "attr-gnu-4-1-n64-ph"
  run_dump_test "attr-gnu-4-2-n64-ph"
  run_dump_test "attr-gnu-4-3-n64-ph"
}

run_dump_test "abiflags-strip1-ph" $o32flagslist
run_dump_test "abiflags-strip2-ph" $o32flagslist
run_dump_test "abiflags-strip3-ph" $o32flagslist
run_dump_test "abiflags-strip4-ph" $o32flagslist
run_dump_test "abiflags-strip5-ph" $o32flagslist
run_dump_test "abiflags-strip6-ph" $o32flagslist
run_dump_test "abiflags-strip7-ph" $o32flagslist
run_dump_test "abiflags-strip8-ph" $o32flagslist
run_dump_test "abiflags-strip9-ph" $o32flagslist
run_dump_test "abiflags-strip10-ph" $o32flagslist

run_dump_test "nan-legacy"
run_dump_test "nan-2008"
run_dump_test "nan-mixed-1"
run_dump_test "nan-mixed-2"

if { $linux_gnu } {
    run_ld_link_tests {
	{"GOT and versioning 1"
	 "-shared -melf32btsmip --version-script got-vers-1.ver" ""
	 "-EB -mips2 -32" {got-vers-1a.s got-vers-1b.s}
	 {{readelf -d got-vers-1.dd}
	  {readelf --symbols got-vers-1.sd}
	  {readelf --relocs got-vers-1.rd}}
	 "got-vers-1.so"}
    }
}

run_dump_test "undefined"

# Test the conversion from jr to b
if { $linux_gnu } {
    run_dump_test "jr-to-b-1"
    run_dump_test "jr-to-b-2"
}

# MIPS16 and microMIPS interlinking test.
run_dump_test "mips16-and-micromips"

# Export class call relocation tests.
set abis [concat o32 [expr {$has_newabi ? "n32 n64" : ""}]]
foreach { abi } $abis {
    set loadaddr [string map \
	{o32 0x12340000 n32 0x12340000 n64 0x123456789abc0000} $abi]
    set suff [subst \
	[expr { [istarget *-*-irix*] \
		? [string map {o32 o32-irix n32 n32 n64 n64} $abi] \
		: $abi }]]
    run_ld_link_tests [list \
	[list \
	    "MIPS export class call relocation test ($abi)" \
	    "$abi_ldflags($abi) -shared -Ttext $loadaddr -T export-class-call16.ld" "" \
	    "$abi_asflags($abi) -mips3 -KPIC" \
	    [list export-class-call16-${abi}.s export-class-call16-def.s] \
	    [list \
		"objdump -d export-class-call16-${suff}.dd" \
		"readelf -A export-class-call16-${abi}.gd"] \
	    "export-class-call16-${abi}.so"]]
}

# Magic __ehdr_start symbol tests.
set abis [concat o32 [expr {$has_newabi ? "n32 n64" : ""}]]
foreach { abi } $abis {
    set suff [string map {o32 o32 n32 new n64 new} $abi]
    run_ld_link_tests [list \
        [list \
            "MIPS magic __ehdr_start symbol test 1 ($abi)" \
            "$abi_ldflags($abi) -T ehdr_start-1.ld" "" \
            "$abi_asflags($abi)" \
            [list ehdr_start-${suff}.s] \
            [list "readelf -s ehdr_start-1.nd"] \
            "ehdr_start-1-${abi}"]]
    if [regexp "(?:n32|n64)" "$abi"] {
	setup_kfail "mips*-*-*" "ld/15428"
    }
    run_ld_link_tests [list \
        [list \
            "MIPS magic __ehdr_start symbol test 2 ($abi)" \
            "$abi_ldflags($abi) -T ehdr_start-2.ld" "" \
            "$abi_asflags($abi)" \
            [list ehdr_start-${suff}.s] \
            [list "readelf -s ehdr_start-2.nd"] \
            "ehdr_start-2-${abi}"]]
}

# R_MIPS_JALR reloc tests.
set abis [concat o32 [expr {$has_newabi ? "n32 n64" : ""}]]
foreach { abi } $abis {
    run_ld_link_tests [list \
	[list \
	    "MIPS JALR reloc test ($abi)" \
	    "$abi_ldflags($abi) -T jalr3.ld" "" \
	    "$abi_asflags($abi)" \
	    [list ../../../gas/testsuite/gas/mips/jalr3.s] \
	    [list "objdump -d jalr3.dd"] \
	    "jalr3-${abi}"]]
}

proc build_mips_plt_lib { abi } {
    global abi_asflags
    global abi_ldflags

    run_ld_link_tests [list \
	[list "Shared $abi library for compressed PLT tests" \
	      "-shared $abi_ldflags($abi)" "" \
	      "$abi_asflags($abi)" \
	      { compressed-plt-1-dyn.s } \
	      {} \
	      "compressed-plt-1-${abi}-dyn.so"]]
}

proc run_mips_plt_test { name abi filter micromips suffix {extra {}} } {
    global abi_asflags
    global abi_ldflags

    set as_flags "$abi_asflags($abi) --defsym filter=$filter"
    append as_flags " --defsym micromips=$micromips --defsym $abi=1"
    if {[string equal $abi o32]} {
	append as_flags " -march=mips2"
    }
    set ld_flags "$abi_ldflags($abi) -T compressed-plt-1.ld"
    set dynobj "tmpdir/compressed-plt-1-${abi}-dyn.so"
    set files [list]
    if { $filter & 3 } {
	lappend files compressed-plt-1a.s
    }
    if { $filter & 12 } {
	lappend files compressed-plt-1b.s
    }
    if { $filter & 16 } {
	lappend files compressed-plt-1c.s
    }
    eval [list lappend files] $extra
    set readelf_flags "-A --syms --relocs -d"
    if { [string match "*word*" $suffix] } {
	append readelf_flags " -x.data"
    }
    set objdump_flags "-d -Mgpr-names=numeric"
    set basename "compressed-plt-1-${abi}-${suffix}"
    run_ld_link_tests [list \
	[list "$name" $ld_flags $dynobj \
	      "$as_flags" $files \
	      [list [list readelf $readelf_flags ${basename}.rd] \
		    [list objdump $objdump_flags ${basename}.od]] \
	      $basename]]
}

if { $linux_gnu } {
    build_mips_plt_lib o32
    run_mips_plt_test "o32 PLTs for standard encoding" o32 28 0 se
    run_mips_plt_test "o32 PLTs for MIPS16 encoding" o32 19 0 mips16-only
    run_mips_plt_test "o32 PLTs for microMIPS encoding" o32 19 1 umips-only
    run_mips_plt_test "o32 PLTs for mixed MIPS and MIPS16" \
	o32 -1 0 mips16
    run_mips_plt_test "o32 PLTs for mixed MIPS and MIPS16 with %got" \
	o32 -1 0 mips16-got compressed-plt-1d.s
    run_mips_plt_test "o32 PLTs for mixed MIPS and MIPS16 with .word" \
	o32 -1 0 mips16-word compressed-plt-1e.s
    run_mips_plt_test "o32 PLTs for mixed MIPS and microMIPS" \
	o32 -1 1 umips
    run_mips_plt_test "o32 PLTs for mixed MIPS and microMIPS with %got" \
	o32 -1 1 umips-got compressed-plt-1d.s
    run_mips_plt_test "o32 PLTs for mixed MIPS and microMIPS with .word" \
	o32 -1 1 umips-word compressed-plt-1e.s

    if $has_newabi {
	build_mips_plt_lib n32
	run_mips_plt_test "n32 PLTs for mixed MIPS and MIPS16" \
	    n32 -1 0 mips16
	run_mips_plt_test "n32 PLTs for mixed MIPS and microMIPS" \
	    n32 -1 1 umips
    }
}<|MERGE_RESOLUTION|>--- conflicted
+++ resolved
@@ -434,13 +434,6 @@
 
 run_dump_test "jaloverflow"
 run_dump_test "jaloverflow-2"
-<<<<<<< HEAD
-run_dump_test "undefweak-overflow"
-
-if {$has_newabi} {
-    run_dump_test "undefweak-overflow-n32"
-    run_dump_test "undefweak-overflow-n64"
-=======
 run_dump_test "undefweak-overflow" [list [list as $abi_asflags(o32)] \
 					 [list ld $abi_ldflags(o32)]]
 
@@ -449,7 +442,6 @@
 					     [list ld $abi_ldflags(n32)]]
     run_dump_test "undefweak-overflow" [list [list as $abi_asflags(n64)] \
 					     [list ld $abi_ldflags(n64)]]
->>>>>>> 7ca6acf9
 }
 
 if {$has_newabi} {

--- conflicted
+++ resolved
@@ -309,30 +309,11 @@
      bfd_object that it sets the bfd's arch and mach, which
      will be needed when and if we want to bfd_create a new
      one using this one as a template.  */
-<<<<<<< HEAD
-  if (bfd_check_format (entry->the_bfd, bfd_object)
-      && plugin_active_plugins_p ()
-      && !no_more_claiming)
-    {
-      int fd = open (attempt, O_RDONLY | O_BINARY);
-      if (fd >= 0)
-	{
-	  struct ld_plugin_input_file file;
-
-	  file.name = attempt;
-	  file.offset = 0;
-	  file.filesize = lseek (fd, 0, SEEK_END);
-	  file.fd = fd;
-	  plugin_maybe_claim (&file, entry);
-	}
-    }
-  else
-=======
   if (link_info.lto_plugin_active
       && !no_more_claiming
       && bfd_check_format (entry->the_bfd, bfd_object))
     plugin_maybe_claim (entry);
->>>>>>> b300fed6
+  else
 #endif /* ENABLE_PLUGINS */
     cmdline_check_object_only_section (entry->the_bfd, FALSE);
 

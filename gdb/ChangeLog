<<<<<<< HEAD
2014-12-18  Yao Qi  <yao@codesourcery.com>

	* gdbarch.sh (print_float_info): Change its type from 'M' to 'm'.
	* gdbarch.c: Re-generated.
	* gdbarch.h: Likewise.
	* infcmd.c (default_print_float_info): New function.
	(print_float_info): Removed.  Move code to
	default_print_float_info.
	(float_info): Adjust to call gdbarch_print_float_info.
	* inferior.h (default_print_float_info): Declare it.
=======
2015-01-07  James Hogan  <james.hogan@imgtec.com>

	* mips-tdep.c (mips_print_registers_info): Replace error for
	single invalid register with silent return.
>>>>>>> e30c0dc6

2014-09-03  James Hogan  <james.hogan@imgtec.com>

	* mips-linux-nat.c (mips_linux_read_description): Reset errno to 0
	prior to reading DSP_CONTROL with PTRACE_PEEKUSER ptrace call.

2015-01-02  Maciej W. Rozycki  <macro@codesourcery.com>

	* mips-tdep.c (mips32_scan_prologue): Keep the extracted stack
	offset signed.

2015-01-02  Maciej W. Rozycki  <macro@codesourcery.com>

	* mips-tdep.c (mips32_scan_prologue): Keep the extracted stack
	offset signed.

2014-12-18  Nigel Stephens  <nigel@mips.com>
	    Maciej W. Rozycki  <macro@codesourcery.com>

	* mips-tdep.c (print_fpu_flags): New function.
	(mips_print_float_info): Likewise.
	(mips_gdbarch_init): Install mips_print_float_info as gdbarch
	print_float_info routine.

2014-05-05  Joel Brobecker  <brobecker@adacore.com>

	* version.in: Set GDB version number to 7.7.1.

2014-04-19  Eli Zaretskii  <eliz@gnu.org>

	PR gdb/14018
	* windows-nat.c (thread_rec): Don't display a warning when
	SuspendThread fails with ERROR_ACCESS_DENIED.  If SuspendThread
	fails for any reason, set th->suspended to -1, so that we don't
	try to resume such a thread.  Also, don't return NULL in these
	cases, to avoid completely ruin the session due to "PC register is
	not available" error.
	(do_windows_fetch_inferior_registers): Check errors in
	GetThreadContext call.
	(windows_continue): Accept an additional argument KILLED; if not
	zero, ignore errors in the SetThreadContext call, since the
	inferior was killed and is shutting down.
	(windows_resume, get_windows_debug_event)
	(windows_create_inferior, windows_mourn_inferior)
	(windows_kill_inferior): All callers of windows_continue changed
	to adjust to its new calling sequence.

2014-04-11  Pierre Langlois  <pierre.langlois@embecosm.com>

	PR backtrace/16721
	PR backtrace/16832
	* avr-tdep.c (struct gdbarch_tdep): Mention avrxmega in the comment.
	(avr_gdbarch_init): Add xmega architectures given by bfd_architecture
	when setting the size of call_length.
	(avr_scan_prologue): Accept push r1 instruction for small stack
	allocation.
	* MAINTAINERS (Write After Approval): Add "Pierre Langlois".

2014-03-05  Pedro Alves  <palves@redhat.com>

	PR gdb/16575
	* dcache.c (dcache_poke_byte): Constify ptr parameter.  Return
	void.  Update comment.
	(dcache_xfer_memory): Delete.
	(dcache_read_memory_partial): New, based on the read bits of
	dcache_xfer_memory.
	(dcache_update): Add status parameter.  Use ULONGEST for len, and
	adjust.  Discard cache lines if the reason for the update was
	error.
	* dcache.h (dcache_xfer_memory): Delete declaration.
	(dcache_read_memory_partial): New declaration.
	(dcache_update): Update prototype.
	* target.c (raw_memory_xfer_partial): Update the dcache here.
	(memory_xfer_partial_1): Don't handle dcache writes here.

2014-02-26  Pedro Alves  <palves@redhat.com>

	PR breakpoints/16292
	* infrun.c (handle_signal_stop) <signal arrives while stepping
	over a breakpoint>: Switch back to the stepping thread.

2014-02-25  Jan Kratochvil  <jan.kratochvil@redhat.com>

	PR gdb/16626
	* auto-load.c (auto_load_objfile_script_1): Change filename to
	debugfile.

2014-02-09  Jan Kratochvil  <jan.kratochvil@redhat.com>

	Fix Python stack corruption.
	* python/py-linetable.c (ltpy_get_pcs_for_line, ltpy_has_line): Use
	gdb_py_longest.

2014-02-06  Joel Brobecker  <brobecker@adacore.com>

	* version.in: Set GDB version number to 7.7.0.DATE-cvs.

2014-02-06  Joel Brobecker  <brobecker@adacore.com>

	GDB 7.7 released.

2014-02-06  Joel Brobecker  <brobecker@adacore.com>

	* version.in: Set GDB version number to 7.7.

2014-02-06  Joel Brobecker  <brobecker@adacore.com>

	* NEWS: Change "Changes since GDB 7.6" to "Changes in GDB 7.7".

2014-02-05  Yao Qi  <yao@codesourcery.com>

	* ctf.c: Include "inferior.h" and "gdbthread.h".
	(CTF_PID): A new macro.
	(ctf_open): Call inferior_appeared and add_thread_silent.
	(ctf_close): Call exit_inferior_silent and set inferior_ptid.
	(ctf_thread_alive): New function.
	(init_ctf_ops): Install ctf_thread_alive to to_thread_alive.

2014-02-05  Yao Qi  <yao@codesourcery.com>

	Revert this patch:

	2013-05-24  Yao Qi  <yao@codesourcery.com>

	* tracepoint.c (TFILE_PID): Remove.
	(tfile_open): Don't add thread and inferior.
	(tfile_close): Don't set 'inferior_ptid'.  Don't call
	exit_inferior_silent.
	(tfile_thread_alive): Remove.
	(init_tfile_ops): Don't set field 'to_thread_alive' of
	tfile_ops.

2014-01-28  Ulrich Weigand  <uweigand@de.ibm.com>

	* ppc64-tdep.c (ppc64_standard_linkage7): Fix typo.

2014-01-23  Tom Tromey  <tromey@redhat.com>

	PR python/16485:
	* python/lib/gdb/FrameDecorator.py: (FrameVars.fetch_frame_args):
	Handle exception from frame.block.
	(FrameVars.fetch_frame_locals): Likewise.

2014-01-23  Tom Tromey  <tromey@redhat.com>

	PR python/16487:
	* python/py-framefilter.c (py_print_frame): Don't call Py_DECREF
	on a NULL pointer.  Move "goto error" to correct place.

2014-01-23  Tom Tromey  <tromey@redhat.com>

	PR python/16491:
	* python/py-framefilter.c (apply_frame_filter): Call
	ensure_python_env after computing gdbarch.

2014-01-22  Baruch Siach  <baruch@tkos.co.il>

	* xtensa-tdep.h (xtensa_elf_greg_t): Change type to uint32_t.

2014-01-22  Pedro Alves  <palves@redhat.com>

	* xtensa-config.c: Include defs.h.

2014-01-22  Baruch Siach  <baruch@tkos.co.il>

	* xtensa-linux-nat.c: Include asm/ptrace.h.

2014-01-21  Roland McGrath  <mcgrathr@google.com>

	* configure.ac: Call AM_PROG_INSTALL_STRIP.
	* configure: Regenerate.
	* aclocal.m4: Regenerate.
	* Makefile.in (install_sh, INSTALL_STRIP_PROGRAM, STRIP):
	New substituted	variables.
	(install-strip): New target.
	(INSTALL_SCRIPT): New substituted variable.
	(FLAGS_TO_PASS): Add it.
	(install-only): Use $(INSTALL_SCRIPT) rather than
	$(INSTALL_PROGRAM) for gcore.

2014-01-16  Doug Evans  <dje@google.com>

	* dwarf2read.c (open_and_init_dwp_file): Fix typo in comment.

2014-01-16  Pedro Alves  <palves@redhat.com>

	* go32-nat.c (go32_open, go32_close, go32_attach, go32_detach)
	(go32_resume, go32_fetch_registers, store_register)
	(go32_store_registers, go32_prepare_to_store)
	(go32_xfer_memory, go32_files_info, go32_kill_inferior)
	(go32_create_inferior, go32_can_run, go32_terminal_init)
	(go32_terminal_inferior, go32_terminal_ours): Delete forward
	declarations.

2014-01-15  Doug Evans  <dje@google.com>

	* dwarf2read.c (open_and_init_dwp_file): Use pulongest to print
	uint32_t.

2014-01-15  Joel Brobecker  <brobecker@adacore.com>

	* python/py-value.c (get_field_type): Remove unnecessary curly
	braces for single-statement if block.

2014-01-15  Joel Brobecker  <brobecker@adacore.com>

	* python/py-type.c (convert_field): Add missing empty line
	after declarations.

2014-01-13  Siva Chandra Reddy  <sivachandra@google.com>

	PR python/15464
	PR python/16113
	* valops.c (value_struct_elt_bitpos): New function
	* py-type.c (convert_field): Set 'name' attribute of a gdb.Field
	object to 'None' if the field name is an empty string ("").
	* python/py-value.c (valpy_getitem): Use 'bitpos' and 'type'
	attribute to look for a field when 'name' is 'None'.
	(get_field_type): New function

2014-01-14  Doug Evans  <dje@google.com>

	PR symtab/16426
	* dwarf2read.c (dwarf2_get_dwz_file): Call gdb_bfd_record_inclusion.
	(try_open_dwop_file): Ditto.
	* gdb_bfd.c: #include "vec.h".
	(bfdp): New typedef.
	(struct gdb_bfd_data): New member included_bfds.
	(gdb_bfd_unref): Unref all included bfds.
	(gdb_bfd_record_inclusion): New function.
	* gdb_bfd.h (gdb_bfd_record_inclusion): Declare.

2014-01-13  Jan Kratochvil  <jan.kratochvil@redhat.com>

	PR threads/16216
	* linux-thread-db.c (try_thread_db_load): Add parameter
	check_auto_load_safe.  Move here the file_is_auto_load_safe call.
	(try_thread_db_load_from_pdir_1): Move it there from here.
	(try_thread_db_load_from_sdir): Update caller.
	(try_thread_db_load_from_dir): Move it there from here.

2014-01-08  Joel Brobecker  <brobecker@adacore.com>

	* version.in: Set GDB version number to 7.6.90.DATE-cvs.

2014-01-08  Joel Brobecker  <brobecker@adacore.com>

	GDB 7.6.90 released.

2014-01-08  Joel Brobecker  <brobecker@adacore.com>

	* version.in: Set GDB version number to 7.6.90.

2014-01-08  Joel Brobecker  <brobecker@adacore.com>

	* development.sh (development): Set to false.

2014-01-08  Joel Brobecker  <brobecker@adacore.com>

	GDB 7.7 branch created (79301218fa0f074c5656db0ec8972a5ddcf91fb5):
	* version.in: Bump version to 7.6.90.DATE-cvs.

2014-01-08  Yao Qi  <yao@codesourcery.com>

	* spu-linux-nat.c (spu_symbol_file_add_from_memory): Change
	type of 'id' to gdb_byte.  Cast 'id' to 'const char *'.
	(spu_xfer_partial): Cast 'buf' to 'const char *'.

2014-01-08  Yao Qi  <yao@codesourcery.com>

	* spu-linux-nat.c (spu_symbol_file_add_from_memory): Pass
	return value of bfd_get_filename to symbol_file_add_from_bfd.

2014-01-08  Pierre Muller  <muller@sourceware.org>

	Fix PR16201.
	* coff-pe-read.c (struct read_pe_section_data): Add index field.
	(add_pe_exported_sym): Use SECTION_DATA->INDEX for call
	to prim_record_mininal_symbol_and_info.
	(add_pe_forwarded_sym): Use known section number of forwarded symbol
	in call to prim_record_minimal_symbol_and_info.
	(read_pe_exported_syms): Set index field of section_data.

2014-01-07  Andrew Pinski  <apinski@cavium.com>

	* features/aarch64-core.xml (cpsr): Change to be 64bit.
	* features/aarch64.c: Regenerate.

2014-01-07  Andreas Schwab  <schwab@linux-m68k.org>

	* target.c (return_null): Define.
	(update_current_target): Use it instead of return_zero for
	functions that return a pointer.

2014-01-07  Edjunior Barbosa Machado  <emachado@linux.vnet.ibm.com>

	* source.c (add_path): Fix check for duplicated paths in the previously
	included paths.

2014-01-07  Honggyu Kim  <hong.gyu.kim@lge.com>

	* ada-lang.c: Remove duplicated include statements.
	* alphabsd-nat.c: Ditto.
	* amd64-darwin-tdep.c: Ditto.
	* amd64fbsd-nat.c: Ditto.
	* auto-load.c: Ditto.
	* ax-gdb.c: Ditto.
	* breakpoint.c: Ditto.
	* dbxread.c: Ditto.
	* fork-child.c: Ditto.
	* gdb_usleep.c: Ditto.
	* i386-darwin-tdep.c: Ditto.
	* i386fbsd-nat.c: Ditto.
	* infcmd.c: Ditto.
	* inferior.c: Ditto.
	* jv-lang.c: Ditto.
	* linux-nat.c: Ditto.
	* linux-tdep.c: Ditto.
	* m68kbsd-nat.c: Ditto.
	* m68klinux-nat.c: Ditto.
	* microblaze-tdep.c: Ditto.
	* mips-linux-tdep.c: Ditto.
	* mn10300-tdep.c: Ditto.
	* nto-tdep.c: Ditto.
	* opencl-lang.c: Ditto.
	* osdata.c: Ditto.
	* printcmd.c: Ditto.
	* regcache.c: Ditto.
	* remote-m32r-sdi.c: Ditto.
	* remote.c: Ditto.
	* symfile.c: Ditto.
	* symtab.c: Ditto.
	* tilegx-linux-nat.c: Ditto.
	* tilegx-tdep.c: Ditto.
	* tracepoint.c: Ditto.
	* valops.c: Ditto.
	* vaxbsd-nat.c: Ditto.
	* windows-nat.c: Ditto.
	* xtensa-tdep.c: Ditto.

2014-01-07  Yao Qi  <yao@codesourcery.com>

	* spu-linux-nat.c (_initialize_spu_nat): Declare.

2014-01-07  Yao Qi  <yao@codesourcery.com>
	    Joel Brobecker  <brobecker@adacore.com>

	* aix-thread.c (pdc_read_regs): Cast parameter to uintptr_t.
	(pdc_write_regs): Likewise.
	(fetch_regs_kernel_thread): Likewise.
	(store_regs_kernel_thread): Likewise.

2014-01-07  Joel Brobecker  <brobecker@adacore.com>

	* ada-varobj.c (ada_varobj_adjust_for_child_access): Convert
	tagged type objects to their actual type.

2014-01-07  Joel Brobecker  <brobecker@adacore.com>

	* ada-valprint.c (print_field_values): Add "language" parameter.
	Update calls to print_field_values and print_variant_part.
	Pass new parameter "language" in call to val_print instead
	of "current_language".  Replace call to ada_val_print by call
	to val_print.
	(print_variant_part): Add "language" parameter.
	(ada_val_print_struct_union): Update call to print_field_values.

2014-01-07  Joel Brobecker  <brobecker@adacore.com>

	* ada-valprint.c (ui_memcpy): Delete.
	(ada_print_floating): Update documentation.  Add empty line
	between between function documentation and implementation.
	Delete variable "buffer".  Use ui_file_xstrdup in place of
	ui_file_put.  Minor adjustments following this change.

2014-01-07  Joel Brobecker  <brobecker@adacore.com>

	* ada-valprint.c (ada_val_print_string): New function,
	extracted from ada_val_print_array.
	(ada_val_print_array): Replace extracted code by call
	to ada_val_print_string followed by a return.  Move
	"else" branch to the function's top block.

2014-01-07  Joel Brobecker  <brobecker@adacore.com>

	* ada-valprint.c (ada_val_print_array): Move implementation
	down.  Rename parameter "offset" and "val" into "offset_aligned"
	and "original_value" respectively.  Add parameter "offset".

2014-01-07  Joel Brobecker  <brobecker@adacore.com>

	* ada-valprint.c (ada_val_print_ref): Rewrite by mostly
	re-organizing the code. Change the "???" message printed
	when target type is a TYPE_CODE_UNDEF into
	"<ref to undefined type>".

2014-01-07  Joel Brobecker  <brobecker@adacore.com>

	* ada-valprint.c (print_record): Delete, implementation inlined...
	(ada_val_print_struct_union): ... here.  Remove call to
	ada_check_typedef in inlined implementation.

2014-01-07  Joel Brobecker  <brobecker@adacore.com>

	* ada-valprint.c (ada_val_print_gnat_array): New function,
	extracted from ada_val_print_1;
	(ada_val_print_ptr, ada_val_print_num, ada_val_print_enum)
	(ada_val_print_flt, ada_val_print_struct_union)
	(ada_val_print_ref): Likewise.
	(ada_val_print_1): Delete variables i and elttype.
	Replace extracted-out code by call to corresponding
	new functions.

2014-01-07  Joel Brobecker  <brobecker@adacore.com>

	* ada-valprint.c (ada_val_print_1): Remove call to gdb_flush.

2014-01-07  Joel Brobecker  <brobecker@adacore.com>

	* ada-valprint.c (ada_val_print_1): Replace calls to
	ada_val_print_1 by calls to val_print.

2014-01-07  Joel Brobecker  <brobecker@adacore.com>

	* ada-valprint.c (ada_val_print_1): Add parameter "language".
	Update calls to self accordingly.  Replace calls to c_val_print
	by calls to val_print.

2014-01-07  Joel Brobecker  <brobecker@adacore.com>

	* ada-valprint.c (print_record): Delete declaration.
	(adjust_type_signedness, ada_val_print_1): Likewise.
	(ada_val_print): Move function implementation down.
	(print_variant_part, print_field_values, print_record):
	Move function implementation up.

2014-01-07  Joel Brobecker  <brobecker@adacore.com>

	* python/py-type.c (typy_get_name): New function.
	(type_object_getset): Add entry for attribute "name".
	* NEWS: Add entry mentioning this new attribute.

2014-01-07  Yao Qi  <yao@codesourcery.com>

	* gnu-nat.c (set_exceptions_cmd): Remove an empty body 'if'
	statement.

2014-01-07  Yao Qi  <yao@codesourcery.com>

	* gnu-nat.c (info_port_rights): Add qualifier const to
	argument args.

2014-01-07  Yao Qi  <yao@codesourcery.com>

	* gnu-nat.c (trace_me): Use 'void' for empty argument list.

2014-01-07  Yao Qi  <yao@codesourcery.com>

	* gnu-nat.c (make_inf) Update declaration.
	(make_inf): Make it static.
	(inf_set_traced): Likewise.
	(inf_port_to_thread, inf_task_died_status): Likewise.

2014-01-07  Yao Qi  <yao@codesourcery.com>

	* gnu-nat.c (inf_tid_to_proc): Remove declaration.

2014-01-07  Yao Qi  <yao@codesourcery.com>

	* gnu-nat.c (_initialize_gnu_nat): Declare.

2014-01-07  Yao Qi  <yao@codesourcery.com>

	* gdbarch.sh (byte_order, byte_order_for_code): Change type to
	'enum bfd_endian'.
	(struct gdbarch_info) <byte_order>: Change type to
	'enum bfd_endian'.
	<byte_order_for_code>: Likewise.
	* gdbarch.c, gdbarch.h: Regenerated.

2014-01-06  Sasha Smundak  <asmundak@google.com>

	* jit.c: (jit_reader_load_command): Fix JIT reader path creation.

2014-01-06  Tom Tromey  <tromey@redhat.com>

	* doublest.c (convert_doublest_to_floatformat): Use const, not
	CONST.
	* somread.c (som_symtab_read): Likewise.

2014-01-07  Hui Zhu  <hui@codesourcery.com>

	* gdb_bfd.c (gdb_bfd_stash_filename): Removed.
	(gdb_bfd_open): Removed gdb_bfd_stash_filename.
	(gdb_bfd_fopen): Ditto.
	(gdb_bfd_openr): Ditto.
	(gdb_bfd_openw): Ditto.
	(gdb_bfd_openr_iovec): Ditto.
	(gdb_bfd_fdopenr): Ditto.
	* gdb_bfd.h (gdb_bfd_stash_filename): Removed.
	* solib-aix.c (solib_aix_bfd_open): Alloc object_bfd->filename
	with xstrdup.
	* solib-darwin.c (darwin_bfd_open): Alloc res->filename
	with xstrdup.
	* symfile-mem.c (symbol_file_add_from_memory): Removed
	gdb_bfd_stash_filename.

2014-01-03  Doug Evans  <dje@google.com>

	* nat/linux-waitpid.c (linux_debug): Remove extraneous \n from
	output.

2014-01-01  Joel Brobecker  <brobecker@adacore.com>

	Update year range in copyright notice of all files.

2014-01-01  Joel Brobecker  <brobecker@adacore.com>

	* top.c (print_gdb_version): Set copyright year to 2014.

2014-01-01  Joel Brobecker  <brobecker@adacore.com>

	* config/djgpp/fnchange.lst: Add entry for gdb/ChangeLog-2013.

For older changes see ChangeLog-2013.

Local Variables:
mode: change-log
left-margin: 8
fill-column: 74
version-control: never
coding: utf-8
End:<|MERGE_RESOLUTION|>--- conflicted
+++ resolved
@@ -1,4 +1,31 @@
-<<<<<<< HEAD
+2015-01-07  James Hogan  <james.hogan@imgtec.com>
+
+	* mips-tdep.c (mips_print_registers_info): Replace error for
+	single invalid register with silent return.
+
+2014-09-03  James Hogan  <james.hogan@imgtec.com>
+
+	* mips-linux-nat.c (mips_linux_read_description): Reset errno to 0
+	prior to reading DSP_CONTROL with PTRACE_PEEKUSER ptrace call.
+
+2015-01-02  Maciej W. Rozycki  <macro@codesourcery.com>
+
+	* mips-tdep.c (mips32_scan_prologue): Keep the extracted stack
+	offset signed.
+
+2015-01-02  Maciej W. Rozycki  <macro@codesourcery.com>
+
+	* mips-tdep.c (mips32_scan_prologue): Keep the extracted stack
+	offset signed.
+
+2014-12-18  Nigel Stephens  <nigel@mips.com>
+	    Maciej W. Rozycki  <macro@codesourcery.com>
+
+	* mips-tdep.c (print_fpu_flags): New function.
+	(mips_print_float_info): Likewise.
+	(mips_gdbarch_init): Install mips_print_float_info as gdbarch
+	print_float_info routine.
+
 2014-12-18  Yao Qi  <yao@codesourcery.com>
 
 	* gdbarch.sh (print_float_info): Change its type from 'M' to 'm'.
@@ -9,12 +36,6 @@
 	default_print_float_info.
 	(float_info): Adjust to call gdbarch_print_float_info.
 	* inferior.h (default_print_float_info): Declare it.
-=======
-2015-01-07  James Hogan  <james.hogan@imgtec.com>
-
-	* mips-tdep.c (mips_print_registers_info): Replace error for
-	single invalid register with silent return.
->>>>>>> e30c0dc6
 
 2014-09-03  James Hogan  <james.hogan@imgtec.com>
 

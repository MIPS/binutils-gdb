/* GNU/Linux/MIPS specific low level interface, for the remote server for GDB.
   Copyright (C) 1995-2014 Free Software Foundation, Inc.

   This file is part of GDB.

   This program is free software; you can redistribute it and/or modify
   it under the terms of the GNU General Public License as published by
   the Free Software Foundation; either version 3 of the License, or
   (at your option) any later version.

   This program is distributed in the hope that it will be useful,
   but WITHOUT ANY WARRANTY; without even the implied warranty of
   MERCHANTABILITY or FITNESS FOR A PARTICULAR PURPOSE.  See the
   GNU General Public License for more details.

   You should have received a copy of the GNU General Public License
   along with this program.  If not, see <http://www.gnu.org/licenses/>.  */

#include "server.h"
#include "linux-low.h"
#include "elf/common.h"

#include <sys/ptrace.h>
#include <sys/uio.h>
#include <endian.h>

#include "mips-linux-watch.h"
#include "gdb_proc_service.h"

/* Defined in auto-generated file mips-linux.c.  */
void init_registers_mips_linux (void);
extern const struct target_desc *tdesc_mips_linux;

/* Defined in auto-generated file mips-dsp-linux.c.  */
void init_registers_mips_dsp_linux (void);
extern const struct target_desc *tdesc_mips_dsp_linux;

/* Defined in auto-generated file mips-fpu64-linux.c.  */
void init_registers_mips_fpu64_linux (void);
extern const struct target_desc *tdesc_mips_fpu64_linux;

/* Defined in auto-generated file mips-fpu64-dsp-linux.c.  */
void init_registers_mips_fpu64_dsp_linux (void);
extern const struct target_desc *tdesc_mips_fpu64_dsp_linux;

/* Defined in auto-generated file mips-msa-linux.c.  */
void init_registers_mips_msa_linux (void);
extern const struct target_desc *tdesc_mips_msa_linux;

/* Defined in auto-generated file mips64-linux.c.  */
void init_registers_mips64_linux (void);
extern const struct target_desc *tdesc_mips64_linux;

/* Defined in auto-generated file mips64-dsp-linux.c.  */
void init_registers_mips64_dsp_linux (void);
extern const struct target_desc *tdesc_mips64_dsp_linux;

/* Defined in auto-generated file mips64-msa-linux.c.  */
void init_registers_mips64_msa_linux (void);
extern const struct target_desc *tdesc_mips64_msa_linux;

#ifdef __mips64
#define tdesc_mips_linux tdesc_mips64_linux
#define tdesc_mips_dsp_linux tdesc_mips64_dsp_linux
#define tdesc_mips_fpu64_linux tdesc_mips64_linux
#define tdesc_mips_fpu64_dsp_linux tdesc_mips64_dsp_linux
#define tdesc_mips_msa_linux tdesc_mips64_msa_linux
#endif

#ifndef PTRACE_GET_THREAD_AREA
#define PTRACE_GET_THREAD_AREA 25
#endif

#ifndef PTRACE_GETREGSET
#define PTRACE_GETREGSET	0x4204
#endif

#ifndef PTRACE_SETREGSET
#define PTRACE_SETREGSET	0x4205
#endif

#ifdef HAVE_SYS_REG_H
#include <sys/reg.h>
#endif

#define mips_num_regs 74
#define mips_dsp_num_regs 81

#include <asm/ptrace.h>

#ifndef DSP_BASE
#define DSP_BASE 71
#define DSP_CONTROL 77
#endif

#define ST0_FR	  (1 << 26)
#define FIR_F64	  (1 << 22)

union mips_register
{
  unsigned char buf[8];

  /* Deliberately signed, for proper sign extension.  */
  int reg32;
  long long reg64;
};

/* Return the ptrace ``address'' of register REGNO. */

#define mips_base_regs							\
  -1,  1,  2,  3,  4,  5,  6,  7,					\
  8,  9,  10, 11, 12, 13, 14, 15,					\
  16, 17, 18, 19, 20, 21, 22, 23,					\
  24, 25, 26, 27, 28, 29, 30, 31,					\
									\
  -1, MMLO, MMHI, BADVADDR, CAUSE, PC, -1,				\
									\
  FPR_BASE,      FPR_BASE + 1,  FPR_BASE + 2,  FPR_BASE + 3,		\
  FPR_BASE + 4,  FPR_BASE + 5,  FPR_BASE + 6,  FPR_BASE + 7,		\
  FPR_BASE + 8,  FPR_BASE + 9,  FPR_BASE + 10, FPR_BASE + 11,		\
  FPR_BASE + 12, FPR_BASE + 13, FPR_BASE + 14, FPR_BASE + 15,		\
  FPR_BASE + 16, FPR_BASE + 17, FPR_BASE + 18, FPR_BASE + 19,		\
  FPR_BASE + 20, FPR_BASE + 21, FPR_BASE + 22, FPR_BASE + 23,		\
  FPR_BASE + 24, FPR_BASE + 25, FPR_BASE + 26, FPR_BASE + 27,		\
  FPR_BASE + 28, FPR_BASE + 29, FPR_BASE + 30, FPR_BASE + 31,		\
  FPC_CSR, FPC_EIR

#define mips_dsp_regs							\
  DSP_BASE,      DSP_BASE + 1,  DSP_BASE + 2,  DSP_BASE + 3,		\
  DSP_BASE + 4,  DSP_BASE + 5,						\
  DSP_CONTROL

static int mips_regmap[mips_num_regs] = {
  mips_base_regs,
  0
};

static int mips_dsp_regmap[mips_dsp_num_regs] = {
  mips_base_regs,
  mips_dsp_regs,
  0
};

/* DSP registers are not in any regset and can only be accessed
   individually.  */

static unsigned char mips_dsp_regset_bitmap[(mips_dsp_num_regs + 7) / 8] = {
  0xfe, 0xff, 0xff, 0xff, 0xfe, 0xff, 0xff, 0xff, 0xff, 0x80
};

static int have_dsp = -1;
static int have_fpu64 = -1;
static int have_msa = -1;

/* Try peeking at registers and pick the available user register set
   accordingly.  */

static const struct target_desc *
mips_read_description (void)
{
  const struct target_desc *tdescs[2][2] =
    {
	/* have_fpu64 = 0	have_fpu64 = 1 */
	{ tdesc_mips_linux,	tdesc_mips_fpu64_linux },     /* have_dsp = 0 */
	{ tdesc_mips_dsp_linux,	tdesc_mips_fpu64_dsp_linux }, /* have_dsp = 1 */
    };

  if (have_fpu64 < 0)
    {
      int pid = lwpid_of (current_thread);
      long fir;

      /* Try peeking at FIR.F64 bit */
      errno = 0;
      fir = ptrace (PTRACE_PEEKUSER, pid, FPC_EIR, 0);
      switch (errno)
	{
	case 0:
	  have_fpu64 = !!(fir & FIR_F64);
	  break;
	case EIO:
	  have_fpu64 = 0;
	  have_msa = 0;
	  break;
	default:
	  perror_with_name ("ptrace");
	  break;
	}
    }

  /* Check for MSA, which requires FR=1 */
  if (have_msa < 0)
    {
      int pid = lwpid_of (current_thread);
      int res;
      uint32_t regs[32*4 + 8];
      struct iovec iov;

      /* this'd probably be better */
      //have_msa = (getauxval(AT_HWCAP) & 0x2) != 0;

      /* Test MSAIR */
      iov.iov_base = regs;
      iov.iov_len = sizeof(regs);
      res = ptrace (PTRACE_GETREGSET, pid, NT_MIPS_MSA, &iov);
      have_msa = (res >= 0) && regs[32*4 + 0];
    }

  if (have_dsp < 0)
    {
      int pid = lwpid_of (get_thread_lwp (current_inferior));

<<<<<<< HEAD
=======
      /* Try peeking at an arbitrarily chosen DSP register */
>>>>>>> e30c0dc6
      errno = 0;
      ptrace (PTRACE_PEEKUSER, pid, DSP_CONTROL, 0);
      switch (errno)
	{
	case 0:
	  have_dsp = 1;
	  break;
	case EIO:
	  have_dsp = 0;
	  break;
	default:
	  perror_with_name ("ptrace");
	  break;
	}
    }

  return have_msa ? tdesc_mips_msa_linux
		  : tdescs[have_dsp][have_fpu64];
}

static void
mips_arch_setup (void)
{
  current_process ()->tdesc = mips_read_description ();
}

static struct usrregs_info *
get_usrregs_info (void)
{
  const struct regs_info *regs_info = the_low_target.regs_info ();

  return regs_info->usrregs;
}

/* Per-process arch-specific data we want to keep.  */

struct arch_process_info
{
  /* -1 if the kernel and/or CPU do not support watch registers.
      1 if watch_readback is valid and we can read style, num_valid
	and the masks.
      0 if we need to read the watch_readback.  */

  int watch_readback_valid;

  /* Cached watch register read values.  */

  struct pt_watch_regs watch_readback;

  /* Current watchpoint requests for this process.  */

  struct mips_watchpoint *current_watches;

  /* The current set of watch register values for writing the
     registers.  */

  struct pt_watch_regs watch_mirror;
};

/* Per-thread arch-specific data we want to keep.  */

struct arch_lwp_info
{
  /* Non-zero if our copy differs from what's recorded in the thread.  */
  int watch_registers_changed;
};

/* From mips-linux-nat.c.  */

/* Pseudo registers can not be read.  ptrace does not provide a way to
   read (or set) PS_REGNUM, and there's no point in reading or setting
   ZERO_REGNUM.  We also can not set BADVADDR, CAUSE, or FCRIR via
   ptrace().  */

static int
mips_cannot_fetch_register (int regno)
{
  const struct target_desc *tdesc;

  if (get_usrregs_info ()->regmap[regno] == -1)
    return 1;

  tdesc = current_process ()->tdesc;

  if (find_regno (tdesc, "r0") == regno)
    return 1;

  return 0;
}

static int
mips_cannot_store_register (int regno)
{
  const struct target_desc *tdesc;

  if (get_usrregs_info ()->regmap[regno] == -1)
    return 1;

  tdesc = current_process ()->tdesc;

  if (find_regno (tdesc, "r0") == regno)
    return 1;

  if (find_regno (tdesc, "cause") == regno)
    return 1;

  if (find_regno (tdesc, "badvaddr") == regno)
    return 1;

  if (find_regno (tdesc, "fir") == regno)
    return 1;

  return 0;
}

static CORE_ADDR
mips_get_pc (struct regcache *regcache)
{
  union mips_register pc;
  collect_register_by_name (regcache, "pc", pc.buf);
  return register_size (regcache->tdesc, 0) == 4 ? pc.reg32 : pc.reg64;
}

static void
mips_set_pc (struct regcache *regcache, CORE_ADDR pc)
{
  union mips_register newpc;
  if (register_size (regcache->tdesc, 0) == 4)
    newpc.reg32 = pc;
  else
    newpc.reg64 = pc;

  supply_register_by_name (regcache, "pc", newpc.buf);
}

/* Correct in either endianness.  */
static const unsigned int mips_breakpoint = 0x0005000d;
#define mips_breakpoint_len 4

/* We only place breakpoints in empty marker functions, and thread locking
   is outside of the function.  So rather than importing software single-step,
   we can just run until exit.  */
static CORE_ADDR
mips_reinsert_addr (void)
{
  struct regcache *regcache = get_thread_regcache (current_inferior, 1);
  union mips_register ra;
  collect_register_by_name (regcache, "r31", ra.buf);
  return register_size (regcache->tdesc, 0) == 4 ? ra.reg32 : ra.reg64;
}

static int
mips_breakpoint_at (CORE_ADDR where)
{
  unsigned int insn;

  (*the_target->read_memory) (where, (unsigned char *) &insn, 4);
  if (insn == mips_breakpoint)
    return 1;

  /* If necessary, recognize more trap instructions here.  GDB only uses the
     one.  */
  return 0;
}

/* Mark the watch registers of lwp, represented by ENTRY, as changed,
   if the lwp's process id is *PID_P.  */

static int
update_watch_registers_callback (struct inferior_list_entry *entry,
				 void *pid_p)
{
  struct lwp_info *lwp = (struct lwp_info *) entry;
  int pid = *(int *) pid_p;

  /* Only update the threads of this process.  */
  if (pid_of (lwp) == pid)
    {
      /* The actual update is done later just before resuming the lwp,
	 we just mark that the registers need updating.  */
      lwp->arch_private->watch_registers_changed = 1;

      /* If the lwp isn't stopped, force it to momentarily pause, so
	 we can update its watch registers.  */
      if (!lwp->stopped)
	linux_stop_lwp (lwp);
    }

  return 0;
}

/* This is the implementation of linux_target_ops method
   new_process.  */

static struct arch_process_info *
mips_linux_new_process (void)
{
  struct arch_process_info *info = xcalloc (1, sizeof (*info));

  return info;
}

/* This is the implementation of linux_target_ops method new_thread.
   Mark the watch registers as changed, so the threads' copies will
   be updated.  */

static struct arch_lwp_info *
mips_linux_new_thread (void)
{
  struct arch_lwp_info *info = xcalloc (1, sizeof (*info));

  info->watch_registers_changed = 1;

  return info;
}

/* This is the implementation of linux_target_ops method
   prepare_to_resume.  If the watch regs have changed, update the
   thread's copies.  */

static void
mips_linux_prepare_to_resume (struct lwp_info *lwp)
{
  ptid_t ptid = ptid_of (lwp);
  struct process_info *proc = find_process_pid (ptid_get_pid (ptid));
  struct arch_process_info *private = proc->private->arch_private;

  if (lwp->arch_private->watch_registers_changed)
    {
      /* Only update the watch registers if we have set or unset a
	 watchpoint already.  */
      if (mips_linux_watch_get_num_valid (&private->watch_mirror) > 0)
	{
	  /* Write the mirrored watch register values.  */
	  int tid = ptid_get_lwp (ptid);

	  if (-1 == ptrace (PTRACE_SET_WATCH_REGS, tid,
			    &private->watch_mirror))
	    perror_with_name ("Couldn't write watch register");
	}

      lwp->arch_private->watch_registers_changed = 0;
    }
}

/* Translate breakpoint type TYPE in rsp to 'enum target_hw_bp_type'.  */

static enum target_hw_bp_type
rsp_bp_type_to_target_hw_bp_type (char type)
{
  switch (type)
    {
    case '2':
      return hw_write;
    case '3':
      return hw_read;
    case '4':
      return hw_access;
    }

  gdb_assert_not_reached ("unhandled RSP breakpoint type");
}

/* This is the implementation of linux_target_ops method
   insert_point.  */

static int
mips_insert_point (char type, CORE_ADDR addr, int len)
{
  struct process_info *proc = current_process ();
  struct arch_process_info *private = proc->private->arch_private;
  struct pt_watch_regs regs;
  struct mips_watchpoint *new_watch;
  struct mips_watchpoint **pw;
  int pid;
  long lwpid;
  enum target_hw_bp_type watch_type;
  uint32_t irw;

  /* Breakpoint/watchpoint types:
       '0' - software-breakpoint (not supported)
       '1' - hardware-breakpoint (not supported)
       '2' - write watchpoint (supported)
       '3' - read watchpoint (supported)
       '4' - access watchpoint (supported).  */

  if (type < '2' || type > '4')
    {
      /* Unsupported.  */
      return 1;
    }

  lwpid = lwpid_of (get_thread_lwp (current_inferior));
  if (!mips_linux_read_watch_registers (lwpid,
					&private->watch_readback,
					&private->watch_readback_valid,
					0))
    return -1;

  if (len <= 0)
    return -1;

  regs = private->watch_readback;
  /* Add the current watches.  */
  mips_linux_watch_populate_regs (private->current_watches, &regs);

  /* Now try to add the new watch.  */
  watch_type = rsp_bp_type_to_target_hw_bp_type (type);
  irw = mips_linux_watch_type_to_irw (watch_type);
  if (!mips_linux_watch_try_one_watch (&regs, addr, len, irw))
    return -1;

  /* It fit.  Stick it on the end of the list.  */
  new_watch = xmalloc (sizeof (struct mips_watchpoint));
  new_watch->addr = addr;
  new_watch->len = len;
  new_watch->type = watch_type;
  new_watch->next = NULL;

  pw = &private->current_watches;
  while (*pw != NULL)
    pw = &(*pw)->next;
  *pw = new_watch;

  private->watch_mirror = regs;

  /* Only update the threads of this process.  */
  pid = pid_of (proc);
  find_inferior (&all_lwps, update_watch_registers_callback, &pid);

  return 0;
}

/* This is the implementation of linux_target_ops method
   remove_point.  */

static int
mips_remove_point (char type, CORE_ADDR addr, int len)
{
  struct process_info *proc = current_process ();
  struct arch_process_info *private = proc->private->arch_private;

  int deleted_one;
  int pid;
  enum target_hw_bp_type watch_type;

  struct mips_watchpoint **pw;
  struct mips_watchpoint *w;

  /* Breakpoint/watchpoint types:
       '0' - software-breakpoint (not supported)
       '1' - hardware-breakpoint (not supported)
       '2' - write watchpoint (supported)
       '3' - read watchpoint (supported)
       '4' - access watchpoint (supported).  */

  if (type < '2' || type > '4')
    {
      /* Unsupported.  */
      return 1;
    }

  /* Search for a known watch that matches.  Then unlink and free it.  */
  watch_type = rsp_bp_type_to_target_hw_bp_type (type);
  deleted_one = 0;
  pw = &private->current_watches;
  while ((w = *pw))
    {
      if (w->addr == addr && w->len == len && w->type == watch_type)
	{
	  *pw = w->next;
	  free (w);
	  deleted_one = 1;
	  break;
	}
      pw = &(w->next);
    }

  if (!deleted_one)
    return -1;  /* We don't know about it, fail doing nothing.  */

  /* At this point watch_readback is known to be valid because we
     could not have added the watch without reading it.  */
  gdb_assert (private->watch_readback_valid == 1);

  private->watch_mirror = private->watch_readback;
  mips_linux_watch_populate_regs (private->current_watches,
				  &private->watch_mirror);

  /* Only update the threads of this process.  */
  pid = pid_of (proc);
  find_inferior (&all_lwps, update_watch_registers_callback, &pid);
  return 0;
}

/* This is the implementation of linux_target_ops method
   stopped_by_watchpoint.  The watchhi R and W bits indicate
   the watch register triggered. */

static int
mips_stopped_by_watchpoint (void)
{
  struct process_info *proc = current_process ();
  struct arch_process_info *private = proc->private->arch_private;
  int n;
  int num_valid;
  long lwpid = lwpid_of (get_thread_lwp (current_inferior));

  if (!mips_linux_read_watch_registers (lwpid,
					&private->watch_readback,
					&private->watch_readback_valid,
					1))
    return 0;

  num_valid = mips_linux_watch_get_num_valid (&private->watch_readback);

  for (n = 0; n < MAX_DEBUG_REGISTER && n < num_valid; n++)
    if (mips_linux_watch_get_watchhi (&private->watch_readback, n)
	& (R_MASK | W_MASK))
      return 1;

  return 0;
}

/* This is the implementation of linux_target_ops method
   stopped_data_address.  */

static CORE_ADDR
mips_stopped_data_address (void)
{
  struct process_info *proc = current_process ();
  struct arch_process_info *private = proc->private->arch_private;
  int n;
  int num_valid;
  long lwpid = lwpid_of (get_thread_lwp (current_inferior));

  /* On MIPS we don't know the low order 3 bits of the data address.
     GDB does not support remote targets that can't report the
     watchpoint address.  So, make our best guess; return the starting
     address of a watchpoint request which overlaps the one that
     triggered.  */

  if (!mips_linux_read_watch_registers (lwpid,
					&private->watch_readback,
					&private->watch_readback_valid,
					0))
    return 0;

  num_valid = mips_linux_watch_get_num_valid (&private->watch_readback);

  for (n = 0; n < MAX_DEBUG_REGISTER && n < num_valid; n++)
    if (mips_linux_watch_get_watchhi (&private->watch_readback, n)
	& (R_MASK | W_MASK))
      {
	CORE_ADDR t_low, t_hi;
	int t_irw;
	struct mips_watchpoint *watch;

	t_low = mips_linux_watch_get_watchlo (&private->watch_readback, n);
	t_irw = t_low & IRW_MASK;
	t_hi = (mips_linux_watch_get_watchhi (&private->watch_readback, n)
		| IRW_MASK);
	t_low &= ~(CORE_ADDR)t_hi;

	for (watch = private->current_watches;
	     watch != NULL;
	     watch = watch->next)
	  {
	    CORE_ADDR addr = watch->addr;
	    CORE_ADDR last_byte = addr + watch->len - 1;

	    if ((t_irw & mips_linux_watch_type_to_irw (watch->type)) == 0)
	      {
		/* Different type.  */
		continue;
	      }
	    /* Check for overlap of even a single byte.  */
	    if (last_byte >= t_low && addr <= t_low + t_hi)
	      return addr;
	  }
      }

  /* Shouldn't happen.  */
  return 0;
}

/* Fetch the thread-local storage pointer for libthread_db.  */

ps_err_e
ps_get_thread_area (const struct ps_prochandle *ph,
		    lwpid_t lwpid, int idx, void **base)
{
  if (ptrace (PTRACE_GET_THREAD_AREA, lwpid, NULL, base) != 0)
    return PS_ERR;

  /* IDX is the bias from the thread pointer to the beginning of the
     thread descriptor.  It has to be subtracted due to implementation
     quirks in libthread_db.  */
  *base = (void *) ((char *)*base - idx);

  return PS_OK;
}

#ifdef HAVE_PTRACE_GETREGS

static void
mips_collect_register (struct regcache *regcache,
		       int use_64bit, int regno, union mips_register *reg)
{
  union mips_register tmp_reg;

  if (use_64bit)
    {
      collect_register (regcache, regno, &tmp_reg.reg64);
      *reg = tmp_reg;
    }
  else
    {
      collect_register (regcache, regno, &tmp_reg.reg32);
      reg->reg64 = tmp_reg.reg32;
    }
}

static void
mips_supply_register (struct regcache *regcache,
		      int use_64bit, int regno, const union mips_register *reg)
{
  int offset = 0;

  /* For big-endian 32-bit targets, ignore the high four bytes of each
     eight-byte slot.  */
  if (__BYTE_ORDER == __BIG_ENDIAN && !use_64bit)
    offset = 4;

  supply_register (regcache, regno, reg->buf + offset);
}

static void
mips_collect_register_32bit (struct regcache *regcache,
			     int use_64bit, int regno, unsigned char *buf)
{
  union mips_register tmp_reg;
  int reg32;

  mips_collect_register (regcache, use_64bit, regno, &tmp_reg);
  reg32 = tmp_reg.reg64;
  memcpy (buf, &reg32, 4);
}

static void
mips_supply_register_32bit (struct regcache *regcache,
			    int use_64bit, int regno, const unsigned char *buf)
{
  union mips_register tmp_reg;
  int reg32;

  memcpy (&reg32, buf, 4);
  tmp_reg.reg64 = reg32;
  mips_supply_register (regcache, use_64bit, regno, &tmp_reg);
}

static void
mips_fill_gregset (struct regcache *regcache, void *buf)
{
  union mips_register *regset = buf;
  int i, use_64bit;
  const struct target_desc *tdesc = regcache->tdesc;

  use_64bit = (register_size (tdesc, 0) == 8);

  for (i = 1; i < 32; i++)
    mips_collect_register (regcache, use_64bit, i, regset + i);

  mips_collect_register (regcache, use_64bit,
			 find_regno (tdesc, "lo"), regset + 32);
  mips_collect_register (regcache, use_64bit,
			 find_regno (tdesc, "hi"), regset + 33);
  mips_collect_register (regcache, use_64bit,
			 find_regno (tdesc, "pc"), regset + 34);
  mips_collect_register (regcache, use_64bit,
			 find_regno (tdesc, "badvaddr"), regset + 35);
  mips_collect_register (regcache, use_64bit,
			 find_regno (tdesc, "status"), regset + 36);
  mips_collect_register (regcache, use_64bit,
			 find_regno (tdesc, "cause"), regset + 37);

  mips_collect_register (regcache, use_64bit,
			 find_regno (tdesc, "restart"), regset + 0);
}

static void
mips_store_gregset (struct regcache *regcache, const void *buf)
{
  const union mips_register *regset = buf;
  int i, use_64bit;

  use_64bit = (register_size (regcache->tdesc, 0) == 8);

  for (i = 0; i < 32; i++)
    mips_supply_register (regcache, use_64bit, i, regset + i);

  mips_supply_register (regcache, use_64bit,
			find_regno (regcache->tdesc, "lo"), regset + 32);
  mips_supply_register (regcache, use_64bit,
			find_regno (regcache->tdesc, "hi"), regset + 33);
  mips_supply_register (regcache, use_64bit,
			find_regno (regcache->tdesc, "pc"), regset + 34);
  mips_supply_register (regcache, use_64bit,
			find_regno (regcache->tdesc, "badvaddr"), regset + 35);
  mips_supply_register (regcache, use_64bit,
			find_regno (regcache->tdesc, "status"), regset + 36);
  mips_supply_register (regcache, use_64bit,
			find_regno (regcache->tdesc, "cause"), regset + 37);

  mips_supply_register (regcache, use_64bit,
			find_regno (regcache->tdesc, "restart"), regset + 0);
}

static void
mips_fill_fpregset (struct regcache *regcache, void *buf)
{
  union mips_register *regset = buf;
  int i, use_64bit, fp_use_64bit, first_fp, big_endian;

  use_64bit = (register_size (regcache->tdesc, 0) == 8);
  first_fp = find_regno (regcache->tdesc, "f0");
  fp_use_64bit = (register_size (regcache->tdesc, first_fp) >= 8);
  big_endian = (__BYTE_ORDER == __BIG_ENDIAN);

  /* See GDB for a discussion of this peculiar layout.  */
  for (i = 0; i < 32; i++)
    if (fp_use_64bit)
      collect_register (regcache, first_fp + i, regset[i].buf);
    else
      collect_register (regcache, first_fp + i,
			regset[i & ~1].buf + 4 * (big_endian != (i & 1)));

  mips_collect_register_32bit (regcache, use_64bit,
			       find_regno (regcache->tdesc, "fcsr"),
			       regset[32].buf);
  mips_collect_register_32bit (regcache, use_64bit,
			       find_regno (regcache->tdesc, "fir"),
			       regset[32].buf + 4);
}

static void
mips_store_fpregset (struct regcache *regcache, const void *buf)
{
  const union mips_register *regset = buf;
  int i, use_64bit, fp_use_64bit, first_fp, big_endian;

  use_64bit = (register_size (regcache->tdesc, 0) == 8);
  first_fp = find_regno (regcache->tdesc, "f0");
  fp_use_64bit = (register_size (regcache->tdesc, first_fp) >= 8);
  big_endian = (__BYTE_ORDER == __BIG_ENDIAN);

  /* See GDB for a discussion of this peculiar layout.  */
  for (i = 0; i < 32; i++)
    if (fp_use_64bit)
      supply_register (regcache, first_fp + i, regset[i].buf);
    else
      supply_register (regcache, first_fp + i,
		       regset[i & ~1].buf + 4 * (big_endian != (i & 1)));

  mips_supply_register_32bit (regcache, use_64bit,
			      find_regno (regcache->tdesc, "fcsr"),
			      regset[32].buf);
  mips_supply_register_32bit (regcache, use_64bit,
			      find_regno (regcache->tdesc, "fir"),
			      regset[32].buf + 4);
}
#endif /* HAVE_PTRACE_GETREGS */

static void
mips_fill_msa_regset (struct regcache *regcache, void *buf)
{
  unsigned char *bufp = buf;
  int i, first_fp, fir, fcsr, msair, msacsr, config5;
  unsigned char tmp[16];

  if (!have_msa)
    return;

  first_fp = find_regno (regcache->tdesc, "f0");
  fir = find_regno (regcache->tdesc, "fir");
  fcsr = find_regno (regcache->tdesc, "fcsr");
  msair = find_regno (regcache->tdesc, "msair");
  msacsr = find_regno (regcache->tdesc, "msacsr");
  config5 = find_regno (regcache->tdesc, "config5");

  /* full vector including float */
  if (__BYTE_ORDER == __BIG_ENDIAN)
    for (i = 0; i < 32; i++)
      {
	collect_register (regcache, first_fp + i, tmp);
	/* swap 64-bit halves, so it's a single word */
	memcpy(bufp, tmp + 8, 8);
	memcpy(bufp + 8, tmp, 8);
	bufp += 16;
      }
  else
    for (i = 0; i < 32; i++)
      {
	collect_register (regcache, first_fp + i, bufp);
	bufp += 16;
      }

  /* FIXME gonna break with MIPS64 */
  collect_register (regcache, fir, bufp);
  bufp += 4;
  collect_register (regcache, fcsr, bufp);
  bufp += 4;
  collect_register (regcache, msair, bufp);
  bufp += 4;
  collect_register (regcache, msacsr, bufp);
  bufp += 4;
  collect_register (regcache, config5, bufp);
}

static void
mips_store_msa_regset (struct regcache *regcache, const void *buf)
{
  const unsigned char *bufp = buf;
  int i, first_fp, fir, fcsr, msair, msacsr, config5;
  unsigned char tmp[16];

  if (!have_msa)
    return;

  first_fp = find_regno (regcache->tdesc, "f0");
  fir = find_regno (regcache->tdesc, "fir");
  fcsr = find_regno (regcache->tdesc, "fcsr");
  msair = find_regno (regcache->tdesc, "msair");
  msacsr = find_regno (regcache->tdesc, "msacsr");
  config5 = find_regno (regcache->tdesc, "config5");

  /* full vector including float */
  if (__BYTE_ORDER == __BIG_ENDIAN)
    for (i = 0; i < 32; i++)
      {
	/* swap 64-bit halves, as it's a single word */
	memcpy(tmp, bufp + 8, 8);
	memcpy(tmp + 8, bufp, 8);
	supply_register (regcache, first_fp + i, tmp);
	bufp += 16;
      }
  else
    for (i = 0; i < 32; i++)
      {
	supply_register (regcache, first_fp + i, bufp);
	bufp += 16;
      }

  /* FIXME gonna break with MIPS64 */
  supply_register (regcache, fir, bufp);
  bufp += 4;
  supply_register (regcache, fcsr, bufp);
  bufp += 4;
  supply_register (regcache, msair, bufp);
  bufp += 4;
  supply_register (regcache, msacsr, bufp);
  bufp += 4;
  supply_register (regcache, config5, bufp);
}

static struct regset_info mips_regsets[] = {
#ifdef HAVE_PTRACE_GETREGS
  { PTRACE_GETREGS, PTRACE_SETREGS, 0, 38 * 8, GENERAL_REGS,
    mips_fill_gregset, mips_store_gregset },
  { PTRACE_GETFPREGS, PTRACE_SETFPREGS, 0, 33 * 8, FP_REGS,
    mips_fill_fpregset, mips_store_fpregset },
  { PTRACE_GETREGSET, PTRACE_SETREGSET, NT_MIPS_MSA, 34*16, EXTENDED_REGS,
    mips_fill_msa_regset, mips_store_msa_regset },
#endif /* HAVE_PTRACE_GETREGS */
  { 0, 0, 0, -1, -1, NULL, NULL }
};

static struct regsets_info mips_regsets_info =
  {
    mips_regsets, /* regsets */
    0, /* num_regsets */
    NULL, /* disabled_regsets */
  };

static struct usrregs_info mips_dsp_usrregs_info =
  {
    mips_dsp_num_regs,
    mips_dsp_regmap,
  };

static struct usrregs_info mips_usrregs_info =
  {
    mips_num_regs,
    mips_regmap,
  };

static struct regs_info dsp_regs_info =
  {
    mips_dsp_regset_bitmap,
    &mips_dsp_usrregs_info,
    &mips_regsets_info
  };

static struct regs_info regs_info =
  {
    NULL, /* regset_bitmap */
    &mips_usrregs_info,
    &mips_regsets_info
  };

static const struct regs_info *
mips_regs_info (void)
{
  if (have_dsp)
    return &dsp_regs_info;
  else
    return &regs_info;
}

struct linux_target_ops the_low_target = {
  mips_arch_setup,
  mips_regs_info,
  mips_cannot_fetch_register,
  mips_cannot_store_register,
  NULL, /* fetch_register */
  mips_get_pc,
  mips_set_pc,
  (const unsigned char *) &mips_breakpoint,
  mips_breakpoint_len,
  mips_reinsert_addr,
  0,
  mips_breakpoint_at,
  mips_insert_point,
  mips_remove_point,
  mips_stopped_by_watchpoint,
  mips_stopped_data_address,
  NULL,
  NULL,
  NULL, /* siginfo_fixup */
  mips_linux_new_process,
  mips_linux_new_thread,
  mips_linux_prepare_to_resume
};

void
initialize_low_arch (void)
{
  /* Initialize the Linux target descriptions.  */
  init_registers_mips_linux ();
  init_registers_mips_dsp_linux ();
  init_registers_mips_fpu64_linux ();
  init_registers_mips_fpu64_dsp_linux ();
  init_registers_mips_msa_linux ();
  init_registers_mips64_linux ();
  init_registers_mips64_dsp_linux ();
  init_registers_mips64_msa_linux ();

  initialize_regsets_info (&mips_regsets_info);
}<|MERGE_RESOLUTION|>--- conflicted
+++ resolved
@@ -210,10 +210,7 @@
     {
       int pid = lwpid_of (get_thread_lwp (current_inferior));
 
-<<<<<<< HEAD
-=======
       /* Try peeking at an arbitrarily chosen DSP register */
->>>>>>> e30c0dc6
       errno = 0;
       ptrace (PTRACE_PEEKUSER, pid, DSP_CONTROL, 0);
       switch (errno)

--- conflicted
+++ resolved
@@ -327,14 +327,9 @@
 	rm -f reg-tilegx.c reg-tilegx32.c
 	rm -f arm-with-iwmmxt.c
 	rm -f arm-with-vfpv2.c arm-with-vfpv3.c arm-with-neon.c
-<<<<<<< HEAD
-	rm -f mips-linux.c mips-dsp-linux.c
-	rm -f mips64-linux.c mips64-dsp-linux.c
-=======
 	rm -f mips-linux.c mips-dsp-linux.c mips-fpu64-linux.c
 	rm -f mips-fpu64-dsp-linux.c mips-msa-linux.c
 	rm -f mips64-linux.c mips64-dsp-linux.c mips64-msa-linux.c
->>>>>>> e30c0dc6
 	rm -f nios2-linux.c
 	rm -f powerpc-32.c powerpc-32l.c powerpc-64l.c powerpc-e500l.c
 	rm -f powerpc-altivec32l.c powerpc-cell32l.c powerpc-vsx32l.c

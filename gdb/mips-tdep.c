--- conflicted
+++ resolved
@@ -1545,48 +1545,67 @@
 	      {
 	      case 2:		/* BLEZC / BGEZC / BGEC */
 		if (itype_rs (inst) == 0 && itype_rt (inst) != 0) /* BLEZC */
-		  goto lez_branch;
+                  {
+                  lezc_branch:
+                    if (get_frame_register_signed (frame, itype_rs (inst)) <= 0)
+                      pc += mips32_relative_offset (inst) + 4;
+                    else
+                      pc += 4;
+                  }
 		else if (itype_rs (inst) == itype_rt (inst) &&
 			 itype_rt (inst) != 0) /* BGEZC */
-		  goto gez_branch;
+                  {
+                  gezc_branch:
+                    if (get_frame_register_signed (frame, itype_rs (inst)) >= 0)
+                      pc += mips32_relative_offset (inst) + 4;
+                    else
+                      pc += 4;
+                  }
 		else if (itype_rs (inst) != itype_rt (inst) &&
 			 itype_rs (inst) != 0 &&
 			 itype_rt (inst) != 0) /* BGEC/BLEC */
 		  {
-		  ge_branch:
+                  gec_branch:
 		    if (get_frame_register_signed (frame, itype_rs (inst)) >=
 			get_frame_register_signed (frame, itype_rt (inst)))
 		      pc += mips32_relative_offset (inst) + 4;
 		    else
-		      pc += 8;
+		      pc += 4;
 		  }
 		else  /* unused combinations of rs & rt, error?? */
-		  {
 		    pc += 4;
-		    break;
-		  }
+                break;
 	      case 3:		/* BGTZC / BLTZC / BLTC */
 		if (itype_rs (inst) == 0 && itype_rt (inst) != 0) /* BGTZC */
-		  goto greater_branch;
+                  {
+                  gtzc_branch:
+		    if (get_frame_register_signed (frame, itype_rs (inst)) > 0)
+		      pc += mips32_relative_offset (inst) + 4;
+		    else
+		      pc += 4;
+                  }
 		else if (itype_rs (inst) == itype_rt (inst) &&
 			 itype_rt (inst) != 0) /* BLTZC */
-		  goto less_branch;
+                  {
+                  ltzc_branch:
+		    if (get_frame_register_signed (frame, itype_rs (inst)) < 0)
+		      pc += mips32_relative_offset (inst) + 4;
+		    else
+		      pc += 4;
+                  }
 		else if (itype_rs (inst) != itype_rt (inst) &&
 			 itype_rs (inst) != 0 &&
 			 itype_rt (inst) != 0) /* BLTC/BGTC */
 		  {
-		  lt_branch:
 		    if (get_frame_register_signed (frame, itype_rs (inst)) <
 			get_frame_register_signed (frame, itype_rt (inst)))
 		      pc += mips32_relative_offset (inst) + 4;
 		    else
-		      pc += 8;
+		      pc += 4;
 		  }
 		else /* unused combinations of rs & rt */
-		  {
 		    pc += 4;
-		    break;
-		  }
+                break;
 	      default:	/* un-mapped instruction */
 		pc += 4;
 	      }
@@ -1612,14 +1631,19 @@
 	/* BOVC, BEQZALC, BEQC - only in r6 */
 	{
 	  if (itype_rs (inst) > itype_rt (inst)) /* BEQC */
-	    goto equal_branch;
-	  else if (itype_rs (inst) == 0) /* BNEZALC */
+            {
+              if (get_frame_register_signed (frame, itype_rs (inst)) ==
+                  get_frame_register_signed (frame, itype_rt (inst)))
+                pc += mips32_relative_offset (inst) + 4;
+              else
+                pc += 4;
+            }
+	  else if (itype_rs (inst) == 0) /* BEQZALC */
 	    {
-	    neqz_branch:
-	      if (get_frame_register_signed (frame, itype_rs (inst)) != 0)
+	      if (get_frame_register_signed (frame, itype_rt (inst)) == 0)
 		pc += mips32_relative_offset (inst) + 4;
 	      else
-		pc += 8;
+		pc += 4;
 	    }
 	  else  /* BOVC */
 	    {   /* check for overflow */
@@ -1627,21 +1651,26 @@
                   INT_MAX - get_frame_register_signed (frame, itype_rt (inst)))
 		pc += mips32_relative_offset (inst) + 4;
 	      else
-		pc += 8;
+		pc += 4;
 	    }
 	}
       else if (op == 24 && is_mipsr6_isa (gdbarch))
 	/* BNVC, BNEZALC, BNEC - only in r6 */
 	{
 	  if (itype_rs (inst) > itype_rt (inst)) /* BNEC */
-	    goto neq_branch;
+            {
+              if (get_frame_register_signed (frame, itype_rs (inst)) !=
+                  get_frame_register_signed (frame, itype_rt (inst)))
+                pc += mips32_relative_offset (inst) + 4;
+              else
+                pc += 4;
+            }
 	  else if (itype_rs (inst) == 0) /* BEQZALC */
 	    {
-	    eqz_branch:
-	      if (get_frame_register_signed (frame, itype_rs (inst)) == 0)
+	      if (get_frame_register_signed (frame, itype_rt (inst)) == 0)
 		pc += mips32_relative_offset (inst) + 4;
 	      else
-		pc += 8;
+		pc += 4;
 	    }
 	  else  /* BNVC */
 	    {   /* check for no overflow */
@@ -1649,7 +1678,7 @@
 		  INT_MAX - get_frame_register_signed (frame, itype_rt (inst)))
 		pc += mips32_relative_offset (inst) + 4;
 	      else
-		pc += 8;
+		pc += 4;
 	    }
 	}
       else if (op == 17 && itype_rs (inst) == 8 && !is_mipsr6_isa (gdbarch))
@@ -1663,8 +1692,8 @@
 	       && (itype_rt (inst) & 2) == 0)
 	/* BC1ANY4F, BC1ANY4T: 010001 01010 xxx0x */
 	pc = mips32_bc1_pc (gdbarch, frame, inst, pc + 4, 4);
-      else if (op == 29)
-	/* JALX: 011101 */
+      else if (op == 29 && !is_mipsr6_isa (gdbarch))
+	/* JALX: 011101, not available on r6 */
 	/* The new PC will be alternate mode.  */
 	{
 	  unsigned long reg;
@@ -1705,7 +1734,7 @@
 	    if (get_frame_register_signed (frame, itype_rs (inst)) == 0)
 	      pc += mips32_relative_offset_i (inst, 21) + 4;
 	    else
-	      pc += 8;
+	      pc += 4;
 	}
       else if (op == 62 && is_mipsr6_isa (gdbarch))
 	/* BNEZC / JIALC */
@@ -1718,7 +1747,7 @@
 	    if (get_frame_register_signed (frame, itype_rs (inst)) != 0)
 	      pc += mips32_relative_offset_i (inst, 21) + 4;
 	    else
-	      pc += 8;
+	      pc += 4;
 	}
       else
 	pc += 4;		/* Not a branch, next instruction is easy.  */
@@ -1761,13 +1790,13 @@
 	      case 18:		/* BLTZALL */
 		if (is_mipsr6_isa (gdbarch)) /* unused encodings */
 		  {
-		    pc+=4; break;
+		    pc += 4; break;
 		  }
 		/* deliberate fall through */
 	      case 16:		/* BLTZAL, unavailable on r6, except as NAL */
 		if (is_mipsr6_isa (gdbarch) && itype_rs (inst) != 0)
 		  {
-		    pc+=4; break;
+		    pc += 8; break;
 		  }
 		/* deliberate fall through */
 	      case 0:		/* BLTZ */
@@ -1781,13 +1810,13 @@
 	      case 19:		/* BGEZALL */
 		if (is_mipsr6_isa (gdbarch)) /* unused encodings */
 		  {
-		    pc+=4; break;
+		    pc += 4; break;
 		  }
 		/* deliberate fall through */
 	      case 17:		/* BGEZAL, unavailable on r6, except as BAL */
 		if (is_mipsr6_isa (gdbarch) && itype_rs (inst) != 0)
 		  {
-		    pc+=4; break;
+		    pc += 8; break;
 		  }
 		/* deliberate fall through */
 	      case 1:		/* BGEZ */
@@ -1851,10 +1880,10 @@
 	  if (is_mipsr6_isa (gdbarch))
 	    {
 	      if (itype_rs (inst) == 0 && itype_rt (inst) != 0) /* BLEZALC */
-		goto lez_branch;
+		goto lezc_branch;
 	      else if (itype_rs (inst) == itype_rt (inst) &&
 		       itype_rt (inst) != 0) /* BGEZALC */
-		goto gez_branch;
+		goto gezc_branch;
 	      else if (itype_rs (inst) != itype_rt (inst) &&
 		       itype_rs (inst) != 0 &&
 		       itype_rt (inst) != 0) /* BGEUC/BLEUC */
@@ -1863,26 +1892,27 @@
 		      get_frame_register_unsigned (frame, itype_rt (inst)))
 		    pc += mips32_relative_offset (inst) + 4;
 		  else
-		    pc += 8;
+		    pc += 4;
 		}
 	      else  /* unused combinations of rs & rt */
 		pc += 4;
-	      break;
 	    }
-	lez_branch:
-	  if (get_frame_register_signed (frame, itype_rs (inst)) <= 0)
-	    pc += mips32_relative_offset (inst) + 4;
-	  else
-	    pc += 8;
+	  else 
+            {
+              if (get_frame_register_signed (frame, itype_rs (inst)) <= 0)
+                pc += mips32_relative_offset (inst) + 4;
+              else
+                pc += 8;
+            }
 	  break;
 	case 7:
 	  if (is_mipsr6_isa (gdbarch))
 	    {
 		if (itype_rs (inst) == 0 && itype_rt (inst) != 0) /* BGTZALC */
-		  goto greater_branch;
+		  goto gtzc_branch;
 		else if (itype_rs (inst) == itype_rt (inst) &&
 			 itype_rt (inst) != 0) /* BLTZALC */
-		  goto less_branch;
+		  goto ltzc_branch;
 		else if (itype_rs (inst) != itype_rt (inst) &&
 			 itype_rs (inst) != 0 &&
 			 itype_rt (inst) != 0) /* BLTUC/BGTUC */
@@ -1891,7 +1921,7 @@
 			get_frame_register_unsigned (frame, itype_rt (inst)))
 		      pc += mips32_relative_offset (inst) + 4;
 		    else
-		      pc += 8;
+		      pc += 4;
 		  }
 		else /* unused combinations of rs & rt */
 		  pc += 4;
@@ -3460,11 +3490,7 @@
 
       if (high_word == 0x27bd		/* addiu $sp,$sp,-i */
 	  || ((high_word == 0x23bd)	/* addi $sp,$sp,-i */
-<<<<<<< HEAD
 	      && !is_mipsr6_isa (gdbarch))
-=======
-	      && !is_mipsr6_isa(gdbarch))
->>>>>>> 6226f27b
 	  || high_word == 0x67bd)	/* daddiu $sp,$sp,-i */
 	{
 	  if (low_word & 0x8000)	/* Negative stack adjustment?  */

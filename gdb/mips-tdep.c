/* Target-dependent code for the MIPS architecture, for GDB, the GNU Debugger.

   Copyright (C) 1988-2015 Free Software Foundation, Inc.

   Contributed by Alessandro Forin(af@cs.cmu.edu) at CMU
   and by Per Bothner(bothner@cs.wisc.edu) at U.Wisconsin.

   This file is part of GDB.

   This program is free software; you can redistribute it and/or modify
   it under the terms of the GNU General Public License as published by
   the Free Software Foundation; either version 3 of the License, or
   (at your option) any later version.

   This program is distributed in the hope that it will be useful,
   but WITHOUT ANY WARRANTY; without even the implied warranty of
   MERCHANTABILITY or FITNESS FOR A PARTICULAR PURPOSE.  See the
   GNU General Public License for more details.

   You should have received a copy of the GNU General Public License
   along with this program.  If not, see <http://www.gnu.org/licenses/>.  */

#include "defs.h"
#include "frame.h"
#include "inferior.h"
#include "symtab.h"
#include "value.h"
#include "gdbcmd.h"
#include "language.h"
#include "gdbcore.h"
#include "symfile.h"
#include "objfiles.h"
#include "gdbtypes.h"
#include "target.h"
#include "arch-utils.h"
#include "regcache.h"
#include "osabi.h"
#include "mips-tdep.h"
#include "block.h"
#include "reggroups.h"
#include "opcode/mips.h"
#include "elf/mips.h"
#include "elf-bfd.h"
#include "symcat.h"
#include "sim-regno.h"
#include "dis-asm.h"
#include "frame-unwind.h"
#include "frame-base.h"
#include "trad-frame.h"
#include "infcall.h"
#include "floatformat.h"
#include "remote.h"
#include "target-descriptions.h"
#include "dwarf2-frame.h"
#include "user-regs.h"
#include "valprint.h"
#include "ax.h"

static const struct objfile_data *mips_pdr_data;

static int mips32_instruction_has_delay_slot (struct gdbarch *gdbarch,
					      ULONGEST inst);
static int micromips_instruction_has_delay_slot (ULONGEST insn, int mustbe32);
static int mips16_instruction_has_delay_slot (unsigned short inst,
					      int mustbe32);

static int mips32_insn_at_pc_has_delay_slot (struct gdbarch *gdbarch,
					     CORE_ADDR addr);
static int micromips_insn_at_pc_has_delay_slot (struct gdbarch *gdbarch,
						CORE_ADDR addr, int mustbe32);
static int mips16_insn_at_pc_has_delay_slot (struct gdbarch *gdbarch,
					     CORE_ADDR addr, int mustbe32);

static void mips_print_float_info (struct gdbarch *, struct ui_file *,
				   struct frame_info *, const char *);

static void mips_read_fp_register_double (struct frame_info *frame, int regno,
					  gdb_byte *rare_buffer);
/* A useful bit in the CP0 status register (MIPS_PS_REGNUM).  */
/* This bit is set if we are emulating 32-bit FPRs on a 64-bit chip.  */
#define ST0_FR (1 << 26)

/* A useful bit in the CP0 Config5 register.
   This bit is set in hybrid 64-bit FPR mode.  */
#define CONF5_FRE (1 << 8)

/* The sizes of floating point registers.  */

enum
{
  MIPS_FPU_SINGLE_REGSIZE = 4,
  MIPS_FPU_DOUBLE_REGSIZE = 8
};

enum
{
  MIPS32_REGSIZE = 4,
  MIPS64_REGSIZE = 8
};

static const char *mips_abi_string;

static const char *const mips_abi_strings[] = {
  "auto",
  "n32",
  "o32",
  "n64",
  "o64",
  "eabi32",
  "eabi64",
  NULL
};

/* For backwards compatibility we default to MIPS16.  This flag is
   overridden as soon as unambiguous ELF file flags tell us the
   compressed ISA encoding used.  */
static const char mips_compression_mips16[] = "mips16";
static const char mips_compression_micromips[] = "micromips";
static const char *const mips_compression_strings[] =
{
  mips_compression_mips16,
  mips_compression_micromips,
  NULL
};

static const char *mips_compression_string = mips_compression_mips16;

/* The standard register names, and all the valid aliases for them.  */
struct register_alias
{
  const char *name;
  int regnum;
};

/* Aliases for o32 and most other ABIs.  */
const struct register_alias mips_o32_aliases[] = {
  { "ta0", 12 },
  { "ta1", 13 },
  { "ta2", 14 },
  { "ta3", 15 }
};

/* Aliases for n32 and n64.  */
const struct register_alias mips_n32_n64_aliases[] = {
  { "ta0", 8 },
  { "ta1", 9 },
  { "ta2", 10 },
  { "ta3", 11 }
};

/* Aliases for ABI-independent registers.  */
const struct register_alias mips_register_aliases[] = {
  /* The architecture manuals specify these ABI-independent names for
     the GPRs.  */
#define R(n) { "r" #n, n }
  R(0), R(1), R(2), R(3), R(4), R(5), R(6), R(7),
  R(8), R(9), R(10), R(11), R(12), R(13), R(14), R(15),
  R(16), R(17), R(18), R(19), R(20), R(21), R(22), R(23),
  R(24), R(25), R(26), R(27), R(28), R(29), R(30), R(31),
#undef R

  /* k0 and k1 are sometimes called these instead (for "kernel
     temp").  */
  { "kt0", 26 },
  { "kt1", 27 },

  /* This is the traditional GDB name for the CP0 status register.  */
  { "sr", MIPS_PS_REGNUM },

  /* This is the traditional GDB name for the CP0 BadVAddr register.  */
  { "bad", MIPS_EMBED_BADVADDR_REGNUM },

  /* This is the traditional GDB name for the FCSR.  */
  { "fsr", MIPS_EMBED_FP0_REGNUM + 32 }
};

const struct register_alias mips_numeric_register_aliases[] = {
#define R(n) { #n, n }
  R(0), R(1), R(2), R(3), R(4), R(5), R(6), R(7),
  R(8), R(9), R(10), R(11), R(12), R(13), R(14), R(15),
  R(16), R(17), R(18), R(19), R(20), R(21), R(22), R(23),
  R(24), R(25), R(26), R(27), R(28), R(29), R(30), R(31),
#undef R
};

#ifndef MIPS_DEFAULT_FPU_TYPE
#define MIPS_DEFAULT_FPU_TYPE MIPS_FPU_DOUBLE
#endif
static int mips_fpu_type_auto = 1;
static enum mips_fpu_type mips_fpu_type = MIPS_DEFAULT_FPU_TYPE;

static unsigned int mips_debug = 0;

/* Properties (for struct target_desc) describing the g/G packet
   layout.  */
#define PROPERTY_GP32 "internal: transfers-32bit-registers"
#define PROPERTY_GP64 "internal: transfers-64bit-registers"

struct target_desc *mips_tdesc_gp32;
struct target_desc *mips_tdesc_gp64;

const struct mips_regnum *
mips_regnum (struct gdbarch *gdbarch)
{
  return gdbarch_tdep (gdbarch)->regnum;
}

static int
mips_fpa0_regnum (struct gdbarch *gdbarch)
{
  return mips_regnum (gdbarch)->fp0 + 12;
}

/* Return 1 if REGNUM refers to a floating-point general register, raw
   or cooked.  Otherwise return 0.  */

static int
mips_float_register_p (struct gdbarch *gdbarch, int regnum)
{
  int rawnum = regnum % gdbarch_num_regs (gdbarch);

  return (rawnum >= mips_regnum (gdbarch)->fp0
	  && rawnum < mips_regnum (gdbarch)->fp0 + 32);
}

static int
mips_vector_register_p (struct gdbarch *gdbarch, int regnum)
{
  int rawnum = regnum % gdbarch_num_regs (gdbarch);

  return (mips_regnum (gdbarch)->w0 >= 0
	  && rawnum >= mips_regnum (gdbarch)->w0
	  && rawnum < mips_regnum (gdbarch)->w0 + 32);
}

#define MIPS_EABI(gdbarch) (gdbarch_tdep (gdbarch)->mips_abi \
		     == MIPS_ABI_EABI32 \
		   || gdbarch_tdep (gdbarch)->mips_abi == MIPS_ABI_EABI64)

#define MIPS_LAST_FP_ARG_REGNUM(gdbarch) \
  (gdbarch_tdep (gdbarch)->mips_last_fp_arg_regnum)

#define MIPS_LAST_ARG_REGNUM(gdbarch) \
  (gdbarch_tdep (gdbarch)->mips_last_arg_regnum)

#define MIPS_FPU_TYPE(gdbarch) (gdbarch_tdep (gdbarch)->mips_fpu_type)

/* Return the MIPS ABI associated with GDBARCH.  */
enum mips_abi
mips_abi (struct gdbarch *gdbarch)
{
  return gdbarch_tdep (gdbarch)->mips_abi;
}

int
mips_isa_regsize (struct gdbarch *gdbarch)
{
  struct gdbarch_tdep *tdep = gdbarch_tdep (gdbarch);

  /* If we know how big the registers are, use that size.  */
  if (tdep->register_size_valid_p)
    return tdep->register_size;

  /* Fall back to the previous behavior.  */
  return (gdbarch_bfd_arch_info (gdbarch)->bits_per_word
	  / gdbarch_bfd_arch_info (gdbarch)->bits_per_byte);
}

/* Return the currently configured (or set) saved register size.  */

unsigned int
mips_abi_regsize (struct gdbarch *gdbarch)
{
  switch (mips_abi (gdbarch))
    {
    case MIPS_ABI_EABI32:
    case MIPS_ABI_O32:
      return 4;
    case MIPS_ABI_N32:
    case MIPS_ABI_N64:
    case MIPS_ABI_O64:
    case MIPS_ABI_EABI64:
      return 8;
    case MIPS_ABI_UNKNOWN:
    case MIPS_ABI_LAST:
    default:
      internal_error (__FILE__, __LINE__, _("bad switch"));
    }
}

/* Determine the current floating-point register size and update our
   architecture data accordingly.  Return one if the size has changed
   and a new architecture has been selected, zero otherwise.

   For MIPS1, MIPS2 and MIPS32 rev. 1 processors the size is hardwired
   to 32 bits.  For MIPS3 and other 64-bit processors up to the MIPS64
   rev. 1 ISA the size is determined by the CP0 Status register's bit
   FR.  If this bit is 1, then the size is 64 bits.  If it is 0, then
   the FPU operates in the compatibility mode and the size is 32 bits.

   From MIPS32 and MIPS64 rev. 2 ISAs up the size is implementation
   specific and reported by the CP1 FIR register's bit F64.  If this
   bit is 0, then the size is hardwired to 32 bits.  If this bit is 1,
   then the size is determined by the CP0 Status register's bit FR as
   described above.  Unfortunately we may not have access to the CP0
   registers needed to determine whether the ISA implemented is MIPS32
   or MIPS64 rev. 2 or higher.

   We currently cannot handle the 64-bit floating-point register size
   on MIPS32 rev. 2 and higher ISA processors though as no target
   provides access to upper halves of such registers.  Therefore we
   hardcode the size to 32 bits for any 32-bit processors.

   As the CP0 Status register's bit FR cannot be modified on processors
   that do not implement an FPU, backends for operating systems that
   can emulate the FPU in software should set the size according to the
   ABI in use and then set fp_register_mode_fixed_p to 1 to prevent
   further updates.  */

static int
mips_set_float_regsize (struct gdbarch *gdbarch, struct regcache *regcache)
{
  struct gdbarch_tdep *tdep = gdbarch_tdep (gdbarch);
  struct gdbarch_tdep_info tdep_info = { NULL };
  struct gdbarch_info info;
  enum mips_fpu_mode fp_mode;
  enum register_status status;
  ULONGEST sr, config5;

  if (tdep->fp_register_mode_fixed_p)
    return 0;

  status = regcache_raw_read_unsigned (regcache, MIPS_PS_REGNUM, &sr);
  if (status == REG_VALID)
    fp_mode = (sr & ST0_FR) ? MIPS_FPU_64 : MIPS_FPU_32;
  else
    fp_mode = mips_isa_regsize (gdbarch) == 8 ? MIPS_FPU_64 : MIPS_FPU_32;

  if (fp_mode == MIPS_FPU_64 && mips_regnum (gdbarch)->config5 >= 0)
    {
      /* Find out if FRE is set */
      status = regcache_raw_read_unsigned (regcache,
					   mips_regnum (gdbarch)->config5,
					   &config5);
      if (status == REG_VALID && config5 & CONF5_FRE)
	fp_mode = MIPS_FPU_HYBRID;
    }

  if (fp_mode == tdep->fp_mode)
    return 0;

  /* Need a new gdbarch, go get one.
     Be careful to preserve target description. */
  gdbarch_info_init (&info);
#if 0
  target_clear_description ();
  target_find_description ();
#endif
  info.target_desc = target_current_description ();
  info.tdep_info = &tdep_info;
  info.tdep_info->fp_mode = fp_mode;
  gdbarch_update_p (info);

  return 1;
}

/* Return the currently configured floating-point register size.  */

static int
mips_float_regsize (struct gdbarch *gdbarch)
{
  switch (gdbarch_tdep (gdbarch)->fp_mode)
    {
    case MIPS_FPU_32:
      return 4;
    case MIPS_FPU_64:
    case MIPS_FPU_HYBRID:
      return 8;
    default:
      return 0;
    }
}

/* Return whether the FPU is currently in hybrid 64-bit mode (where odd singles
   are found in the top half of the 64-bit even FP registers.  */

static int
mips_float_hybrid (struct gdbarch *gdbarch)
{
  return gdbarch_tdep (gdbarch)->fp_mode == MIPS_FPU_HYBRID;
}

/* MIPS16/microMIPS function addresses are odd (bit 0 is set).  Here
   are some functions to handle addresses associated with compressed
   code including but not limited to testing, setting, or clearing
   bit 0 of such addresses.  */

/* Return one iff compressed code is the MIPS16 instruction set.  */

static int
is_mips16_isa (struct gdbarch *gdbarch)
{
  return gdbarch_tdep (gdbarch)->mips_isa == ISA_MIPS16;
}

/* Return one iff compressed code is the microMIPS instruction set.  */

static int
is_micromips_isa (struct gdbarch *gdbarch)
{
  return gdbarch_tdep (gdbarch)->mips_isa == ISA_MICROMIPS;
}

/* Return one iff ADDR denotes compressed code.  */

static int
is_compact_addr (CORE_ADDR addr)
{
  return ((addr) & 1);
}

/* Return one iff ADDR denotes standard ISA code.  */

static int
is_mips_addr (CORE_ADDR addr)
{
  return !is_compact_addr (addr);
}

/* Return one iff ADDR denotes MIPS16 code.  */

static int
is_mips16_addr (struct gdbarch *gdbarch, CORE_ADDR addr)
{
  return is_compact_addr (addr) && is_mips16_isa (gdbarch);
}

/* Return one iff ADDR denotes microMIPS code.  */

static int
is_micromips_addr (struct gdbarch *gdbarch, CORE_ADDR addr)
{
  return is_compact_addr (addr) && is_micromips_isa (gdbarch);
}

/* Strip the ISA (compression) bit off from ADDR.  */

static CORE_ADDR
unmake_compact_addr (CORE_ADDR addr)
{
  return ((addr) & ~(CORE_ADDR) 1);
}

/* Add the ISA (compression) bit to ADDR.  */

static CORE_ADDR
make_compact_addr (CORE_ADDR addr)
{
  return ((addr) | (CORE_ADDR) 1);
}

/* Extern version of unmake_compact_addr; we use a separate function
   so that unmake_compact_addr can be inlined throughout this file.  */

CORE_ADDR
mips_unmake_compact_addr (CORE_ADDR addr)
{
  return unmake_compact_addr (addr);
}

/* Functions for setting and testing a bit in a minimal symbol that
   marks it as MIPS16 or microMIPS function.  The MSB of the minimal
   symbol's "info" field is used for this purpose.

   gdbarch_elf_make_msymbol_special tests whether an ELF symbol is
   "special", i.e. refers to a MIPS16 or microMIPS function, and sets
   one of the "special" bits in a minimal symbol to mark it accordingly.
   The test checks an ELF-private flag that is valid for true function
   symbols only; for synthetic symbols such as for PLT stubs that have
   no ELF-private part at all the MIPS BFD backend arranges for this
   information to be carried in the asymbol's udata field instead.

   msymbol_is_mips16 and msymbol_is_micromips test the "special" bit
   in a minimal symbol.  */

static void
mips_elf_make_msymbol_special (asymbol * sym, struct minimal_symbol *msym)
{
  elf_symbol_type *elfsym = (elf_symbol_type *) sym;
  unsigned char st_other;

  if ((sym->flags & BSF_SYNTHETIC) == 0)
    st_other = elfsym->internal_elf_sym.st_other;
  else if ((sym->flags & BSF_FUNCTION) != 0)
    st_other = sym->udata.i;
  else
    return;

  if (ELF_ST_IS_MICROMIPS (st_other))
    {
      MSYMBOL_TARGET_FLAG_MICROMIPS (msym) = 1;
      SET_MSYMBOL_VALUE_ADDRESS (msym, MSYMBOL_VALUE_RAW_ADDRESS (msym) | 1);
    }
  else if (ELF_ST_IS_MIPS16 (st_other))
    {
      MSYMBOL_TARGET_FLAG_MIPS16 (msym) = 1;
      SET_MSYMBOL_VALUE_ADDRESS (msym, MSYMBOL_VALUE_RAW_ADDRESS (msym) | 1);
    }
}

/* Return one iff MSYM refers to standard ISA code.  */

static int
msymbol_is_mips (struct minimal_symbol *msym)
{
  return !(MSYMBOL_TARGET_FLAG_MIPS16 (msym)
	   | MSYMBOL_TARGET_FLAG_MICROMIPS (msym));
}

/* Return one iff MSYM refers to MIPS16 code.  */

static int
msymbol_is_mips16 (struct minimal_symbol *msym)
{
  return MSYMBOL_TARGET_FLAG_MIPS16 (msym);
}

/* Return one iff MSYM refers to microMIPS code.  */

static int
msymbol_is_micromips (struct minimal_symbol *msym)
{
  return MSYMBOL_TARGET_FLAG_MICROMIPS (msym);
}

/* Set the ISA bit in the main symbol too, complementing the corresponding
   minimal symbol setting and reflecting the run-time value of the symbol.
   The need for comes from the ISA bit having been cleared as code in
   `_bfd_mips_elf_symbol_processing' separated it into the ELF symbol's
   `st_other' STO_MIPS16 or STO_MICROMIPS annotation, making the values
   of symbols referring to compressed code different in GDB to the values
   used by actual code.  That in turn makes them evaluate incorrectly in
   expressions, producing results different to what the same expressions
   yield when compiled into the program being debugged.  */

static void
mips_make_symbol_special (struct symbol *sym, struct objfile *objfile)
{
  if (SYMBOL_CLASS (sym) == LOC_BLOCK)
    {
      /* We are in symbol reading so it is OK to cast away constness.  */
      struct block *block = (struct block *) SYMBOL_BLOCK_VALUE (sym);
      CORE_ADDR compact_block_start;
      struct bound_minimal_symbol msym;

      compact_block_start = BLOCK_START (block) | 1;
      msym = lookup_minimal_symbol_by_pc (compact_block_start);
      if (msym.minsym && !msymbol_is_mips (msym.minsym))
	{
	  BLOCK_START (block) = compact_block_start;
	}
    }
}

/* XFER a value from the big/little/left end of the register.
   Depending on the size of the value it might occupy the entire
   register or just part of it.  Make an allowance for this, aligning
   things accordingly.  */

static void
mips_xfer_register (struct gdbarch *gdbarch, struct regcache *regcache,
		    int reg_num, int length,
		    enum bfd_endian endian, gdb_byte *in,
		    const gdb_byte *out, int buf_offset)
{
  int reg_offset = 0;

  gdb_assert (reg_num >= gdbarch_num_regs (gdbarch));
  /* Need to transfer the left or right part of the register, based on
     the targets byte order.  */
  switch (endian)
    {
    case BFD_ENDIAN_BIG:
      reg_offset = register_size (gdbarch, reg_num) - length;
      break;
    case BFD_ENDIAN_LITTLE:
      reg_offset = 0;
      break;
    case BFD_ENDIAN_UNKNOWN:	/* Indicates no alignment.  */
      reg_offset = 0;
      break;
    default:
      internal_error (__FILE__, __LINE__, _("bad switch"));
    }
  if (mips_debug)
    fprintf_unfiltered (gdb_stderr,
			"xfer $%d, reg offset %d, buf offset %d, length %d, ",
			reg_num, reg_offset, buf_offset, length);
  if (mips_debug && out != NULL)
    {
      int i;
      fprintf_unfiltered (gdb_stdlog, "out ");
      for (i = 0; i < length; i++)
	fprintf_unfiltered (gdb_stdlog, "%02x", out[buf_offset + i]);
    }
  if (in != NULL)
    regcache_cooked_read_part (regcache, reg_num, reg_offset, length,
			       in + buf_offset);
  if (out != NULL)
    regcache_cooked_write_part (regcache, reg_num, reg_offset, length,
				out + buf_offset);
  if (mips_debug && in != NULL)
    {
      int i;
      fprintf_unfiltered (gdb_stdlog, "in ");
      for (i = 0; i < length; i++)
	fprintf_unfiltered (gdb_stdlog, "%02x", in[buf_offset + i]);
    }
  if (mips_debug)
    fprintf_unfiltered (gdb_stdlog, "\n");
}

#define VM_MIN_ADDRESS (CORE_ADDR)0x400000

static CORE_ADDR heuristic_proc_start (struct gdbarch *, CORE_ADDR);

static void reinit_frame_cache_sfunc (char *, int, struct cmd_list_element *);

/* The list of available "set mips " and "show mips " commands.  */

static struct cmd_list_element *setmipscmdlist = NULL;
static struct cmd_list_element *showmipscmdlist = NULL;

/* Integer registers 0 thru 31 are handled explicitly by
   mips_register_name().  Processor specific registers 32 and above
   are listed in the following tables.  */

enum
{ NUM_MIPS_PROCESSOR_REGS = (90 - 32) };

/* Generic MIPS.  */

static const char *mips_generic_reg_names[NUM_MIPS_PROCESSOR_REGS] = {
  "sr", "lo", "hi", "bad", "cause", "pc",
  "f0", "f1", "f2", "f3", "f4", "f5", "f6", "f7",
  "f8", "f9", "f10", "f11", "f12", "f13", "f14", "f15",
  "f16", "f17", "f18", "f19", "f20", "f21", "f22", "f23",
  "f24", "f25", "f26", "f27", "f28", "f29", "f30", "f31",
  "fsr", "fir",
};

/* Names of IDT R3041 registers.  */

static const char *mips_r3041_reg_names[] = {
  "sr", "lo", "hi", "bad", "cause", "pc",
  "f0", "f1", "f2", "f3", "f4", "f5", "f6", "f7",
  "f8", "f9", "f10", "f11", "f12", "f13", "f14", "f15",
  "f16", "f17", "f18", "f19", "f20", "f21", "f22", "f23",
  "f24", "f25", "f26", "f27", "f28", "f29", "f30", "f31",
  "fsr", "fir", "", /*"fp" */ "",
  "", "", "bus", "ccfg", "", "", "", "",
  "", "", "port", "cmp", "", "", "epc", "prid",
};

/* Names of tx39 registers.  */

static const char *mips_tx39_reg_names[NUM_MIPS_PROCESSOR_REGS] = {
  "sr", "lo", "hi", "bad", "cause", "pc",
  "", "", "", "", "", "", "", "",
  "", "", "", "", "", "", "", "",
  "", "", "", "", "", "", "", "",
  "", "", "", "", "", "", "", "",
  "", "", "", "",
  "", "", "", "", "", "", "", "",
  "", "", "config", "cache", "debug", "depc", "epc",
};

/* Names of IRIX registers.  */
static const char *mips_irix_reg_names[NUM_MIPS_PROCESSOR_REGS] = {
  "f0", "f1", "f2", "f3", "f4", "f5", "f6", "f7",
  "f8", "f9", "f10", "f11", "f12", "f13", "f14", "f15",
  "f16", "f17", "f18", "f19", "f20", "f21", "f22", "f23",
  "f24", "f25", "f26", "f27", "f28", "f29", "f30", "f31",
  "pc", "cause", "bad", "hi", "lo", "fsr", "fir"
};

/* Names of registers with Linux kernels.  */
static const char *mips_linux_reg_names[NUM_MIPS_PROCESSOR_REGS] = {
  "sr", "lo", "hi", "bad", "cause", "pc",
  "f0", "f1", "f2", "f3", "f4", "f5", "f6", "f7",
  "f8", "f9", "f10", "f11", "f12", "f13", "f14", "f15",
  "f16", "f17", "f18", "f19", "f20", "f21", "f22", "f23",
  "f24", "f25", "f26", "f27", "f28", "f29", "f30", "f31",
  "fsr", "fir"
};


/* Return the name of the register corresponding to REGNO.  */
static const char *
mips_register_name (struct gdbarch *gdbarch, int regno)
{
  struct gdbarch_tdep *tdep = gdbarch_tdep (gdbarch);
  const struct mips_regnum *regnum = mips_regnum (gdbarch);

  /* GPR names for all ABIs other than n32/n64.  */
  static char *mips_gpr_names[] = {
    "zero", "at", "v0", "v1", "a0", "a1", "a2", "a3",
    "t0", "t1", "t2", "t3", "t4", "t5", "t6", "t7",
    "s0", "s1", "s2", "s3", "s4", "s5", "s6", "s7",
    "t8", "t9", "k0", "k1", "gp", "sp", "s8", "ra",
  };

  /* GPR names for n32 and n64 ABIs.  */
  static char *mips_n32_n64_gpr_names[] = {
    "zero", "at", "v0", "v1", "a0", "a1", "a2", "a3",
    "a4", "a5", "a6", "a7", "t0", "t1", "t2", "t3",
    "s0", "s1", "s2", "s3", "s4", "s5", "s6", "s7",
    "t8", "t9", "k0", "k1", "gp", "sp", "s8", "ra"
  };

  /* MSA vector register names.  */
  static const char *const mips_msa_names[] = {
      "w0", "w1", "w2", "w3", "w4", "w5", "w6", "w7",
      "w8", "w9", "w10", "w11", "w12", "w13", "w14", "w15",
      "w16", "w17", "w18", "w19", "w20", "w21", "w22", "w23",
      "w24", "w25", "w26", "w27", "w28", "w29", "w30", "w31",
  };

  enum mips_abi abi = mips_abi (gdbarch);

  /* Map [gdbarch_num_regs .. 2*gdbarch_num_regs) onto the raw registers, 
     but then don't make the raw register names visible.  This (upper)
     range of user visible register numbers are the pseudo-registers.

     This approach was adopted accommodate the following scenario:
     It is possible to debug a 64-bit device using a 32-bit
     programming model.  In such instances, the raw registers are
     configured to be 64-bits wide, while the pseudo registers are
     configured to be 32-bits wide.  The registers that the user
     sees - the pseudo registers - match the users expectations
     given the programming model being used.  */
  int rawnum = regno % gdbarch_num_regs (gdbarch);
  if (regno < gdbarch_num_regs (gdbarch))
    return "";

  /* The MIPS integer registers are always mapped from 0 to 31.  The
     names of the registers (which reflects the conventions regarding
     register use) vary depending on the ABI.  */
  if (0 <= rawnum && rawnum < 32)
    {
      if (abi == MIPS_ABI_N32 || abi == MIPS_ABI_N64)
	return mips_n32_n64_gpr_names[rawnum];
      else
	return mips_gpr_names[rawnum];
    }
  else if (regnum->w0 >= 0 && rawnum >= regnum->w0 && rawnum < regnum->w0 + 32)
    return mips_msa_names[rawnum - regnum->w0];
  else if (tdesc_has_registers (gdbarch_target_desc (gdbarch)))
    return tdesc_register_name (gdbarch, rawnum);
  else if (32 <= rawnum && rawnum < gdbarch_num_regs (gdbarch))
    {
      gdb_assert (rawnum - 32 < NUM_MIPS_PROCESSOR_REGS);
      if (tdep->mips_processor_reg_names[rawnum - 32])
	return tdep->mips_processor_reg_names[rawnum - 32];
      return "";
    }
  else
    internal_error (__FILE__, __LINE__,
		    _("mips_register_name: bad register number %d"), rawnum);
}

/* Return the groups that a MIPS register can be categorised into.  */

static int
mips_register_reggroup_p (struct gdbarch *gdbarch, int regnum,
			  struct reggroup *reggroup)
{
  int vector_p;
  int float_p;
  int raw_p;
  int rawnum = regnum % gdbarch_num_regs (gdbarch);
  int pseudo = regnum / gdbarch_num_regs (gdbarch);
  if (reggroup == all_reggroup)
    return pseudo;
  vector_p = (TYPE_VECTOR (register_type (gdbarch, regnum)) ||
	      rawnum == mips_regnum (gdbarch)->msa_csr ||
	      rawnum == mips_regnum (gdbarch)->msa_ir);
  float_p = (mips_float_register_p (gdbarch, rawnum) ||
	     rawnum == mips_regnum (gdbarch)->fp_control_status ||
	     rawnum == mips_regnum (gdbarch)->fp_implementation_revision);
  /* FIXME: cagney/2003-04-13: Can't yet use gdbarch_num_regs
     (gdbarch), as not all architectures are multi-arch.  */
  raw_p = rawnum < gdbarch_num_regs (gdbarch);
  if (gdbarch_register_name (gdbarch, regnum) == NULL
      || gdbarch_register_name (gdbarch, regnum)[0] == '\0')
    return 0;
  if (reggroup == float_reggroup)
    return float_p && pseudo;
  if (reggroup == vector_reggroup)
    return vector_p && pseudo;
  if (reggroup == general_reggroup)
    return (!vector_p && !float_p) && pseudo;
  /* Save the pseudo registers.  Need to make certain that any code
     extracting register values from a saved register cache also uses
     pseudo registers.  */
  if (reggroup == save_reggroup)
    return raw_p && pseudo;
  /* Restore the same pseudo register.  */
  if (reggroup == restore_reggroup)
    return raw_p && pseudo;
  return 0;
}

/* Return the groups that a MIPS register can be categorised into.
   This version is only used if we have a target description which
   describes real registers (and their groups).  */

static int
mips_tdesc_register_reggroup_p (struct gdbarch *gdbarch, int regnum,
				struct reggroup *reggroup)
{
  int rawnum = regnum % gdbarch_num_regs (gdbarch);
  int pseudo = regnum / gdbarch_num_regs (gdbarch);
  int ret;

  /* Only save, restore, and display the pseudo registers.  Need to
     make certain that any code extracting register values from a
     saved register cache also uses pseudo registers.

     Note: saving and restoring the pseudo registers is slightly
     strange; if we have 64 bits, we should save and restore all
     64 bits.  But this is hard and has little benefit.  */
  if (!pseudo)
    return 0;

  ret = tdesc_register_in_reggroup_p (gdbarch, rawnum, reggroup);
  if (ret != -1)
    return ret;

  return mips_register_reggroup_p (gdbarch, regnum, reggroup);
}

/* Describes a part of a raw register, used for constructing cooked registers.
   */

struct mips_reg_part
{
  unsigned int regnum;
  unsigned char offset;
  unsigned char size;
};

/* Get the raw register containing a single precision float.
   Returns the number of parts (maximum 1) written through loc.	 */

static unsigned int
mips_get_fp_single_location (struct gdbarch *gdbarch,
			     unsigned int idx,
			     struct mips_reg_part *loc)
{
  int raw_num = mips_regnum (gdbarch)->fp0;
  int raw_len = register_size (gdbarch, raw_num);
  enum mips_fpu_mode fp_mode = gdbarch_tdep (gdbarch)->fp_mode;
  int big_endian, offs;

  /* Only even doubles provided, in pairs of 32-bit registers.  */
  if (raw_len == 4)
    {
      /* In 64-bit FP mode, odd singles don't alias even doubles.  */
      if (fp_mode == MIPS_FPU_64 && idx & 1)
	return 0;

      loc->regnum = raw_num + idx;
      loc->offset = 0;
      loc->size = 4;
      return 1;
    }

  if (raw_len < 8)
    return 0;

  /* All doubles provided, potentially at least significant end of vector
     register.  */
  big_endian = (gdbarch_byte_order (gdbarch) == BFD_ENDIAN_BIG);
  offs = big_endian ? (raw_len - 8) : 0;

  loc->size = 4;
  switch (fp_mode)
    {
    case MIPS_FPU_32:
    case MIPS_FPU_HYBRID:
      loc->regnum = raw_num + (idx & ~1);
      loc->offset = offs + 4 * (big_endian ^ (idx & 1));
      return 1;
    case MIPS_FPU_64:
      loc->regnum = raw_num + idx;
      loc->offset = offs + 4 * big_endian;
      return 1;
    default:
      return 0;
    }
}

/* Get the raw register part(s) containing a double precision float.
   Returns the number of parts (maximum 2) written through loc.	 */

static unsigned int
mips_get_fp_double_location (struct gdbarch *gdbarch,
			     unsigned int idx,
			     struct mips_reg_part *loc)
{
  int raw_num = mips_regnum (gdbarch)->fp0;
  int raw_len = register_size (gdbarch, raw_num);
  enum mips_fpu_mode fp_mode = gdbarch_tdep (gdbarch)->fp_mode;
  int big_endian = (gdbarch_byte_order (gdbarch) == BFD_ENDIAN_BIG);

  /* Only even doubles provided, in pairs of 32-bit registers.  */
  if (raw_len == 4)
    {
      /* No odd doubles.  */
      if (idx & 1)
	return 0;

      /* Even register contains even single, least significant end of double */
      loc[big_endian].regnum = raw_num + idx;
      loc[big_endian].offset = 0;
      loc[big_endian].size = 4;
      loc[!big_endian].regnum = raw_num + idx + 1;
      loc[!big_endian].offset = 0;
      loc[!big_endian].size = 4;
      return 2;
    }

  if (raw_len < 8)
    return 0;

  /* FPU32 doesn't have odd doubles */
  if (fp_mode == MIPS_FPU_32 && idx & 1)
    return 0;

  /* All doubles provided, potentially at least significant end of vector
     register.  */
  loc->regnum = raw_num + idx;
  loc->offset = big_endian ? (raw_len - 8) : 0;
  loc->size = 8;
  return 1;
}

/* Get the raw register part(s) composing a cooked float register.
   Returns the number of parts (maximum 3) written through loc.	 */

static unsigned int
mips_get_fp_multi_location (struct gdbarch *gdbarch,
			    unsigned int idx,
			    unsigned int cooked_len,
			    struct mips_reg_part *loc)
{
  unsigned int parts, total_parts = 0;

  /* The cooked formats supported are:
     fp32 (len=4):  just a single.
     fp64 (len=8):  double (with aliased single).
     fp96 (len=12): consecutive double and single.  */
  if (cooked_len > 12 || cooked_len < 4 || cooked_len & 0x3)
    internal_error (__FILE__, __LINE__, _("bad cooked register size"));

  /* Formats containing a distinct double.  */
  if (cooked_len & 8)
    {
      parts = mips_get_fp_double_location (gdbarch, idx, loc);
      if (!parts)
	return 0;
      total_parts += parts;
      loc += parts;
    }

  /* Formats containing a distinct single.  */
  if (cooked_len & 4)
    {
      parts = mips_get_fp_single_location (gdbarch, idx, loc);
      if (!parts)
	return 0;
      total_parts += parts;
    }

  return total_parts;
}

/* Read multiple register parts from the register cache into a buffer.	*/

static enum register_status
mips_regcache_raw_read_parts (struct regcache *regcache,
			      struct mips_reg_part *loc,
			      unsigned int parts,
			      gdb_byte **buf)
{
  enum register_status ret = REG_UNAVAILABLE;

  for (; parts; --parts, ++loc)
    {
      ret = regcache_raw_read_part (regcache, loc->regnum, loc->offset,
				    loc->size, *buf);
      if (ret != REG_VALID)
	return ret;
      *buf += loc->size;
    }

  return ret;
}

/* Write multiple register parts of the register cache from a buffer.  */

static void
mips_regcache_raw_write_parts (struct regcache *regcache,
			       struct mips_reg_part *loc,
			       unsigned int parts,
			       const gdb_byte **buf)
{
  for (; parts; --parts, ++loc)
    {
      regcache_raw_write_part (regcache, loc->regnum, loc->offset, loc->size,
			       *buf);
      *buf += loc->size;
    }
}

/* Map the symbol table registers which live in the range [1 *
   gdbarch_num_regs .. 2 * gdbarch_num_regs) back onto the corresponding raw
   registers.  Take care of alignment and size problems.  */

static enum register_status
mips_pseudo_register_read (struct gdbarch *gdbarch, struct regcache *regcache,
			   int cookednum, gdb_byte *buf)
{
  enum register_status ret;
  int big_endian = (gdbarch_byte_order (gdbarch) == BFD_ENDIAN_BIG);
  int rawnum = cookednum % gdbarch_num_regs (gdbarch);
  int fpnum;
  int raw_len, cooked_len;

  gdb_assert (cookednum >= gdbarch_num_regs (gdbarch)
	      && cookednum < 2 * gdbarch_num_regs (gdbarch));

  raw_len = register_size (gdbarch, rawnum);
  cooked_len = register_size (gdbarch, cookednum);

  if (mips_float_register_p (gdbarch, rawnum))
    {
      struct mips_reg_part loc[3];
      unsigned int parts;

      fpnum = rawnum - mips_regnum (gdbarch)->fp0;
      parts = mips_get_fp_multi_location (gdbarch, fpnum, cooked_len, loc);
      return mips_regcache_raw_read_parts (regcache, loc, parts, &buf);
    }
  else if (mips_vector_register_p (gdbarch, rawnum))
    {
      int fp_rawnum, fp_raw_len;

      fpnum = rawnum - mips_regnum (gdbarch)->w0;
      fp_rawnum = mips_regnum (gdbarch)->fp0 + fpnum;
      fp_raw_len = register_size (gdbarch, fp_rawnum);

      if (fp_raw_len < cooked_len)
	return REG_UNAVAILABLE;

      /* fill from normal fp register */
      return regcache_raw_read_part (regcache, fp_rawnum,
				     big_endian * (fp_raw_len - cooked_len),
				     cooked_len, buf);
    }
  else if (raw_len == cooked_len)
    return regcache_raw_read (regcache, rawnum, buf);
  else if (raw_len > cooked_len)
    {
      if (gdbarch_tdep (gdbarch)->mips64_transfers_32bit_regs_p)
	return regcache_raw_read_part (regcache, rawnum, 0, 4, buf);
      else
	{
	  enum bfd_endian byte_order = gdbarch_byte_order (gdbarch);
	  LONGEST regval;
	  enum register_status status;

	  status = regcache_raw_read_signed (regcache, rawnum, &regval);
	  if (status == REG_VALID)
	    store_signed_integer (buf, 4, byte_order, regval);
	  return status;
	}
    }
  else
    internal_error (__FILE__, __LINE__, _("bad register size"));
}

static void
mips_pseudo_register_write (struct gdbarch *gdbarch,
			    struct regcache *regcache, int cookednum,
			    const gdb_byte *buf)
{
  enum register_status ret;
  int big_endian = (gdbarch_byte_order (gdbarch) == BFD_ENDIAN_BIG);
  int rawnum = cookednum % gdbarch_num_regs (gdbarch);
  int fpnum;
  int raw_len, cooked_len;

  gdb_assert (cookednum >= gdbarch_num_regs (gdbarch)
	      && cookednum < 2 * gdbarch_num_regs (gdbarch));

  raw_len = register_size (gdbarch, rawnum);
  cooked_len = register_size (gdbarch, cookednum);

  if (mips_float_register_p (gdbarch, rawnum))
    {
      struct mips_reg_part loc[3];
      unsigned int parts;

      fpnum = rawnum - mips_regnum (gdbarch)->fp0;
      parts = mips_get_fp_multi_location (gdbarch, fpnum, cooked_len, loc);
      mips_regcache_raw_write_parts (regcache, loc, parts, &buf);
    }
  else if (mips_vector_register_p (gdbarch, rawnum))
    {
      int fp_rawnum, fp_raw_len;

      fpnum = rawnum - mips_regnum (gdbarch)->w0;
      fp_rawnum = mips_regnum (gdbarch)->fp0 + fpnum;
      fp_raw_len = register_size (gdbarch, fp_rawnum);

      if (fp_raw_len < cooked_len)
	return;

      /* write to normal fp register */
      regcache_raw_write_part (regcache, fp_rawnum,
			       big_endian * (fp_raw_len - cooked_len),
			       cooked_len, buf);
    }
  else if (raw_len == cooked_len)
    regcache_raw_write (regcache, rawnum, buf);
  else if (raw_len > cooked_len)
    {
      if (gdbarch_tdep (gdbarch)->mips64_transfers_32bit_regs_p)
	regcache_raw_write_part (regcache, rawnum, 0, 4, buf);
      else
	{
	  /* Sign extend the shortened version of the register prior
	     to placing it in the raw register.  This is required for
	     some mips64 parts in order to avoid unpredictable behavior.  */
	  enum bfd_endian byte_order = gdbarch_byte_order (gdbarch);
	  LONGEST regval = extract_signed_integer (buf, 4, byte_order);
	  regcache_raw_write_signed (regcache, rawnum, regval);
	}
    }
  else
    internal_error (__FILE__, __LINE__, _("bad register size"));
}

static int
mips_ax_pseudo_register_collect (struct gdbarch *gdbarch,
				 struct agent_expr *ax, int reg)
{
  int rawnum = reg % gdbarch_num_regs (gdbarch);
  gdb_assert (reg >= gdbarch_num_regs (gdbarch)
	      && reg < 2 * gdbarch_num_regs (gdbarch));

  ax_reg_mask (ax, rawnum);

  return 0;
}

static int
mips_ax_pseudo_register_push_stack (struct gdbarch *gdbarch,
				    struct agent_expr *ax, int reg)
{
  int rawnum = reg % gdbarch_num_regs (gdbarch);
  gdb_assert (reg >= gdbarch_num_regs (gdbarch)
	      && reg < 2 * gdbarch_num_regs (gdbarch));
  if (register_size (gdbarch, rawnum) >= register_size (gdbarch, reg))
    {
      ax_reg (ax, rawnum);

      if (register_size (gdbarch, rawnum) > register_size (gdbarch, reg))
        {
	  if (!gdbarch_tdep (gdbarch)->mips64_transfers_32bit_regs_p
	      || gdbarch_byte_order (gdbarch) != BFD_ENDIAN_BIG)
	    {
	      ax_const_l (ax, 32);
	      ax_simple (ax, aop_lsh);
	    }
	  ax_const_l (ax, 32);
	  ax_simple (ax, aop_rsh_signed);
	}
    }
  else
    internal_error (__FILE__, __LINE__, _("bad register size"));

  return 0;
}

/* Table to translate 3-bit register field to actual register number.  */
static const signed char mips_reg3_to_reg[8] = { 16, 17, 2, 3, 4, 5, 6, 7 };

/* Heuristic_proc_start may hunt through the text section for a long
   time across a 2400 baud serial line.  Allows the user to limit this
   search.  */

static int heuristic_fence_post = 0;

/* Number of bytes of storage in the actual machine representation for
   register N.  NOTE: This defines the pseudo register type so need to
   rebuild the architecture vector.  */

static int mips64_transfers_32bit_regs_p = 0;

static void
set_mips64_transfers_32bit_regs (char *args, int from_tty,
				 struct cmd_list_element *c)
{
  struct gdbarch_info info;
  gdbarch_info_init (&info);
  /* FIXME: cagney/2003-11-15: Should be setting a field in "info"
     instead of relying on globals.  Doing that would let generic code
     handle the search for this specific architecture.  */
  if (!gdbarch_update_p (info))
    {
      mips64_transfers_32bit_regs_p = 0;
      error (_("32-bit compatibility mode not supported"));
    }
}

/* Convert to/from a register and the corresponding memory value.  */

/* This predicate tests for the case of a 4 byte floating point
   value that is being transferred to or from a floating point
   register which is 8 bytes wide.  */

static int
mips_convert_register_float_case_p (struct gdbarch *gdbarch, int regnum,
				    struct type *type)
{
  return (register_size (gdbarch, regnum) == 8
	  && mips_float_register_p (gdbarch, regnum)
	  && TYPE_CODE (type) == TYPE_CODE_FLT && TYPE_LENGTH (type) == 4);
}

/* This predicate tests for the case of a 4 or 8 byte floating point
   value that is being transferred to or from a floating point
   register which is 12 bytes wide (containing both single and double).  */

static int
mips_convert_register_float_fre_case_p (struct gdbarch *gdbarch,
					int regnum, struct type *type)
{
  return (register_size (gdbarch, regnum) == 12
	  && mips_float_register_p (gdbarch, regnum)
	  && TYPE_CODE (type) == TYPE_CODE_FLT
          && (TYPE_LENGTH (type) == 4 || TYPE_LENGTH (type) == 8));
}

/* This predicate tests for the case of a value of less than 8
   bytes in width that is being transfered to or from an 8 byte
   general purpose register.  */
static int
mips_convert_register_gpreg_case_p (struct gdbarch *gdbarch, int regnum,
				    struct type *type)
{
  int num_regs = gdbarch_num_regs (gdbarch);

  return (register_size (gdbarch, regnum) == 8
          && regnum % num_regs > 0 && regnum % num_regs < 32
          && TYPE_LENGTH (type) < 8);
}

static int
mips_convert_register_p (struct gdbarch *gdbarch,
			 int regnum, struct type *type)
{
  return (mips_convert_register_float_case_p (gdbarch, regnum, type)
	  || mips_convert_register_float_fre_case_p (gdbarch, regnum, type)
	  || mips_convert_register_gpreg_case_p (gdbarch, regnum, type));
}

static int
mips_register_to_value (struct frame_info *frame, int regnum,
			struct type *type, gdb_byte *to,
			int *optimizedp, int *unavailablep)
{
  struct gdbarch *gdbarch = get_frame_arch (frame);

  if (mips_convert_register_float_case_p (gdbarch, regnum, type))
    {
      /* single comes from low half of 64-bit register */
      if (gdbarch_byte_order (gdbarch) == BFD_ENDIAN_BIG)
	{
	  if (!get_frame_register_bytes (frame, regnum, 4, 4, to,
					 optimizedp, unavailablep))
	    return 0;
	}
      else
	{
	  if (!get_frame_register_bytes (frame, regnum, 0, 4, to,
					 optimizedp, unavailablep))
	    return 0;
	}
      *optimizedp = *unavailablep = 0;
      return 1;
    }
  else if (mips_convert_register_float_fre_case_p (gdbarch, regnum, type))
    {
      int len = TYPE_LENGTH (type);
      if (len == 8)
	{
	  /* double comes first */
	  if (!get_frame_register_bytes (frame, regnum, 0, 8, to,
					 optimizedp, unavailablep))
	    return 0;
	}
      else
	{
	  /* followed by single */
	  if (!get_frame_register_bytes (frame, regnum, 8, 4, to,
					 optimizedp, unavailablep))
	    return 0;
	}
      *optimizedp = *unavailablep = 0;
      return 1;
    }
  else if (mips_convert_register_gpreg_case_p (gdbarch, regnum, type))
    {
      int len = TYPE_LENGTH (type);
      CORE_ADDR offset;

      offset = gdbarch_byte_order (gdbarch) == BFD_ENDIAN_BIG ? 8 - len : 0;
      if (!get_frame_register_bytes (frame, regnum, offset, len, to,
				     optimizedp, unavailablep))
	return 0;

      *optimizedp = *unavailablep = 0;
      return 1;
    }
  else
    {
      internal_error (__FILE__, __LINE__,
                      _("mips_register_to_value: unrecognized case"));
    }
}

static void
mips_value_to_register (struct frame_info *frame, int regnum,
			struct type *type, const gdb_byte *from)
{
  struct gdbarch *gdbarch = get_frame_arch (frame);

  if (mips_convert_register_float_case_p (gdbarch, regnum, type))
    {
      /* single goes in low half of 64-bit register */
      if (gdbarch_byte_order (gdbarch) == BFD_ENDIAN_BIG)
	put_frame_register_bytes (frame, regnum, 4, 4, from);
      else
	put_frame_register_bytes (frame, regnum, 0, 4, from);
    }
  else if (mips_convert_register_float_fre_case_p (gdbarch, regnum, type))
    {
      int len = TYPE_LENGTH (type);
      if (len == 8)
	  /* double goes first */
	  put_frame_register_bytes (frame, regnum, 0, 8, from);
      else
	  /* followed by single */
	  put_frame_register_bytes (frame, regnum, 8, 4, from);
    }
  else if (mips_convert_register_gpreg_case_p (gdbarch, regnum, type))
    {
      gdb_byte fill[8];
      int len = TYPE_LENGTH (type);
      
      /* Sign extend values, irrespective of type, that are stored to 
         a 64-bit general purpose register.  (32-bit unsigned values
	 are stored as signed quantities within a 64-bit register.
	 When performing an operation, in compiled code, that combines
	 a 32-bit unsigned value with a signed 64-bit value, a type
	 conversion is first performed that zeroes out the high 32 bits.)  */
      if (gdbarch_byte_order (gdbarch) == BFD_ENDIAN_BIG)
	{
	  if (from[0] & 0x80)
	    store_signed_integer (fill, 8, BFD_ENDIAN_BIG, -1);
	  else
	    store_signed_integer (fill, 8, BFD_ENDIAN_BIG, 0);
	  put_frame_register_bytes (frame, regnum, 0, 8 - len, fill);
	  put_frame_register_bytes (frame, regnum, 8 - len, len, from);
	}
      else
	{
	  if (from[len-1] & 0x80)
	    store_signed_integer (fill, 8, BFD_ENDIAN_LITTLE, -1);
	  else
	    store_signed_integer (fill, 8, BFD_ENDIAN_LITTLE, 0);
	  put_frame_register_bytes (frame, regnum, 0, len, from);
	  put_frame_register_bytes (frame, regnum, len, 8 - len, fill);
	}
    }
  else
    {
      internal_error (__FILE__, __LINE__,
                      _("mips_value_to_register: unrecognized case"));
    }
}

/* Get floating point rounding mode enumeration type */

static struct type *
mips_frm_type (struct gdbarch *gdbarch)
{
  struct gdbarch_tdep *tdep = gdbarch_tdep (gdbarch);

  if (tdep->fp_rm_type == NULL)
    {
      const struct builtin_type *bt = builtin_type (gdbarch);
      struct type *t;
      struct field *f;

      t = arch_type (gdbarch, TYPE_CODE_ENUM, 1, "__gdb_builtin_type_fp_rm");
      TYPE_UNSIGNED (t) = 1;
      f = append_composite_type_field_raw (t, "NEAREST", bt->builtin_uint8);
      SET_FIELD_ENUMVAL (*f, 0);
      f = append_composite_type_field_raw (t, "ZERO", bt->builtin_uint8);
      SET_FIELD_ENUMVAL (*f, 1);
      f = append_composite_type_field_raw (t, "INF", bt->builtin_uint8);
      SET_FIELD_ENUMVAL (*f, 2);
      f = append_composite_type_field_raw (t, "NINF", bt->builtin_uint8);
      SET_FIELD_ENUMVAL (*f, 3);

      tdep->fp_rm_type = t;
    }
  return tdep->fp_rm_type;
}

/* Get floating point condition flags type */

static struct type *
mips_fcflags_type (struct gdbarch *gdbarch)
{
  struct gdbarch_tdep *tdep = gdbarch_tdep (gdbarch);

  if (tdep->fp_cflags_type == NULL)
    {
      struct type *t;

      /* Flags, Enables, Cause have common set of condition flags */
      t = arch_flags_type (gdbarch, "__gdb_builtin_type_fp_cflags", 1);
      append_flags_type_flag (t, 0, "I");
      append_flags_type_flag (t, 1, "U");
      append_flags_type_flag (t, 2, "O");
      append_flags_type_flag (t, 3, "Z");
      append_flags_type_flag (t, 4, "V");
      append_flags_type_flag (t, 5, "E"); /* Cause field only */

      tdep->fp_cflags_type = t;
    }
  return tdep->fp_cflags_type;
}

static struct type *
mips_fcsr_type (struct gdbarch *gdbarch)
{
  struct gdbarch_tdep *tdep = gdbarch_tdep (gdbarch);

  if (tdep->fp_csr_type == NULL)
    {
      const struct builtin_type *bt = builtin_type (gdbarch);
      struct type *t, *cflags, *flags;
      struct field *f;

      /* Flags, Enables, Cause have common set of condition flags */
      cflags = mips_fcflags_type (gdbarch);

      /* Various bits at top end */
      flags = arch_flags_type (gdbarch, "__gdb_builtin_type_fp_csr_flags", 2);
      append_flags_type_flag (flags, 0, "NAN2008");
      append_flags_type_flag (flags, 1, "ABS2008");
      append_flags_type_flag (flags, 2, "MAC2008");
      append_flags_type_flag (flags, 3, "IMPL0");
      append_flags_type_flag (flags, 4, "IMPL1");
      append_flags_type_flag (flags, 5, "FCC0");
      append_flags_type_flag (flags, 6, "FS");
      append_flags_type_flag (flags, 7, "FCC1");
      append_flags_type_flag (flags, 8, "FCC2");
      append_flags_type_flag (flags, 9, "FCC3");
      append_flags_type_flag (flags, 10, "FCC4");
      append_flags_type_flag (flags, 11, "FCC5");
      append_flags_type_flag (flags, 12, "FCC6");
      append_flags_type_flag (flags, 13, "FCC7");

      t = arch_composite_type (gdbarch, "__gdb_builtin_type_fp_csr",
			       TYPE_CODE_STRUCT);

      /* rounding mode */
      f = append_composite_type_field_raw (t, "rm", mips_frm_type (gdbarch));
      SET_FIELD_BITPOS (*f, 0);
      FIELD_BITSIZE (*f) = 2;

      f = append_composite_type_field_raw (t, "flags", cflags);
      SET_FIELD_BITPOS (*f, 2);
      FIELD_BITSIZE (*f) = 5;

      f = append_composite_type_field_raw (t, "enables", cflags);
      SET_FIELD_BITPOS (*f, 7);
      FIELD_BITSIZE (*f) = 5;

      f = append_composite_type_field_raw (t, "cause", cflags);
      SET_FIELD_BITPOS (*f, 12);
      FIELD_BITSIZE (*f) = 6;

      f = append_composite_type_field_raw (t, "", flags);
      SET_FIELD_BITPOS (*f, 18);
      FIELD_BITSIZE (*f) = 14;

      TYPE_LENGTH (t) = 4;
      TYPE_NAME (t) = "fp_csr";
      tdep->fp_csr_type = t;
    }

  return tdep->fp_csr_type;
}

static struct type *
mips_fir_type (struct gdbarch *gdbarch)
{
  struct gdbarch_tdep *tdep = gdbarch_tdep (gdbarch);

  if (tdep->fp_ir_type == NULL)
    {
      const struct builtin_type *bt = builtin_type (gdbarch);
      struct type *t, *flags;
      /* top half has flags */
      flags = arch_flags_type (gdbarch, "__gdb_builtin_type_fp_ir_flags", 2);
      append_flags_type_flag (flags, 0, "S");
      append_flags_type_flag (flags, 1, "D");
      append_flags_type_flag (flags, 2, "PS");
      append_flags_type_flag (flags, 3, "3D");
      append_flags_type_flag (flags, 4, "W");
      append_flags_type_flag (flags, 5, "L");
      append_flags_type_flag (flags, 6, "F64");
      append_flags_type_flag (flags, 7, "HAS2008");
      append_flags_type_flag (flags, 8, "IMPL0");
      append_flags_type_flag (flags, 9, "IMPL1");
      append_flags_type_flag (flags, 10, "IMPL2");
      append_flags_type_flag (flags, 11, "IMPL3");
      append_flags_type_flag (flags, 12, "UFRP");
      append_flags_type_flag (flags, 13, "FREP");

      t = arch_composite_type (gdbarch, "__gdb_builtin_type_fp_ir",
			       TYPE_CODE_STRUCT);

      if (gdbarch_byte_order (gdbarch) == BFD_ENDIAN_LITTLE)
	{
	  /* bottom half has revision & processor id */
	  append_composite_type_field (t, "rev", bt->builtin_uint8);
	  append_composite_type_field (t, "prid", bt->builtin_uint8);

	  /* top half has flags */
	  append_composite_type_field (t, "", flags);
	}
      else
	{
	  /* top half has flags */
	  append_composite_type_field (t, "", flags);

	  /* bottom half has revision & processor id */
	  append_composite_type_field (t, "prid", bt->builtin_uint8);
	  append_composite_type_field (t, "rev", bt->builtin_uint8);
	}

      TYPE_LENGTH (t) = 4;
      TYPE_NAME (t) = "fp_ir";
      tdep->fp_ir_type = t;
    }

  return tdep->fp_ir_type;
}

static struct type *
mips_config5_type (struct gdbarch *gdbarch)
{
  struct gdbarch_tdep *tdep = gdbarch_tdep (gdbarch);

  if (tdep->config5_type == NULL)
    {
      struct type *t;
      /* top half has flags */
      t = arch_flags_type (gdbarch, "__gdb_builtin_type_config5", 4);
      append_flags_type_flag (t, 8, "FRE");

      TYPE_NAME (t) = "config5";
      tdep->config5_type = t;
    }

  return tdep->config5_type;
}

static struct type *
mips_msacsr_type (struct gdbarch *gdbarch)
{
  struct gdbarch_tdep *tdep = gdbarch_tdep (gdbarch);

  if (tdep->msa_csr_type == NULL)
    {
      const struct builtin_type *bt = builtin_type (gdbarch);
      struct type *t, *cflags, *flags;
      struct field *f;

      /* Flags, Enables, Cause have common set of condition flags */
      cflags = mips_fcflags_type (gdbarch);

      /* Various bits at top end */
      flags = arch_flags_type (gdbarch, "__gdb_builtin_type_msa_csr_flags", 2);
      append_flags_type_flag (flags, 0, "NX");
      append_flags_type_flag (flags, 3, "IMPL0");
      append_flags_type_flag (flags, 4, "IMPL1");
      append_flags_type_flag (flags, 6, "FS");

      t = arch_composite_type (gdbarch, "__gdb_builtin_type_msa_csr",
			       TYPE_CODE_STRUCT);

      /* Rounding mode */
      f = append_composite_type_field_raw (t, "rm", mips_frm_type (gdbarch));
      SET_FIELD_BITPOS (*f, 0);
      FIELD_BITSIZE (*f) = 2;

      f = append_composite_type_field_raw (t, "flags", cflags);
      SET_FIELD_BITPOS (*f, 2);
      FIELD_BITSIZE (*f) = 5;

      f = append_composite_type_field_raw (t, "enables", cflags);
      SET_FIELD_BITPOS (*f, 7);
      FIELD_BITSIZE (*f) = 5;

      f = append_composite_type_field_raw (t, "cause", cflags);
      SET_FIELD_BITPOS (*f, 12);
      FIELD_BITSIZE (*f) = 6;

      f = append_composite_type_field_raw (t, "", flags);
      SET_FIELD_BITPOS (*f, 18);
      FIELD_BITSIZE (*f) = 14;

      TYPE_LENGTH (t) = 4;
      TYPE_NAME (t) = "msa_csr";
      tdep->msa_csr_type = t;
    }

  return tdep->msa_csr_type;
}

static struct type *
mips_msair_type (struct gdbarch *gdbarch)
{
  struct gdbarch_tdep *tdep = gdbarch_tdep (gdbarch);

  if (tdep->msa_ir_type == NULL)
    {
      const struct builtin_type *bt = builtin_type (gdbarch);
      struct type *t, *flags;

      /* top half has flags */
      flags = arch_flags_type (gdbarch, "__gdb_builtin_type_msa_ir_flags", 2);
      append_flags_type_flag (flags, 0, "WRP");

      t = arch_composite_type (gdbarch, "__gdb_builtin_type_msa_ir",
			       TYPE_CODE_STRUCT);

      if (gdbarch_byte_order (gdbarch) == BFD_ENDIAN_LITTLE)
	{
	  /* bottom half has revision & processor id */
	  append_composite_type_field (t, "rev", bt->builtin_uint8);
	  append_composite_type_field (t, "prid", bt->builtin_uint8);

	  /* top half has flags */
	  append_composite_type_field (t, "", flags);
	}
      else
	{
	  /* top half has flags */
	  append_composite_type_field (t, "", flags);

	  /* bottom half has revision & processor id */
	  append_composite_type_field (t, "prid", bt->builtin_uint8);
	  append_composite_type_field (t, "rev", bt->builtin_uint8);
	}

      TYPE_LENGTH (t) = 4;
      TYPE_NAME (t) = "msa_ir";
      tdep->msa_ir_type = t;
    }

  return tdep->msa_ir_type;
}

/* Get 32-bit only floating point type, which can be interpreted as either a
   single precision float or a 32-bit signed integer.
   This is used for odd fp registers when FR=0. In this case there are no odd
   doubles.  */

static struct type *
mips_fp32_type (struct gdbarch *gdbarch)
{
  struct gdbarch_tdep *tdep = gdbarch_tdep (gdbarch);

  if (tdep->fp32_type == NULL)
    {
      const struct builtin_type *bt = builtin_type (gdbarch);
      struct type *t;

      /* The type we're building is this: */
#if 0
      union __gdb_builtin_mips_fp32 {
	  float f32;
	  int32_t i32;
      };
#endif

      t = arch_composite_type (gdbarch, "__gdb_builtin_type_mips_fp32",
			       TYPE_CODE_UNION);
      append_composite_type_field (t, "f32", bt->builtin_float);
      append_composite_type_field (t, "i32", bt->builtin_int32);

      TYPE_NAME (t) = "fp32";
      tdep->fp32_type = t;
    }

  return tdep->fp32_type;
}

/* Get general floating point type, which can be interpreted as either a
   single or double precision float, or a 32-bit or 64-bit signed integer.
   This is used for even fp registers when FR=0 (doubles are constructed from
   even/odd pairs of fp registers so only even registers can be interpreted as
   double precision flaots) and for all fp registers when FR=1.  */

static struct type *
mips_fp64_type (struct gdbarch *gdbarch)
{
  struct gdbarch_tdep *tdep = gdbarch_tdep (gdbarch);

  if (tdep->fp64_type == NULL)
    {
      const struct builtin_type *bt = builtin_type (gdbarch);
      int big_endian = (gdbarch_byte_order (gdbarch) == BFD_ENDIAN_BIG);
      struct type *t;
      struct field *f;

      /* The type we're building is roughly this (little endian): */
#if 0
      union __gdb_builtin_mips_fp64 {
	  float  f32;
	  double f64;
	  int32  i32;
	  int64  i64;
      };
#endif

      t = arch_composite_type (gdbarch, "__gdb_builtin_type_mips_fp64",
			       TYPE_CODE_UNION);
      f = append_composite_type_field_raw (t, "f32", bt->builtin_float);
      SET_FIELD_BITPOS (*f, 32*big_endian);
      f = append_composite_type_field_raw (t, "f64", bt->builtin_double);
      SET_FIELD_BITPOS (*f, 0);
      f = append_composite_type_field_raw (t, "i32", bt->builtin_int32);
      SET_FIELD_BITPOS (*f, 32*big_endian);
      f = append_composite_type_field_raw (t, "i64", bt->builtin_int64);
      SET_FIELD_BITPOS (*f, 0);

      TYPE_LENGTH (t) = 8;
      TYPE_NAME (t) = "fp64";
      tdep->fp64_type = t;
    }

  return tdep->fp64_type;
}

/* Get FRE odd floating point type, which can contains separate single and
   double precision floats, or a separate 32-bit or 64-bit signed integer.
   This is used for odd fp registers when FR=1 and FRE=1 (the odd single comes
   from the upper half of the even double, so odd singles and odd doubles do not
   overlap).  */

static struct type *
mips_fp96_type (struct gdbarch *gdbarch)
{
  struct gdbarch_tdep *tdep = gdbarch_tdep (gdbarch);

  if (tdep->fp96_type == NULL)
    {
      const struct builtin_type *bt = builtin_type (gdbarch);
      struct type *t;
      struct field *f;

      /* The type we're building is roughly this: */
#if 0
      struct __gdb_builtin_mips_fp96 {
	  union {
	      double f64;
	      int64  i64;
	  };
	  union {
	      float  f32;
	      int32  i32;
	  };
      };
#endif

      t = arch_composite_type (gdbarch, "__gdb_builtin_type_mips_fp96",
			       TYPE_CODE_STRUCT);
      f = append_composite_type_field_raw (t, "f32", bt->builtin_float);
      SET_FIELD_BITPOS (*f, 64);
      f = append_composite_type_field_raw (t, "f64", bt->builtin_double);
      SET_FIELD_BITPOS (*f, 0);
      f = append_composite_type_field_raw (t, "i32", bt->builtin_int32);
      SET_FIELD_BITPOS (*f, 64);
      f = append_composite_type_field_raw (t, "i64", bt->builtin_int64);
      SET_FIELD_BITPOS (*f, 0);

      TYPE_LENGTH (t) = 12;
      TYPE_NAME (t) = "fp96";
      tdep->fp96_type = t;
    }

  return tdep->fp96_type;
}

/* Get the floating point type for an arbitrary FP register. This returns the
   appropriate type depending on the possible types and overlaps of the
   register.  */

static struct type *
mips_fp_type (struct gdbarch *gdbarch, int fpnum)
{
  if ((fpnum & 1) == 1 && mips_float_hybrid (gdbarch) )
    /* 64-bit hybrid registers: odd singles and doubles don't overlap.  */
    return mips_fp96_type (gdbarch);
  else if ((fpnum & 1) == 0 || mips_float_regsize (gdbarch) == 8)
    /* Even singles and doubles always overlap, as do odd singles and
       doubles when FR=1 (and FRE=0).  */
    return mips_fp64_type (gdbarch);
  else
    /* 32-bit odd singles (there are no odd doubles).  */
    return mips_fp32_type (gdbarch);
}

/* FIXME: The vector types are not correctly ordered on big-endian
   targets.  Just as s0 is the low bits of d0, d0[0] is also the low
   bits of d0 - regardless of what unit size is being held in d0.  So
   the offset of the first uint8 in d0 is 7, but the offset of the
   first float is 4.  This code works as-is for little-endian
   targets.  */

static struct type *
mips_msa_128b_type (struct gdbarch *gdbarch)
{
  struct gdbarch_tdep *tdep = gdbarch_tdep (gdbarch);

  if (tdep->msa_128b_type == NULL)
    {
      const struct builtin_type *bt = builtin_type (gdbarch);
      struct type *t;

      /* The type we're building is this: */
#if 0
      union __gdb_builtin_type_msa_128
      {
        float    f32[4];
        double   f64[2];
        uint8_t  u8[16];
        uint16_t u16[8];
        uint32_t u32[4];
        uint64_t u64[2];
      };
#endif

      t = arch_composite_type (gdbarch, "__gdb_builtin_type_msa_128",
			       TYPE_CODE_UNION);
      append_composite_type_field (t, "u8",
				   init_vector_type (bt->builtin_uint8, 16));
      append_composite_type_field (t, "u16",
				   init_vector_type (bt->builtin_uint16, 8));
      append_composite_type_field (t, "u32",
				   init_vector_type (bt->builtin_uint32, 4));
      append_composite_type_field (t, "u64",
				   init_vector_type (bt->builtin_uint64, 2));
      append_composite_type_field (t, "f32",
				   init_vector_type (bt->builtin_float,  4));
      append_composite_type_field (t, "f64",
				   init_vector_type (bt->builtin_double, 2));

      TYPE_VECTOR (t) = 1;
      TYPE_NAME (t) = "msa_128";
      tdep->msa_128b_type = t;
    }

  return tdep->msa_128b_type;
}

/* Return the GDB type object for the "standard" data type of data in
   register REG.  */

static struct type *
mips_register_type (struct gdbarch *gdbarch, int regnum)
{
  gdb_assert (regnum >= 0 && regnum < 2 * gdbarch_num_regs (gdbarch));
  if (regnum < gdbarch_num_regs (gdbarch))
    {
      /* The raw or ISA registers.  These are all sized according to
	 the ISA regsize, except FP registers which may be double
	 even on MIPS32 since rev 2 of the architecture.  */
      int regsize = mips_isa_regsize (gdbarch);

      if (mips_float_register_p (gdbarch, regnum))
	return (mips_float_regsize (gdbarch) == 4
		? builtin_type (gdbarch)->builtin_float
		: builtin_type (gdbarch)->builtin_double);
      else if (mips_vector_register_p (gdbarch, regnum))
	/* no raw representation, share fp registers */
	return builtin_type (gdbarch)->builtin_int0;
      else
	return (regsize == 4
		? builtin_type (gdbarch)->builtin_int32
		: builtin_type (gdbarch)->builtin_int64);
    }
  else
    {
      /* The cooked or ABI registers.  These are sized according to
	 the ABI (with a few complications).  */
      int rawnum = regnum - gdbarch_num_regs (gdbarch);

      /* Floating-point registers of most 64-bit and some 32-bit MIPS
         processors can be reconfigured dynamically at the run time as
         either 64-bit or 32-bit via the CP0 Status register's FR bit.
         Use the current setting for cooked registers.  */
      if (mips_float_register_p (gdbarch, regnum))
	return mips_fp_type (gdbarch, rawnum - mips_regnum (gdbarch)->fp0);
      else if (rawnum == mips_regnum (gdbarch)->fp_control_status)
	return mips_fcsr_type (gdbarch);
      else if (rawnum == mips_regnum (gdbarch)->fp_implementation_revision)
	return mips_fir_type (gdbarch);
      else if (rawnum == mips_regnum (gdbarch)->config5)
	return mips_config5_type (gdbarch);
      else if (mips_vector_register_p (gdbarch, regnum))
	return mips_msa_128b_type (gdbarch);
      else if (rawnum == mips_regnum (gdbarch)->msa_csr)
	return mips_msacsr_type (gdbarch);
      else if (rawnum == mips_regnum (gdbarch)->msa_ir)
	return mips_msair_type (gdbarch);
      else if (gdbarch_osabi (gdbarch) != GDB_OSABI_IRIX
	       && gdbarch_osabi (gdbarch) != GDB_OSABI_LINUX
	       && rawnum >= MIPS_FIRST_EMBED_REGNUM
	       && rawnum <= MIPS_LAST_EMBED_REGNUM)
	/* The pseudo/cooked view of the embedded registers is always
	   32-bit.  The raw view is handled below.  */
	return builtin_type (gdbarch)->builtin_int32;
      else if (gdbarch_tdep (gdbarch)->mips64_transfers_32bit_regs_p)
	/* The target, while possibly using a 64-bit register buffer,
	   is only transfering 32-bits of each integer register.
	   Reflect this in the cooked/pseudo (ABI) register value.  */
	return builtin_type (gdbarch)->builtin_int32;
      else if (mips_abi_regsize (gdbarch) == 4)
	/* The ABI is restricted to 32-bit registers (the ISA could be
	   32- or 64-bit).  */
	return builtin_type (gdbarch)->builtin_int32;
      else
	/* 64-bit ABI.  */
	return builtin_type (gdbarch)->builtin_int64;
    }
}

/* Return the GDB type for the pseudo register REGNUM, which is the
   ABI-level view.  This function is only called if there is a target
   description which includes registers, so we know precisely the
   types of hardware registers.  */

static struct type *
mips_pseudo_register_type (struct gdbarch *gdbarch, int regnum)
{
  struct gdbarch_tdep *tdep = gdbarch_tdep (target_gdbarch ());
  const int num_regs = gdbarch_num_regs (gdbarch);
  int rawnum = regnum % num_regs;
  struct type *rawtype, *fp_rawtype;

  gdb_assert (regnum >= num_regs && regnum < 2 * num_regs);

  rawtype = gdbarch_register_type (gdbarch, rawnum);

  /* Vector registers extend FP registers */
  if (mips_vector_register_p (gdbarch, rawnum))
    return mips_msa_128b_type (gdbarch);

  /* Absent registers are still absent. */
  if (TYPE_LENGTH (rawtype) == 0)
    return rawtype;

  if (mips_float_register_p (gdbarch, rawnum))
    /* FIXME this comment is now out of date */
    /* Present the floating point registers however the hardware did; do
       not try to convert between FPU layouts.  A target description is
       expected to have taken the CP0 Status register's FR bit into account
       as necessary, this has been already verified in mips_gdbarch_init.  */
    return mips_fp_type (gdbarch, rawnum - mips_regnum (gdbarch)->fp0);

  /* msacsr, msair */

  /* Use pointer types for registers if we can.  For n32 we can not,
     since we do not have a 64-bit pointer type.  */
  if (mips_abi_regsize (gdbarch)
      == TYPE_LENGTH (builtin_type (gdbarch)->builtin_data_ptr))
    {
      if (rawnum == MIPS_SP_REGNUM
	  || rawnum == mips_regnum (gdbarch)->badvaddr)
	return builtin_type (gdbarch)->builtin_data_ptr;
      else if (rawnum == mips_regnum (gdbarch)->pc)
	return builtin_type (gdbarch)->builtin_func_ptr;
    }

  if (mips_abi_regsize (gdbarch) == 4 && TYPE_LENGTH (rawtype) == 8
      && ((rawnum >= MIPS_ZERO_REGNUM && rawnum <= MIPS_PS_REGNUM)
	  || rawnum == mips_regnum (gdbarch)->lo
	  || rawnum == mips_regnum (gdbarch)->hi
	  || rawnum == mips_regnum (gdbarch)->badvaddr
	  || rawnum == mips_regnum (gdbarch)->cause
	  || rawnum == mips_regnum (gdbarch)->pc
	  || (mips_regnum (gdbarch)->dspacc != -1
	      && rawnum >= mips_regnum (gdbarch)->dspacc
	      && rawnum < mips_regnum (gdbarch)->dspacc + 6)))
    return builtin_type (gdbarch)->builtin_int32;

  if (rawnum == mips_regnum (gdbarch)->fp_control_status)
    return mips_fcsr_type (gdbarch);

  if (rawnum == mips_regnum (gdbarch)->fp_implementation_revision)
    return mips_fir_type (gdbarch);

  if (rawnum == mips_regnum (gdbarch)->config5)
    return mips_config5_type (gdbarch);

  if (rawnum == mips_regnum (gdbarch)->msa_csr)
    return mips_msacsr_type (gdbarch);

  if (rawnum == mips_regnum (gdbarch)->msa_ir)
    return mips_msair_type (gdbarch);

  if (gdbarch_osabi (gdbarch) != GDB_OSABI_IRIX
      && gdbarch_osabi (gdbarch) != GDB_OSABI_LINUX
      && rawnum >= MIPS_EMBED_FP0_REGNUM + 32
      && rawnum <= MIPS_LAST_EMBED_REGNUM)
    {
      /* The pseudo/cooked view of embedded registers is always
	 32-bit, even if the target transfers 64-bit values for them.
	 New targets relying on XML descriptions should only transfer
	 the necessary 32 bits, but older versions of GDB expected 64,
	 so allow the target to provide 64 bits without interfering
	 with the displayed type.  */
      return builtin_type (gdbarch)->builtin_int32;
    }

  /* For all other registers, pass through the hardware type.  */
  return rawtype;
}

/* Should the upper word of 64-bit addresses be zeroed?  */
enum auto_boolean mask_address_var = AUTO_BOOLEAN_AUTO;

static int
mips_mask_address_p (struct gdbarch_tdep *tdep)
{
  switch (mask_address_var)
    {
    case AUTO_BOOLEAN_TRUE:
      return 1;
    case AUTO_BOOLEAN_FALSE:
      return 0;
      break;
    case AUTO_BOOLEAN_AUTO:
      return tdep->default_mask_address_p;
    default:
      internal_error (__FILE__, __LINE__,
		      _("mips_mask_address_p: bad switch"));
      return -1;
    }
}

static void
show_mask_address (struct ui_file *file, int from_tty,
		   struct cmd_list_element *c, const char *value)
{
  struct gdbarch_tdep *tdep = gdbarch_tdep (target_gdbarch ());

  deprecated_show_value_hack (file, from_tty, c, value);
  switch (mask_address_var)
    {
    case AUTO_BOOLEAN_TRUE:
      printf_filtered ("The 32 bit mips address mask is enabled\n");
      break;
    case AUTO_BOOLEAN_FALSE:
      printf_filtered ("The 32 bit mips address mask is disabled\n");
      break;
    case AUTO_BOOLEAN_AUTO:
      printf_filtered
	("The 32 bit address mask is set automatically.  Currently %s\n",
	 mips_mask_address_p (tdep) ? "enabled" : "disabled");
      break;
    default:
      internal_error (__FILE__, __LINE__, _("show_mask_address: bad switch"));
      break;
    }
}

/* Tell if the program counter value in MEMADDR is in a standard ISA
   function.  */

int
mips_pc_is_mips (CORE_ADDR memaddr)
{
  struct bound_minimal_symbol sym;

  /* Flags indicating that this is a MIPS16 or microMIPS function is
     stored by elfread.c in the high bit of the info field.  Use this
     to decide if the function is standard MIPS.  Otherwise if bit 0
     of the address is clear, then this is a standard MIPS function.  */
  sym = lookup_minimal_symbol_by_pc (make_compact_addr (memaddr));
  if (sym.minsym)
    return msymbol_is_mips (sym.minsym);
  else
    return is_mips_addr (memaddr);
}

/* Tell if the program counter value in MEMADDR is in a MIPS16 function.  */

int
mips_pc_is_mips16 (struct gdbarch *gdbarch, CORE_ADDR memaddr)
{
  struct bound_minimal_symbol sym;

  /* A flag indicating that this is a MIPS16 function is stored by
     elfread.c in the high bit of the info field.  Use this to decide
     if the function is MIPS16.  Otherwise if bit 0 of the address is
     set, then ELF file flags will tell if this is a MIPS16 function.  */
  sym = lookup_minimal_symbol_by_pc (make_compact_addr (memaddr));
  if (sym.minsym)
    return msymbol_is_mips16 (sym.minsym);
  else
    return is_mips16_addr (gdbarch, memaddr);
}

/* Tell if the program counter value in MEMADDR is in a microMIPS function.  */

int
mips_pc_is_micromips (struct gdbarch *gdbarch, CORE_ADDR memaddr)
{
  struct bound_minimal_symbol sym;

  /* A flag indicating that this is a microMIPS function is stored by
     elfread.c in the high bit of the info field.  Use this to decide
     if the function is microMIPS.  Otherwise if bit 0 of the address
     is set, then ELF file flags will tell if this is a microMIPS
     function.  */
  sym = lookup_minimal_symbol_by_pc (make_compact_addr (memaddr));
  if (sym.minsym)
    return msymbol_is_micromips (sym.minsym);
  else
    return is_micromips_addr (gdbarch, memaddr);
}

/* Tell the ISA type of the function the program counter value in MEMADDR
   is in.  */

static enum mips_isa
mips_pc_isa (struct gdbarch *gdbarch, CORE_ADDR memaddr)
{
  struct bound_minimal_symbol sym;

  /* A flag indicating that this is a MIPS16 or a microMIPS function
     is stored by elfread.c in the high bit of the info field.  Use
     this to decide if the function is MIPS16 or microMIPS or normal
     MIPS.  Otherwise if bit 0 of the address is set, then ELF file
     flags will tell if this is a MIPS16 or a microMIPS function.  */
  sym = lookup_minimal_symbol_by_pc (make_compact_addr (memaddr));
  if (sym.minsym)
    {
      if (msymbol_is_micromips (sym.minsym))
	return ISA_MICROMIPS;
      else if (msymbol_is_mips16 (sym.minsym))
	return ISA_MIPS16;
      else
	return ISA_MIPS;
    }
  else
    {
      if (is_mips_addr (memaddr))
	return ISA_MIPS;
      else if (is_micromips_addr (gdbarch, memaddr))
	return ISA_MICROMIPS;
      else
	return ISA_MIPS16;
    }
}

/* Set the ISA bit correctly in the PC, used by DWARF-2 machinery.
   The need for comes from the ISA bit having been cleared, making
   addresses in FDE, range records, etc. referring to compressed code
   different to those in line information, the symbol table and finally
   the PC register.  That in turn confuses many operations.  */

static CORE_ADDR
mips_adjust_dwarf2_addr (CORE_ADDR pc)
{
  pc = unmake_compact_addr (pc);
  return mips_pc_is_mips (pc) ? pc : make_compact_addr (pc);
}

/* Recalculate the line record requested so that the resulting PC has
   the ISA bit set correctly, used by DWARF-2 machinery.  The need for
   this adjustment comes from some records associated with compressed
   code having the ISA bit cleared, most notably at function prologue
   ends.  The ISA bit is in this context retrieved from the minimal
   symbol covering the address requested, which in turn has been
   constructed from the binary's symbol table rather than DWARF-2
   information.  The correct setting of the ISA bit is required for
   breakpoint addresses to correctly match against the stop PC.

   As line entries can specify relative address adjustments we need to
   keep track of the absolute value of the last line address recorded
   in line information, so that we can calculate the actual address to
   apply the ISA bit adjustment to.  We use PC for this tracking and
   keep the original address there.

   As such relative address adjustments can be odd within compressed
   code we need to keep track of the last line address with the ISA
   bit adjustment applied too, as the original address may or may not
   have had the ISA bit set.  We use ADJ_PC for this tracking and keep
   the adjusted address there.

   For relative address adjustments we then use these variables to
   calculate the address intended by line information, which will be
   PC-relative, and return an updated adjustment carrying ISA bit
   information, which will be ADJ_PC-relative.  For absolute address
   adjustments we just return the same address that we store in ADJ_PC
   too.

   As the first line entry can be relative to an implied address value
   of 0 we need to have the initial address set up that we store in PC
   and ADJ_PC.  This is arranged with a call from `dwarf_decode_lines_1'
   that sets PC to 0 and ADJ_PC accordingly, usually 0 as well.  */

static CORE_ADDR
mips_adjust_dwarf2_line (CORE_ADDR addr, int rel)
{
  static CORE_ADDR adj_pc;
  static CORE_ADDR pc;
  CORE_ADDR isa_pc;

  pc = rel ? pc + addr : addr;
  isa_pc = mips_adjust_dwarf2_addr (pc);
  addr = rel ? isa_pc - adj_pc : isa_pc;
  adj_pc = isa_pc;
  return addr;
}

/* Various MIPS16 thunk (aka stub or trampoline) names.  */

static const char mips_str_mips16_call_stub[] = "__mips16_call_stub_";
static const char mips_str_mips16_ret_stub[] = "__mips16_ret_";
static const char mips_str_call_fp_stub[] = "__call_stub_fp_";
static const char mips_str_call_stub[] = "__call_stub_";
static const char mips_str_fn_stub[] = "__fn_stub_";

/* This is used as a PIC thunk prefix.  */

static const char mips_str_pic[] = ".pic.";

/* Return non-zero if the PC is inside a call thunk (aka stub or
   trampoline) that should be treated as a temporary frame.  */

static int
mips_in_frame_stub (CORE_ADDR pc)
{
  CORE_ADDR start_addr;
  const char *name;

  /* Find the starting address of the function containing the PC.  */
  if (find_pc_partial_function (pc, &name, &start_addr, NULL) == 0)
    return 0;

  /* If the PC is in __mips16_call_stub_*, this is a call/return stub.  */
  if (strncmp (name, mips_str_mips16_call_stub,
	       strlen (mips_str_mips16_call_stub)) == 0)
    return 1;
  /* If the PC is in __call_stub_*, this is a call/return or a call stub.  */
  if (strncmp (name, mips_str_call_stub, strlen (mips_str_call_stub)) == 0)
    return 1;
  /* If the PC is in __fn_stub_*, this is a call stub.  */
  if (strncmp (name, mips_str_fn_stub, strlen (mips_str_fn_stub)) == 0)
    return 1;

  return 0;			/* Not a stub.  */
}

/* MIPS believes that the PC has a sign extended value.  Perhaps the
   all registers should be sign extended for simplicity?  */

static CORE_ADDR
mips_read_pc (struct regcache *regcache)
{
  int regnum = gdbarch_pc_regnum (get_regcache_arch (regcache));
  LONGEST pc;

  regcache_cooked_read_signed (regcache, regnum, &pc);
  return pc;
}

static CORE_ADDR
mips_unwind_pc (struct gdbarch *gdbarch, struct frame_info *next_frame)
{
  CORE_ADDR pc;

  pc = frame_unwind_register_signed (next_frame, gdbarch_pc_regnum (gdbarch));
  /* macro/2012-04-20: This hack skips over MIPS16 call thunks as
     intermediate frames.  In this case we can get the caller's address
     from $ra, or if $ra contains an address within a thunk as well, then
     it must be in the return path of __mips16_call_stub_{s,d}{f,c}_{0..10}
     and thus the caller's address is in $s2.  */
  if (frame_relative_level (next_frame) >= 0 && mips_in_frame_stub (pc))
    {
      pc = frame_unwind_register_signed
	     (next_frame, gdbarch_num_regs (gdbarch) + MIPS_RA_REGNUM);
      if (mips_in_frame_stub (pc))
	pc = frame_unwind_register_signed
	       (next_frame, gdbarch_num_regs (gdbarch) + MIPS_S2_REGNUM);
    }
  return pc;
}

static CORE_ADDR
mips_unwind_sp (struct gdbarch *gdbarch, struct frame_info *next_frame)
{
  return frame_unwind_register_signed
	   (next_frame, gdbarch_num_regs (gdbarch) + MIPS_SP_REGNUM);
}

/* Assuming THIS_FRAME is a dummy, return the frame ID of that
   dummy frame.  The frame ID's base needs to match the TOS value
   saved by save_dummy_frame_tos(), and the PC match the dummy frame's
   breakpoint.  */

static struct frame_id
mips_dummy_id (struct gdbarch *gdbarch, struct frame_info *this_frame)
{
  return frame_id_build
	   (get_frame_register_signed (this_frame,
				       gdbarch_num_regs (gdbarch)
				       + MIPS_SP_REGNUM),
	    get_frame_pc (this_frame));
}

/* Implement the "write_pc" gdbarch method.  */

void
mips_write_pc (struct regcache *regcache, CORE_ADDR pc)
{
  int regnum = gdbarch_pc_regnum (get_regcache_arch (regcache));

  regcache_cooked_write_unsigned (regcache, regnum, pc);
}

/* Fetch and return instruction from the specified location.  Handle
   MIPS16/microMIPS as appropriate.  */

static ULONGEST
mips_fetch_instruction (struct gdbarch *gdbarch,
			enum mips_isa isa, CORE_ADDR addr, int *statusp)
{
  enum bfd_endian byte_order = gdbarch_byte_order (gdbarch);
  gdb_byte buf[MIPS_INSN32_SIZE];
  int instlen;
  int status;

  switch (isa)
    {
    case ISA_MICROMIPS:
    case ISA_MIPS16:
      instlen = MIPS_INSN16_SIZE;
      addr = unmake_compact_addr (addr);
      break;
    case ISA_MIPS:
      instlen = MIPS_INSN32_SIZE;
      break;
    default:
      internal_error (__FILE__, __LINE__, _("invalid ISA"));
      break;
    }
  status = target_read_memory (addr, buf, instlen);
  if (statusp != NULL)
    *statusp = status;
  if (status)
    {
      if (statusp == NULL)
	memory_error (status, addr);
      return 0;
    }
  return extract_unsigned_integer (buf, instlen, byte_order);
}

/* These are the fields of 32 bit mips instructions.  */
#define mips32_op(x) (x >> 26)
#define itype_op(x) (x >> 26)
#define itype_rs(x) ((x >> 21) & 0x1f)
#define itype_rt(x) ((x >> 16) & 0x1f)
#define itype_immediate(x) (x & 0xffff)

#define jtype_op(x) (x >> 26)
#define jtype_target(x) (x & 0x03ffffff)

#define rtype_op(x) (x >> 26)
#define rtype_rs(x) ((x >> 21) & 0x1f)
#define rtype_rt(x) ((x >> 16) & 0x1f)
#define rtype_rd(x) ((x >> 11) & 0x1f)
#define rtype_shamt(x) ((x >> 6) & 0x1f)
#define rtype_funct(x) (x & 0x3f)

/* MicroMIPS instruction fields.  */
#define micromips_op(x) ((x) >> 10)

/* 16-bit/32-bit-high-part instruction formats, B and S refer to the lowest
   bit and the size respectively of the field extracted.  */
#define b0s4_imm(x) ((x) & 0xf)
#define b0s5_imm(x) ((x) & 0x1f)
#define b0s5_reg(x) ((x) & 0x1f)
#define b0s7_imm(x) ((x) & 0x7f)
#define b0s10_imm(x) ((x) & 0x3ff)
#define b1s4_imm(x) (((x) >> 1) & 0xf)
#define b1s9_imm(x) (((x) >> 1) & 0x1ff)
#define b2s3_cc(x) (((x) >> 2) & 0x7)
#define b4s2_regl(x) (((x) >> 4) & 0x3)
#define b4s4_imm(x) (((x) >> 4) & 0xf)
#define b5s5_op(x) (((x) >> 5) & 0x1f)
#define b5s5_reg(x) (((x) >> 5) & 0x1f)
#define b6s4_op(x) (((x) >> 6) & 0xf)
#define b7s3_reg(x) (((x) >> 7) & 0x7)
#define b8s2_regl(x) (((x) >> 8) & 0x3)

/* 32-bit instruction formats, B and S refer to the lowest bit and the size
   respectively of the field extracted.  */
#define b0s6_op(x) ((x) & 0x3f)
#define b0s11_op(x) ((x) & 0x7ff)
#define b0s12_imm(x) ((x) & 0xfff)
#define b0s16_imm(x) ((x) & 0xffff)
#define b0s21_imm(x) ((x) & 0x1fffff)
#define b0s26_imm(x) ((x) & 0x3ffffff)
#define b6s10_ext(x) (((x) >> 6) & 0x3ff)
#define b11s5_reg(x) (((x) >> 11) & 0x1f)
#define b12s4_op(x) (((x) >> 12) & 0xf)

/* Return the size in bytes of the instruction INSN encoded in the ISA
   instruction set.  */

static int
mips_insn_size (enum mips_isa isa, ULONGEST insn)
{
  switch (isa)
    {
    case ISA_MICROMIPS:
      if (micromips_op (insn) == 0x1f)
        return 3 * MIPS_INSN16_SIZE;
      else if (((micromips_op (insn) & 0x4) == 0x4)
	       || ((micromips_op (insn) & 0x7) == 0x0))
        return 2 * MIPS_INSN16_SIZE;
      else
        return MIPS_INSN16_SIZE;
    case ISA_MIPS16:
      if ((insn & 0xf800) == 0xf000)
	return 2 * MIPS_INSN16_SIZE;
      else
	return MIPS_INSN16_SIZE;
    case ISA_MIPS:
	return MIPS_INSN32_SIZE;
    }
  internal_error (__FILE__, __LINE__, _("invalid ISA"));
}

static LONGEST
mips32_relative_offset (ULONGEST inst)
{
  return ((itype_immediate (inst) ^ 0x8000) - 0x8000) << 2;
}

/* Determine the address of the next instruction executed after the INST
   floating condition branch instruction at PC.  COUNT specifies the
   number of the floating condition bits tested by the branch.  */

static CORE_ADDR
mips32_bc1_pc (struct gdbarch *gdbarch, struct frame_info *frame,
	       ULONGEST inst, CORE_ADDR pc, int count)
{
  int fcsr = mips_regnum (gdbarch)->fp_control_status;
  int cnum = (itype_rt (inst) >> 2) & (count - 1);
  int tf = itype_rt (inst) & 1;
  int mask = (1 << count) - 1;
  ULONGEST fcs;
  int cond;

  if (fcsr == -1)
    /* No way to handle; it'll most likely trap anyway.  */
    return pc;

  fcs = get_frame_register_unsigned (frame, fcsr);
  cond = ((fcs >> 24) & 0xfe) | ((fcs >> 23) & 0x01);

  if (((cond >> cnum) & mask) != mask * !tf)
    pc += mips32_relative_offset (inst);
  else
    pc += 4;

  return pc;
}

/* Determine whether a vector branch will be taken.
   Returns 1 if branch taken, 0 if branch not taken, -1 on error. */

static int
mips_bc1_w_taken (struct gdbarch *gdbarch, struct frame_info *frame,
		  unsigned int op, unsigned int wt)
{
  int wr = gdbarch_num_regs (gdbarch) + mips_regnum (gdbarch)->w0;
  int taken = -1;
  int size, elem_size, tog;
  gdb_byte *buf, *end, *elem_end;

  if (wr == -1)
    /* No way to handle; it'll most likely trap anyway.  */
    return -1;
  wr += wt;

  /* Read vector register.  */
  size = register_size (gdbarch, wr);
  buf = alloca (size);
  if (!deprecated_frame_register_read (frame, wr, buf))
    return -1;

  if ((op & 0x18) == 0x18)
    {
      elem_size = 1 << (op & 0x3);
      /* Check whether this branch would be taken first:
	 BZ.df: 110xx (branch if at least one element is zero) */
      taken = 0;
      for (end = buf + size; buf < end;)
	{
	  taken = 1;
	  for (elem_end = buf + elem_size; buf < elem_end; ++buf)
	    if (*buf)
	      {
		/* this element is non-zero */
		taken = 0;
		break;
	      }
	  if (taken)
	    /* this element zero, branch taken */
	    break;
	  buf = elem_end;
	}

      if (op & 0x4)
	/* BNZ.df: 111xx (branch if all elements are non-zero)
	   Branch taken is inverted compared to BZ.df */
	taken = !taken;
    }
  else if ((op & 0x1b) == 0x0b)
    {
      /* Check whether this branch would be taken first:
	 BZ.V:  01011 (branch if all elements are zero) */
      taken = 1;
      for (end = buf + size; buf < end; ++buf)
	if (*buf)
	  {
	    /* this element is non-zero, branch not taken */
	    taken = 0;
	    break;
	  }
      if (op & 0x4)
	/* BNZ.V: 01111 (branch if any elements are non-zero)
	   Branch taken is inverted compared to BZ.V */
	taken = !taken;
    }

  return taken;
}

/* Determine the address of the next instruction executed after the INST
   vector branch instruction at PC.  */

static CORE_ADDR
mips32_bc1_w_pc (struct gdbarch *gdbarch, struct frame_info *frame,
		 ULONGEST inst, CORE_ADDR pc)
{
  int op = itype_rs (inst);
  int wt = itype_rt (inst);
  int taken;

  /* Will the branch be taken? */
  taken = mips_bc1_w_taken (gdbarch, frame, op, wt);

  /* Calculate branch target */
  if (taken > 0)
    pc += mips32_relative_offset (inst);
  else if (taken == 0)
    pc += 4;

  return pc;
}

/* Return nonzero if the gdbarch is an Octeon series.  */

static int
is_octeon (struct gdbarch *gdbarch)
{
  const struct bfd_arch_info *info = gdbarch_bfd_arch_info (gdbarch);

  return (info->mach == bfd_mach_mips_octeon
         || info->mach == bfd_mach_mips_octeonp
         || info->mach == bfd_mach_mips_octeon2);
}

/* Return true if the OP represents the Octeon's BBIT instruction.  */

static int
is_octeon_bbit_op (int op, struct gdbarch *gdbarch)
{
  if (!is_octeon (gdbarch))
    return 0;
  /* BBIT0 is encoded as LWC2: 110 010.  */
  /* BBIT032 is encoded as LDC2: 110 110.  */
  /* BBIT1 is encoded as SWC2: 111 010.  */
  /* BBIT132 is encoded as SDC2: 111 110.  */
  if (op == 50 || op == 54 || op == 58 || op == 62)
    return 1;
  return 0;
}

/* Return one if the gdbarch is based on MIPS Release 6.  */

static int
is_mipsr6_isa (struct gdbarch *gdbarch)
{
  const struct bfd_arch_info *info = gdbarch_bfd_arch_info (gdbarch);

  return (info->mach == bfd_mach_mipsisa32r6
	  || info->mach == bfd_mach_mipsisa64r6);
}

/* Determine where to set a single step breakpoint while considering
   branch prediction.  */

static CORE_ADDR
mips32_next_pc (struct frame_info *frame, CORE_ADDR pc)
{
  struct gdbarch *gdbarch = get_frame_arch (frame);
  unsigned long inst;
  int op;
  inst = mips_fetch_instruction (gdbarch, ISA_MIPS, pc, NULL);
  op = itype_op (inst);
  if ((inst & 0xe0000000) != 0)		/* Not a special, jump or branch
					   instruction.  */
    {
      if (op >> 2 == 5)
	/* BEQL, BNEL, BLEZL, BGTZL: bits 0101xx */
	{
	  switch (op & 0x03)
	    {
	    case 0:		/* BEQL */
	      goto equal_branch;
	    case 1:		/* BNEL */
	      goto neq_branch;
	    case 2:		/* BLEZL */
	      goto less_branch;
	    case 3:		/* BGTZL */
	      goto greater_branch;
	    default:
	      pc += 4;
	    }
	}
      /* BC1EQZ.  This code will need checking when SEL.D is output
	 from the compiler.  */
      else if (is_mipsr6_isa (gdbarch) && op == 17 && itype_rs (inst) == 9)
	{
	  gdb_byte status;
	  gdb_byte *raw_buffer = alloca (sizeof (gdb_byte) * 8);
	  mips_read_fp_register_double (frame, itype_rt (inst) +
					gdbarch_num_regs (gdbarch) +
					mips_regnum (gdbarch)->fp0,
					raw_buffer);
	  if (gdbarch_byte_order (gdbarch) == BFD_ENDIAN_BIG)
	    status = *(raw_buffer + 7);
	  else
	    status = *(raw_buffer);

	  if ((status & 0x1) == 0)
	    pc += mips32_relative_offset (inst) + 4;
	  else
	    pc += 8;
	}
      /* BC1NEZ.  This code will need checking when SEL.D is output
	 from the compiler.  */
      else if (is_mipsr6_isa (gdbarch) && op == 17 && itype_rs (inst) == 13)
	{
	  gdb_byte status;
	  gdb_byte *raw_buffer = alloca (sizeof (gdb_byte) * 8);
	  mips_read_fp_register_double (frame, itype_rt (inst) +
					gdbarch_num_regs (gdbarch) +
					mips_regnum (gdbarch)->fp0,
					raw_buffer);
	  if (gdbarch_byte_order (gdbarch) == BFD_ENDIAN_BIG)
	    status = *(raw_buffer + 7);
	  else
	    status = *(raw_buffer);

	  if ((status & 0x1) == 1)
	    pc += mips32_relative_offset (inst) + 4;
	  else
	    pc += 8;
	}
      else if (op == 17 && itype_rs (inst) == 8)
	/* BC1F, BC1FL, BC1T, BC1TL: 010001 01000 */
	pc = mips32_bc1_pc (gdbarch, frame, inst, pc + 4, 1);
      else if (op == 17 && itype_rs (inst) == 9
	       && (itype_rt (inst) & 2) == 0)
	/* BC1ANY2F, BC1ANY2T: 010001 01001 xxx0x */
	pc = mips32_bc1_pc (gdbarch, frame, inst, pc + 4, 2);
      else if (op == 17 && itype_rs (inst) == 10
	       && (itype_rt (inst) & 2) == 0)
	/* BC1ANY4F, BC1ANY4T: 010001 01010 xxx0x */
	pc = mips32_bc1_pc (gdbarch, frame, inst, pc + 4, 4);
<<<<<<< HEAD
      else if (!is_mipsr6_isa (gdbarch) && op == 29)
=======
      else if (op == 17 && (itype_rs (inst) & 0x18) == 0x18)
	/* BZ.df:  010001 110xx */
	/* BNZ.df: 010001 111xx */
	pc = mips32_bc1_w_pc (gdbarch, frame, inst, pc + 4);
      else if (op == 17 && (itype_rs (inst) & 0x1b) == 0x0b)
	/* BZ.V:   010001 01011 */
	/* BNZ.V:  010001 01111 */
	pc = mips32_bc1_w_pc (gdbarch, frame, inst, pc + 4);
      else if (op == 29)
>>>>>>> b1e8802f
	/* JALX: 011101 */
	/* The new PC will be alternate mode.  */
	{
	  unsigned long reg;

	  reg = jtype_target (inst) << 2;
	  /* Add 1 to indicate 16-bit mode -- invert ISA mode.  */
	  pc = ((pc + 4) & ~(CORE_ADDR) 0x0fffffff) + reg + 1;
	}
      else if (is_octeon_bbit_op (op, gdbarch))
	{
	  int bit, branch_if;

	  branch_if = op == 58 || op == 62;
	  bit = itype_rt (inst);

	  /* Take into account the *32 instructions.  */
	  if (op == 54 || op == 62)
	    bit += 32;

	  if (((get_frame_register_signed (frame,
					   itype_rs (inst)) >> bit) & 1)
              == branch_if)
	    pc += mips32_relative_offset (inst) + 4;
          else
	    pc += 8;        /* After the delay slot.  */
	}

      else
	pc += 4;		/* Not a branch, next instruction is easy.  */
    }
  else
    {				/* This gets way messy.  */

      /* Further subdivide into SPECIAL, REGIMM and other.  */
      switch (op & 0x07)	/* Extract bits 28,27,26.  */
	{
	case 0:		/* SPECIAL */
	  op = rtype_funct (inst);
	  switch (op)
	    {
	    case 8:		/* JR */
	    case 9:		/* JALR */
	      /* Set PC to that address.  */
	      pc = get_frame_register_signed (frame, rtype_rs (inst));
	      break;
	    case 12:            /* SYSCALL */
	      {
		struct gdbarch_tdep *tdep;

		tdep = gdbarch_tdep (get_frame_arch (frame));
		if (tdep->syscall_next_pc != NULL)
		  pc = tdep->syscall_next_pc (frame);
		else
		  pc += 4;
	      }
	      break;
	    default:
	      pc += 4;
	    }

	  break;		/* end SPECIAL */
	case 1:			/* REGIMM */
	  {
	    op = itype_rt (inst);	/* branch condition */
	    switch (op)
	      {
	      case 0:		/* BLTZ */
	      case 2:		/* BLTZL */
	      case 16:		/* BLTZAL */
	      case 18:		/* BLTZALL */
	      less_branch:
		if (get_frame_register_signed (frame, itype_rs (inst)) < 0)
		  pc += mips32_relative_offset (inst) + 4;
		else
		  pc += 8;	/* after the delay slot */
		break;
	      case 1:		/* BGEZ */
	      case 3:		/* BGEZL */
	      case 17:		/* BGEZAL */
	      case 19:		/* BGEZALL */
		if (get_frame_register_signed (frame, itype_rs (inst)) >= 0)
		  pc += mips32_relative_offset (inst) + 4;
		else
		  pc += 8;	/* after the delay slot */
		break;
	      case 0x1c:	/* BPOSGE32 */
	      case 0x1e:	/* BPOSGE64 */
		pc += 4;
		if (itype_rs (inst) == 0)
		  {
		    unsigned int pos = (op & 2) ? 64 : 32;
		    int dspctl = mips_regnum (gdbarch)->dspctl;

		    if (dspctl == -1)
		      /* No way to handle; it'll most likely trap anyway.  */
		      break;

		    if ((get_frame_register_unsigned (frame,
						      dspctl) & 0x7f) >= pos)
		      pc += mips32_relative_offset (inst);
		    else
		      pc += 4;
		  }
		break;
		/* All of the other instructions in the REGIMM category */
	      default:
		pc += 4;
	      }
	  }
	  break;		/* end REGIMM */
	case 2:		/* J */
	case 3:		/* JAL */
	  {
	    unsigned long reg;
	    reg = jtype_target (inst) << 2;
	    /* Upper four bits get never changed...  */
	    pc = reg + ((pc + 4) & ~(CORE_ADDR) 0x0fffffff);
	  }
	  break;
	case 4:		/* BEQ, BEQL */
	equal_branch:
	  if (get_frame_register_signed (frame, itype_rs (inst)) ==
	      get_frame_register_signed (frame, itype_rt (inst)))
	    pc += mips32_relative_offset (inst) + 4;
	  else
	    pc += 8;
	  break;
	case 5:		/* BNE, BNEL */
	neq_branch:
	  if (get_frame_register_signed (frame, itype_rs (inst)) !=
	      get_frame_register_signed (frame, itype_rt (inst)))
	    pc += mips32_relative_offset (inst) + 4;
	  else
	    pc += 8;
	  break;
	case 6:		/* BLEZ, BLEZL */
	  if (get_frame_register_signed (frame, itype_rs (inst)) <= 0)
	    pc += mips32_relative_offset (inst) + 4;
	  else
	    pc += 8;
	  break;
	case 7:
	default:
	greater_branch:	/* BGTZ, BGTZL */
	  if (get_frame_register_signed (frame, itype_rs (inst)) > 0)
	    pc += mips32_relative_offset (inst) + 4;
	  else
	    pc += 8;
	  break;
	}			/* switch */
    }				/* else */
  return pc;
}				/* mips32_next_pc */

/* Extract the 7-bit signed immediate offset from the microMIPS instruction
   INSN.  */

static LONGEST
micromips_relative_offset7 (ULONGEST insn)
{
  return ((b0s7_imm (insn) ^ 0x40) - 0x40) << 1;
}

/* Extract the 10-bit signed immediate offset from the microMIPS instruction
   INSN.  */

static LONGEST
micromips_relative_offset10 (ULONGEST insn)
{
  return ((b0s10_imm (insn) ^ 0x200) - 0x200) << 1;
}

/* Extract the 16-bit signed immediate offset from the microMIPS instruction
   INSN.  */

static LONGEST
micromips_relative_offset16 (ULONGEST insn)
{
  return ((b0s16_imm (insn) ^ 0x8000) - 0x8000) << 1;
}

/* Extract the 21-bit signed immediate offset from the microMIPS instruction
   INSN.  */

static LONGEST
micromips_relative_offset21 (ULONGEST insn)
{
  return ((b0s21_imm (insn) ^ 0x100000) - 0x100000) << 1;
}

/* Extract the 26-bit signed immediate offset from the microMIPS instruction
   INSN.  */

static LONGEST
micromips_relative_offset26 (ULONGEST insn)
{
  return ((b0s26_imm (insn) ^ 0x2000000) - 0x2000000) << 2;
}

/* Return 1 if A + B would overflow.  */

static int
is_add32bit_overflow (int32_t a, int32_t b)
{
  int32_t r = (uint32_t) a + (uint32_t) b;
  return (a < 0 && b < 0 && r >= 0) || (a >= 0 && b >= 0 && r < 0);
}

static int
is_add64bit_overflow (int64_t a, int64_t b)
{
  int64_t r = (uint64_t) a + (uint64_t) b;
  return (a < 0 && b < 0 && r >= 0) || (a >= 0 && b >= 0 && r < 0);
}

/* Return the size in bytes of the microMIPS instruction at the address PC.  */

static int
micromips_pc_insn_size (struct gdbarch *gdbarch, CORE_ADDR pc)
{
  ULONGEST insn;

  insn = mips_fetch_instruction (gdbarch, ISA_MICROMIPS, pc, NULL);
  return mips_insn_size (ISA_MICROMIPS, insn);
}

/* Calculate the address of the next microMIPS instruction to execute
   after the INSN coprocessor 1 conditional branch instruction at the
   address PC.  COUNT denotes the number of coprocessor condition bits
   examined by the branch.  */

static CORE_ADDR
micromips_bc1_pc (struct gdbarch *gdbarch, struct frame_info *frame,
		  ULONGEST insn, CORE_ADDR pc, int count)
{
  int fcsr = mips_regnum (gdbarch)->fp_control_status;
  int cnum = b2s3_cc (insn >> 16) & (count - 1);
  int tf = b5s5_op (insn >> 16) & 1;
  int mask = (1 << count) - 1;
  ULONGEST fcs;
  int cond;

  if (fcsr == -1)
    /* No way to handle; it'll most likely trap anyway.  */
    return pc;

  fcs = get_frame_register_unsigned (frame, fcsr);
  cond = ((fcs >> 24) & 0xfe) | ((fcs >> 23) & 0x01);

  if (((cond >> cnum) & mask) != mask * !tf)
    pc += micromips_relative_offset16 (insn);
  else
    pc += micromips_pc_insn_size (gdbarch, pc);

  return pc;
}

static CORE_ADDR
get_micromipsr6_branch_target (struct frame_info *frame, CORE_ADDR pc)
{
  struct gdbarch *gdbarch = get_frame_arch (frame);
  ULONGEST insn;
  LONGEST reg_val1;
  int mips64bitreg = 0;

  if (mips_isa_regsize (gdbarch) == 8)
    mips64bitreg = 1;

  insn = mips_fetch_instruction (gdbarch, ISA_MICROMIPS, pc, NULL);
  pc += MIPS_INSN16_SIZE;
  switch (mips_insn_size (ISA_MICROMIPS, insn))
    {
    /* 48-bit instructions.  */
    case 3 * MIPS_INSN16_SIZE: /* POOL48A: bits 011111 */
      /* No branch or jump instructions in this category.  */
      pc += 2 * MIPS_INSN16_SIZE;
      break;

    /* 32-bit instructions.  */
    case 2 * MIPS_INSN16_SIZE:
      insn <<= 16;
      insn |= mips_fetch_instruction (gdbarch, ISA_MICROMIPS, pc, NULL);
      pc += MIPS_INSN16_SIZE;
      switch (micromips_op (insn >> 16))
	{
	case 0x00: /* POOL32A */
	  if (b0s6_op (insn) == 0x3c) /* POOL32Axf */
	    {
	      /* JALRC and JALRC.HB */
	      if (b6s10_ext (insn) == 0x3c || b6s10_ext (insn) == 0x7c)
		pc = get_frame_register_signed (frame,
						b0s5_reg (insn >> 16));
	    }
	  break;
	case 0x10: /* POOL32I */
	  switch (b5s5_op (insn >> 16))
	    {
	    case 0x08: /* BC1EQZC */
	    case 0x09: /* BC1NEZC */
	      if (mips_regnum (gdbarch)->fp_control_status == -1)
		break;
	      reg_val1 = get_frame_register_signed (frame,
						    b0s5_reg (insn >> 16));
	      if ((b5s5_op (insn >> 16) == 0x08 && (reg_val1 & 0x1) == 0)
		  || (b5s5_op (insn >> 16) == 0x09 && (reg_val1 & 0x1) != 0))
		pc += micromips_relative_offset16 (insn);
	      else
		pc += micromips_pc_insn_size (gdbarch, pc);
	      break;
	    case 0x0a: /* BC2EQZC */
	    case 0x0b: /* BC2NEZC */
	      /* BC2*: don't know how to handle these.  */
	      break;
	    case 0x19: /* BPOSGE32 */
	      {
		int dspctl = mips_regnum (gdbarch)->dspctl;
		if (dspctl == -1)
		  break;
		if ((get_frame_register_unsigned (frame,
						  dspctl) & 0x7f) >= 32)
		  pc += micromips_relative_offset16 (insn);
		else
		  pc += micromips_pc_insn_size (gdbarch, pc);
		break;
	      }
	    }
	    break;
	case 0x20: /* BEQZC/JIC */
	  if (b5s5_reg (insn >> 16) == 0) /* JIC */
	    {
	      reg_val1 = get_frame_register_signed (frame,
						      b0s5_reg (insn >> 16));
	      pc = reg_val1 + ((b0s16_imm (insn) ^ 0x8000) - 0x8000);
	    }
	  else
	    {
	      reg_val1 = get_frame_register_signed (frame,
						      b5s5_reg (insn >> 16));
	      if (reg_val1 == 0)
		pc += micromips_relative_offset21 (insn);
	      else
		pc += micromips_pc_insn_size (gdbarch, pc);
	    }
	  break;
	case 0x28: /* BNEZC/JIALC */
	  if (b5s5_reg (insn >> 16) == 0) /* JIALC */
	    {
	      reg_val1 = get_frame_register_signed (frame,
						      b0s5_reg (insn >> 16));
	      pc = reg_val1 + ((b0s16_imm (insn) ^ 0x8000) - 0x8000);
	    }
	  else
	    {
	      reg_val1 = get_frame_register_signed (frame,
						      b5s5_reg (insn >> 16));
	      if (reg_val1 != 0)
		pc += micromips_relative_offset21 (insn);
	      else
		pc += micromips_pc_insn_size (gdbarch, pc);
	    }
	  break;
	case 0x30: /* BLEZALC/BGEZALC/BGEUC */
	  {
	    int rt, rs;
	    rt = b5s5_reg (insn >> 16);
	    rs = b0s5_reg (insn >> 16);

	    if (((rt != 0 && rs == 0) /* BLEZALC */
		&& get_frame_register_signed (frame, rt) <= 0)
		|| ((rt == rs && rt != 0) /* BGEZALC */
		&& get_frame_register_signed (frame, rt) >= 0)
		|| ((rs != rt && rt != 0 && rs != 0) /* BGEUC */
		&& (get_frame_register_unsigned (frame, rs)
		>= get_frame_register_unsigned (frame, rt))))
	      pc += micromips_relative_offset16 (insn);
	    else
	      pc += micromips_pc_insn_size (gdbarch, pc);
	    break;
	  }
	case 0x38: /* BGTZALC/BLTZALC/BLTUC */
	  {
	    int rt, rs;
	    rt = b5s5_reg (insn >> 16);
	    rs = b0s5_reg (insn >> 16);

	    if (((rt != 0 && rs == 0) /* BGTZALC */
		&& get_frame_register_signed (frame, rt) > 0)
		|| ((rt == rs && rt != 0) /* BLTZALC */
		&& get_frame_register_signed (frame, rt) < 0)
		|| ((rs != rt && rt != 0 && rs != 0) /* BLTUC */
		&& (get_frame_register_unsigned (frame, rs)
		< get_frame_register_unsigned (frame, rt))))
	      pc += micromips_relative_offset16 (insn);
	    else
	      pc += micromips_pc_insn_size (gdbarch, pc);
	    break;
	  }
	case 0x1d: /* BOVC/BEQC/BEQZALC */
	  {
	    int rt, rs, ovf;
	    rt = b5s5_reg (insn >> 16);
	    rs = b0s5_reg (insn >> 16);

	    if (rs >= rt) /* BOVC */
	      {
		if (mips64bitreg == 1)
		  ovf = is_add64bit_overflow ((int64_t) rs, (int64_t) rt);
		else
		  ovf = is_add32bit_overflow ((int32_t) rs, (int32_t) rt);
		if (ovf == 1)
		  pc += micromips_relative_offset16 (insn);
		else
		  pc += micromips_pc_insn_size (gdbarch, pc);
		break;
	      }

	    if (((rs < rt)  /* BEQC */
		&& (get_frame_register_signed (frame, rt)
		== get_frame_register_signed (frame, rs)))
		|| ((rt != 0 && rs == 0)  /* BEQZALC */
		&& (get_frame_register_signed (frame, rt) == 0)))
	      pc += micromips_relative_offset16 (insn);
	    else
	      pc += micromips_pc_insn_size (gdbarch, pc);
	    break;
	  }
	case 0x25: /* BC */
	case 0x2d: /* BALC */
	  pc += micromips_relative_offset26 (insn) + 4;
	  break;
	case 0x35: /* BGTZC/BLTZC/BLTC */
	  {
	    int rt, rs;
	    rt = b5s5_reg (insn >> 16);
	    rs = b0s5_reg (insn >> 16);

	    if (((rt !=0 && rs == 0) /* BGTZC */
		&& get_frame_register_signed (frame, rt) > 0)
		|| ((rt == rs && rt != 0) /* BLTZC */
		&& get_frame_register_signed (frame, rt) < 0)
		|| ((rt != rs && rt != 0 && rs != 0) /* BLTC */
		&& get_frame_register_signed (frame, rs)
		< get_frame_register_signed (frame, rt)))
	      pc += micromips_relative_offset16 (insn);
	    else
	      pc += micromips_pc_insn_size (gdbarch, pc);
	    break;
	  }
	case 0x3d: /* BLEZC/BGEZC/BGEC */
	  {
	    int rt, rs;
	    rt = b5s5_reg (insn >> 16);
	    rs = b0s5_reg (insn >> 16);

	    if (((rt !=0 && rs == 0) /* BLEZC */
		&& get_frame_register_signed (frame, rt) <= 0)
		|| ((rt == rs && rt != 0) /* BGEZC */
		&& get_frame_register_signed (frame, rt) >= 0)
		|| ((rt != rs && rt != 0 && rs != 0) /* BGEC */
		&& get_frame_register_signed (frame, rs)
		>= get_frame_register_signed (frame, rt)))
	      pc += micromips_relative_offset16 (insn);
	    else
	      pc += micromips_pc_insn_size (gdbarch, pc);
	    break;
	  }
	case 0x1f: /* BNVC/BNEC/BNEZALC */
	  {
	    int rt, rs, ovf;
	    rt = b5s5_reg (insn >> 16);
	    rs = b0s5_reg (insn >> 16);

	    if (rs >= rt) /* BNVC */
	      {
		if (mips64bitreg == 1)
		  ovf = is_add64bit_overflow ((int64_t) rs, (int64_t) rt);
		else
		  ovf = is_add32bit_overflow ((int32_t) rs, (int32_t) rt);
		if (ovf == 0)
		  pc += micromips_relative_offset16 (insn);
		else
		  pc += micromips_pc_insn_size (gdbarch, pc);
		break;
	      }

	    if (((rs < rt)  /* BNEC */
		&& (get_frame_register_signed (frame, rt)
		!= get_frame_register_signed (frame, rs)))
		|| ((rt != 0 && rs == 0)  /* BNEZALC */
		&& (get_frame_register_signed (frame, rt) != 0)))
	      pc += micromips_relative_offset16 (insn);
	    else
	      pc += micromips_pc_insn_size (gdbarch, pc);
	    break;
	  }
	}
	break;

    /* 16-bit instructions.  */
    case MIPS_INSN16_SIZE:
      switch (micromips_op (insn))
	{
	case 0x11: /* POOL16C */
	  switch (b0s5_imm (insn))
	    {
	    case 0x03: /* JRC16 */
	    case 0x0b: /* JALRC16 */
	      pc = get_frame_register_signed (frame, b5s5_reg (insn));
	      break;
	    case 0x13: /* JRCADDIUSP */
	      pc = get_frame_register_signed (frame, MIPS_RA_REGNUM);
	      break;
	    }
	  break;
	case 0x23: /* BEQZC16 */
	  {
	    int rs = mips_reg3_to_reg[b7s3_reg (insn)];
	    if (get_frame_register_signed (frame, rs) == 0)
	      pc += micromips_relative_offset7 (insn);
	    else
	      pc += micromips_pc_insn_size (gdbarch, pc);
	    break;
	  }
	case 0x2b: /* BNEZC16 */
	  {
	    int rs = mips_reg3_to_reg[b7s3_reg (insn)];
	    if (get_frame_register_signed (frame, rs) != 0)
	      pc += micromips_relative_offset7 (insn);
	    else
	      pc += micromips_pc_insn_size (gdbarch, pc);
	  }
	case 0x33: /* BC16 */
	  pc += micromips_relative_offset10 (insn);
	  break;
	}
      break;
    }
  return pc;
}

/* Calculate the address of the next microMIPS instruction to execute
   after the INSN coprocessor 1 vector conditional branch instruction
   at the address PC.  */

static CORE_ADDR
micromips_bc1_w_pc (struct gdbarch *gdbarch, struct frame_info *frame,
		    ULONGEST insn, CORE_ADDR pc)
{
  int op = b5s5_op (insn >> 16);
  int wt = b0s5_reg (insn >> 16);
  int taken;

  /* Will the branch be taken? */
  taken = mips_bc1_w_taken (gdbarch, frame, op, wt);

  /* Calculate branch target */
  if (taken > 0)
    pc += micromips_relative_offset16 (insn);
  else if (taken == 0)
    pc += micromips_pc_insn_size (gdbarch, pc);

  return pc;
}

/* Calculate the address of the next microMIPS instruction to execute
   after the instruction at the address PC.  */

static CORE_ADDR
micromips_next_pc (struct frame_info *frame, CORE_ADDR pc)
{
  struct gdbarch *gdbarch = get_frame_arch (frame);
  ULONGEST insn;

  if (is_mipsr6_isa (gdbarch))
    return get_micromipsr6_branch_target (frame, pc);

  insn = mips_fetch_instruction (gdbarch, ISA_MICROMIPS, pc, NULL);
  pc += MIPS_INSN16_SIZE;
  switch (mips_insn_size (ISA_MICROMIPS, insn))
    {
    /* 48-bit instructions.  */
    case 3 * MIPS_INSN16_SIZE: /* POOL48A: bits 011111 */
      /* No branch or jump instructions in this category.  */
      pc += 2 * MIPS_INSN16_SIZE;
      break;

    /* 32-bit instructions.  */
    case 2 * MIPS_INSN16_SIZE:
      insn <<= 16;
      insn |= mips_fetch_instruction (gdbarch, ISA_MICROMIPS, pc, NULL);
      pc += MIPS_INSN16_SIZE;
      switch (micromips_op (insn >> 16))
	{
	case 0x00: /* POOL32A: bits 000000 */
	  if (b0s6_op (insn) == 0x3c
				/* POOL32Axf: bits 000000 ... 111100 */
	      && (b6s10_ext (insn) & 0x2bf) == 0x3c)
				/* JALR, JALR.HB: 000000 000x111100 111100 */
				/* JALRS, JALRS.HB: 000000 010x111100 111100 */
	    pc = get_frame_register_signed (frame, b0s5_reg (insn >> 16));
	  break;

	case 0x10: /* POOL32I: bits 010000 */
	  switch (b5s5_op (insn >> 16))
	    {
	    case 0x00: /* BLTZ: bits 010000 00000 */
	    case 0x01: /* BLTZAL: bits 010000 00001 */
	    case 0x11: /* BLTZALS: bits 010000 10001 */
	      if (get_frame_register_signed (frame,
					     b0s5_reg (insn >> 16)) < 0)
		pc += micromips_relative_offset16 (insn);
	      else
		pc += micromips_pc_insn_size (gdbarch, pc);
	      break;

	    case 0x02: /* BGEZ: bits 010000 00010 */
	    case 0x03: /* BGEZAL: bits 010000 00011 */
	    case 0x13: /* BGEZALS: bits 010000 10011 */
	      if (get_frame_register_signed (frame,
					     b0s5_reg (insn >> 16)) >= 0)
		pc += micromips_relative_offset16 (insn);
	      else
		pc += micromips_pc_insn_size (gdbarch, pc);
	      break;

	    case 0x04: /* BLEZ: bits 010000 00100 */
	      if (get_frame_register_signed (frame,
					     b0s5_reg (insn >> 16)) <= 0)
		pc += micromips_relative_offset16 (insn);
	      else
		pc += micromips_pc_insn_size (gdbarch, pc);
	      break;

	    case 0x05: /* BNEZC: bits 010000 00101 */
	      if (get_frame_register_signed (frame,
					     b0s5_reg (insn >> 16)) != 0)
		pc += micromips_relative_offset16 (insn);
	      break;

	    case 0x06: /* BGTZ: bits 010000 00110 */
	      if (get_frame_register_signed (frame,
					     b0s5_reg (insn >> 16)) > 0)
		pc += micromips_relative_offset16 (insn);
	      else
		pc += micromips_pc_insn_size (gdbarch, pc);
	      break;

	    case 0x07: /* BEQZC: bits 010000 00111 */
	      if (get_frame_register_signed (frame,
					     b0s5_reg (insn >> 16)) == 0)
		pc += micromips_relative_offset16 (insn);
	      break;

	    case 0x14: /* BC2F: bits 010000 10100 xxx00 */
	    case 0x15: /* BC2T: bits 010000 10101 xxx00 */
	      if (((insn >> 16) & 0x3) == 0x0)
		/* BC2F, BC2T: don't know how to handle these.  */
		break;
	      break;

	    case 0x1a: /* BPOSGE64: bits 010000 11010 */
	    case 0x1b: /* BPOSGE32: bits 010000 11011 */
	      {
		unsigned int pos = (b5s5_op (insn >> 16) & 1) ? 32 : 64;
		int dspctl = mips_regnum (gdbarch)->dspctl;

		if (dspctl == -1)
		  /* No way to handle; it'll most likely trap anyway.  */
		  break;

		if ((get_frame_register_unsigned (frame,
						  dspctl) & 0x7f) >= pos)
		  pc += micromips_relative_offset16 (insn);
		else
		  pc += micromips_pc_insn_size (gdbarch, pc);
	      }
	      break;

	    case 0x1c: /* BC1F: bits 010000 11100 xxx00 */
		       /* BC1ANY2F: bits 010000 11100 xxx01 */
	    case 0x1d: /* BC1T: bits 010000 11101 xxx00 */
		       /* BC1ANY2T: bits 010000 11101 xxx01 */
	      if (((insn >> 16) & 0x2) == 0x0)
		pc = micromips_bc1_pc (gdbarch, frame, insn, pc,
				       ((insn >> 16) & 0x1) + 1);
	      break;

	    case 0x1e: /* BC1ANY4F: bits 010000 11110 xxx01 */
	    case 0x1f: /* BC1ANY4T: bits 010000 11111 xxx01 */
	      if (((insn >> 16) & 0x3) == 0x1)
		pc = micromips_bc1_pc (gdbarch, frame, insn, pc, 4);
	      break;
	    }
	  break;

	case 0x20: /* POOL32D: bits 100000 */
	  if ((b5s5_op (insn) & 0x18) == 0x18
			/* BZ.df:  bits 100000 110xx */
			/* BNZ.df: bits 100000 111xx */
	      || (b5s5_op (insn) & 0x1b) == 0x0b)
			/* BZ.V:   bits 100000 01011 */
			/* BNZ.V:  bits 100000 01111 */
	      pc = micromips_bc1_w_pc (gdbarch, frame, insn, pc);
	  break;

	case 0x1d: /* JALS: bits 011101 */
	case 0x35: /* J: bits 110101 */
	case 0x3d: /* JAL: bits 111101 */
	    pc = ((pc | 0x7fffffe) ^ 0x7fffffe) | (b0s26_imm (insn) << 1);
	  break;

	case 0x25: /* BEQ: bits 100101 */
	    if (get_frame_register_signed (frame, b0s5_reg (insn >> 16))
		== get_frame_register_signed (frame, b5s5_reg (insn >> 16)))
	      pc += micromips_relative_offset16 (insn);
	    else
	      pc += micromips_pc_insn_size (gdbarch, pc);
	  break;

	case 0x2d: /* BNE: bits 101101 */
	    if (get_frame_register_signed (frame, b0s5_reg (insn >> 16))
		!= get_frame_register_signed (frame, b5s5_reg (insn >> 16)))
	      pc += micromips_relative_offset16 (insn);
	    else
	      pc += micromips_pc_insn_size (gdbarch, pc);
	  break;

	case 0x3c: /* JALX: bits 111100 */
	    pc = ((pc | 0xfffffff) ^ 0xfffffff) | (b0s26_imm (insn) << 2);
	  break;
	}
      break;

    /* 16-bit instructions.  */
    case MIPS_INSN16_SIZE:
      switch (micromips_op (insn))
	{
	case 0x11: /* POOL16C: bits 010001 */
	  if ((b5s5_op (insn) & 0x1c) == 0xc)
	    /* JR16, JRC, JALR16, JALRS16: 010001 011xx */
	    pc = get_frame_register_signed (frame, b0s5_reg (insn));
	  else if (b5s5_op (insn) == 0x18)
	    /* JRADDIUSP: bits 010001 11000 */
	    pc = get_frame_register_signed (frame, MIPS_RA_REGNUM);
	  break;

	case 0x23: /* BEQZ16: bits 100011 */
	  {
	    int rs = mips_reg3_to_reg[b7s3_reg (insn)];

	    if (get_frame_register_signed (frame, rs) == 0)
	      pc += micromips_relative_offset7 (insn);
	    else
	      pc += micromips_pc_insn_size (gdbarch, pc);
	  }
	  break;

	case 0x2b: /* BNEZ16: bits 101011 */
	  {
	    int rs = mips_reg3_to_reg[b7s3_reg (insn)];

	    if (get_frame_register_signed (frame, rs) != 0)
	      pc += micromips_relative_offset7 (insn);
	    else
	      pc += micromips_pc_insn_size (gdbarch, pc);
	  }
	  break;

	case 0x33: /* B16: bits 110011 */
	  pc += micromips_relative_offset10 (insn);
	  break;
	}
      break;
    }

  return pc;
}

/* Decoding the next place to set a breakpoint is irregular for the
   mips 16 variant, but fortunately, there fewer instructions.  We have
   to cope ith extensions for 16 bit instructions and a pair of actual
   32 bit instructions.  We dont want to set a single step instruction
   on the extend instruction either.  */

/* Lots of mips16 instruction formats */
/* Predicting jumps requires itype,ritype,i8type
   and their extensions      extItype,extritype,extI8type.  */
enum mips16_inst_fmts
{
  itype,			/* 0  immediate 5,10 */
  ritype,			/* 1   5,3,8 */
  rrtype,			/* 2   5,3,3,5 */
  rritype,			/* 3   5,3,3,5 */
  rrrtype,			/* 4   5,3,3,3,2 */
  rriatype,			/* 5   5,3,3,1,4 */
  shifttype,			/* 6   5,3,3,3,2 */
  i8type,			/* 7   5,3,8 */
  i8movtype,			/* 8   5,3,3,5 */
  i8mov32rtype,			/* 9   5,3,5,3 */
  i64type,			/* 10  5,3,8 */
  ri64type,			/* 11  5,3,3,5 */
  jalxtype,			/* 12  5,1,5,5,16 - a 32 bit instruction */
  exiItype,			/* 13  5,6,5,5,1,1,1,1,1,1,5 */
  extRitype,			/* 14  5,6,5,5,3,1,1,1,5 */
  extRRItype,			/* 15  5,5,5,5,3,3,5 */
  extRRIAtype,			/* 16  5,7,4,5,3,3,1,4 */
  EXTshifttype,			/* 17  5,5,1,1,1,1,1,1,5,3,3,1,1,1,2 */
  extI8type,			/* 18  5,6,5,5,3,1,1,1,5 */
  extI64type,			/* 19  5,6,5,5,3,1,1,1,5 */
  extRi64type,			/* 20  5,6,5,5,3,3,5 */
  extshift64type		/* 21  5,5,1,1,1,1,1,1,5,1,1,1,3,5 */
};
/* I am heaping all the fields of the formats into one structure and
   then, only the fields which are involved in instruction extension.  */
struct upk_mips16
{
  CORE_ADDR offset;
  unsigned int regx;		/* Function in i8 type.  */
  unsigned int regy;
};


/* The EXT-I, EXT-ri nad EXT-I8 instructions all have the same format
   for the bits which make up the immediate extension.  */

static CORE_ADDR
extended_offset (unsigned int extension)
{
  CORE_ADDR value;

  value = (extension >> 16) & 0x1f;	/* Extract 15:11.  */
  value = value << 6;
  value |= (extension >> 21) & 0x3f;	/* Extract 10:5.  */
  value = value << 5;
  value |= extension & 0x1f;		/* Extract 4:0.  */

  return value;
}

/* Only call this function if you know that this is an extendable
   instruction.  It won't malfunction, but why make excess remote memory
   references?  If the immediate operands get sign extended or something,
   do it after the extension is performed.  */
/* FIXME: Every one of these cases needs to worry about sign extension
   when the offset is to be used in relative addressing.  */

static unsigned int
fetch_mips_16 (struct gdbarch *gdbarch, CORE_ADDR pc)
{
  enum bfd_endian byte_order = gdbarch_byte_order (gdbarch);
  gdb_byte buf[8];

  pc = unmake_compact_addr (pc);	/* Clear the low order bit.  */
  target_read_memory (pc, buf, 2);
  return extract_unsigned_integer (buf, 2, byte_order);
}

static void
unpack_mips16 (struct gdbarch *gdbarch, CORE_ADDR pc,
	       unsigned int extension,
	       unsigned int inst,
	       enum mips16_inst_fmts insn_format, struct upk_mips16 *upk)
{
  CORE_ADDR offset;
  int regx;
  int regy;
  switch (insn_format)
    {
    case itype:
      {
	CORE_ADDR value;
	if (extension)
	  {
	    value = extended_offset ((extension << 16) | inst);
	    value = (value ^ 0x8000) - 0x8000;		/* Sign-extend.  */
	  }
	else
	  {
	    value = inst & 0x7ff;
	    value = (value ^ 0x400) - 0x400;		/* Sign-extend.  */
	  }
	offset = value;
	regx = -1;
	regy = -1;
      }
      break;
    case ritype:
    case i8type:
      {				/* A register identifier and an offset.  */
	/* Most of the fields are the same as I type but the
	   immediate value is of a different length.  */
	CORE_ADDR value;
	if (extension)
	  {
	    value = extended_offset ((extension << 16) | inst);
	    value = (value ^ 0x8000) - 0x8000;		/* Sign-extend.  */
	  }
	else
	  {
	    value = inst & 0xff;			/* 8 bits */
	    value = (value ^ 0x80) - 0x80;		/* Sign-extend.  */
	  }
	offset = value;
	regx = (inst >> 8) & 0x07;			/* i8 funct */
	regy = -1;
	break;
      }
    case jalxtype:
      {
	unsigned long value;
	unsigned int nexthalf;
	value = ((inst & 0x1f) << 5) | ((inst >> 5) & 0x1f);
	value = value << 16;
	nexthalf = mips_fetch_instruction (gdbarch, ISA_MIPS16, pc + 2, NULL);
						/* Low bit still set.  */
	value |= nexthalf;
	offset = value;
	regx = -1;
	regy = -1;
	break;
      }
    default:
      internal_error (__FILE__, __LINE__, _("bad switch"));
    }
  upk->offset = offset;
  upk->regx = regx;
  upk->regy = regy;
}


/* Calculate the destination of a branch whose 16-bit opcode word is at PC,
   and having a signed 16-bit OFFSET.  */

static CORE_ADDR
add_offset_16 (CORE_ADDR pc, int offset)
{
  return pc + (offset << 1) + 2;
}

static CORE_ADDR
extended_mips16_next_pc (struct frame_info *frame, CORE_ADDR pc,
			 unsigned int extension, unsigned int insn)
{
  struct gdbarch *gdbarch = get_frame_arch (frame);
  int op = (insn >> 11);
  switch (op)
    {
    case 2:			/* Branch */
      {
	struct upk_mips16 upk;
	unpack_mips16 (gdbarch, pc, extension, insn, itype, &upk);
	pc = add_offset_16 (pc, upk.offset);
	break;
      }
    case 3:			/* JAL , JALX - Watch out, these are 32 bit
				   instructions.  */
      {
	struct upk_mips16 upk;
	unpack_mips16 (gdbarch, pc, extension, insn, jalxtype, &upk);
	pc = ((pc + 2) & (~(CORE_ADDR) 0x0fffffff)) | (upk.offset << 2);
	if ((insn >> 10) & 0x01)	/* Exchange mode */
	  pc = pc & ~0x01;	/* Clear low bit, indicate 32 bit mode.  */
	else
	  pc |= 0x01;
	break;
      }
    case 4:			/* beqz */
      {
	struct upk_mips16 upk;
	int reg;
	unpack_mips16 (gdbarch, pc, extension, insn, ritype, &upk);
	reg = get_frame_register_signed (frame, mips_reg3_to_reg[upk.regx]);
	if (reg == 0)
	  pc = add_offset_16 (pc, upk.offset);
	else
	  pc += 2;
	break;
      }
    case 5:			/* bnez */
      {
	struct upk_mips16 upk;
	int reg;
	unpack_mips16 (gdbarch, pc, extension, insn, ritype, &upk);
	reg = get_frame_register_signed (frame, mips_reg3_to_reg[upk.regx]);
	if (reg != 0)
	  pc = add_offset_16 (pc, upk.offset);
	else
	  pc += 2;
	break;
      }
    case 12:			/* I8 Formats btez btnez */
      {
	struct upk_mips16 upk;
	int reg;
	unpack_mips16 (gdbarch, pc, extension, insn, i8type, &upk);
	/* upk.regx contains the opcode */
	reg = get_frame_register_signed (frame, 24);  /* Test register is 24 */
	if (((upk.regx == 0) && (reg == 0))	/* BTEZ */
	    || ((upk.regx == 1) && (reg != 0)))	/* BTNEZ */
	  pc = add_offset_16 (pc, upk.offset);
	else
	  pc += 2;
	break;
      }
    case 29:			/* RR Formats JR, JALR, JALR-RA */
      {
	struct upk_mips16 upk;
	/* upk.fmt = rrtype; */
	op = insn & 0x1f;
	if (op == 0)
	  {
	    int reg;
	    upk.regx = (insn >> 8) & 0x07;
	    upk.regy = (insn >> 5) & 0x07;
	    if ((upk.regy & 1) == 0)
	      reg = mips_reg3_to_reg[upk.regx];
	    else
	      reg = 31;		/* Function return instruction.  */
	    pc = get_frame_register_signed (frame, reg);
	  }
	else
	  pc += 2;
	break;
      }
    case 30:
      /* This is an instruction extension.  Fetch the real instruction
         (which follows the extension) and decode things based on
         that.  */
      {
	pc += 2;
	pc = extended_mips16_next_pc (frame, pc, insn,
				      fetch_mips_16 (gdbarch, pc));
	break;
      }
    default:
      {
	pc += 2;
	break;
      }
    }
  return pc;
}

static CORE_ADDR
mips16_next_pc (struct frame_info *frame, CORE_ADDR pc)
{
  struct gdbarch *gdbarch = get_frame_arch (frame);
  unsigned int insn = fetch_mips_16 (gdbarch, pc);
  return extended_mips16_next_pc (frame, pc, 0, insn);
}

/* The mips_next_pc function supports single_step when the remote
   target monitor or stub is not developed enough to do a single_step.
   It works by decoding the current instruction and predicting where a
   branch will go.  This isn't hard because all the data is available.
   The MIPS32, MIPS16 and microMIPS variants are quite different.  */
static CORE_ADDR
mips_next_pc (struct frame_info *frame, CORE_ADDR pc)
{
  struct gdbarch *gdbarch = get_frame_arch (frame);

  if (mips_pc_is_mips16 (gdbarch, pc))
    return mips16_next_pc (frame, pc);
  else if (mips_pc_is_micromips (gdbarch, pc))
    return micromips_next_pc (frame, pc);
  else
    return mips32_next_pc (frame, pc);
}

/* Return non-zero if the MIPS16 instruction INSN is a compact branch
   or jump.  */

static int
mips16_instruction_is_compact_branch (unsigned short insn)
{
  switch (insn & 0xf800)
    {
    case 0xe800:
      return (insn & 0x009f) == 0x80;	/* JALRC/JRC */
    case 0x6000:
      return (insn & 0x0600) == 0;	/* BTNEZ/BTEQZ */
    case 0x2800:			/* BNEZ */
    case 0x2000:			/* BEQZ */
    case 0x1000:			/* B */
      return 1;
    default:
      return 0;
    }
}

/* Return non-zero if the microMIPS instruction INSN is a compact branch
   or jump.  */

static int
micromips_instruction_is_compact_branch (unsigned short insn)
{
  switch (micromips_op (insn))
    {
    case 0x11:			/* POOL16C: bits 010001 */
      return (b5s5_op (insn) == 0x18
				/* JRADDIUSP: bits 010001 11000 */
	      || b5s5_op (insn) == 0xd);
				/* JRC: bits 010011 01101 */
    case 0x10:			/* POOL32I: bits 010000 */
      return (b5s5_op (insn) & 0x1d) == 0x5;
				/* BEQZC/BNEZC: bits 010000 001x1 */
    default:
      return 0;
    }
}

struct mips_frame_cache
{
  CORE_ADDR base;
  struct trad_frame_saved_reg *saved_regs;
};

/* Set a register's saved stack address in temp_saved_regs.  If an
   address has already been set for this register, do nothing; this
   way we will only recognize the first save of a given register in a
   function prologue.

   For simplicity, save the address in both [0 .. gdbarch_num_regs) and
   [gdbarch_num_regs .. 2*gdbarch_num_regs).
   Strictly speaking, only the second range is used as it is only second
   range (the ABI instead of ISA registers) that comes into play when finding
   saved registers in a frame.  */

static void
set_reg_offset (struct gdbarch *gdbarch, struct mips_frame_cache *this_cache,
		int regnum, CORE_ADDR offset)
{
  if (this_cache != NULL
      && this_cache->saved_regs[regnum].addr == -1)
    {
      this_cache->saved_regs[regnum + 0 * gdbarch_num_regs (gdbarch)].addr
        = offset;
      this_cache->saved_regs[regnum + 1 * gdbarch_num_regs (gdbarch)].addr
        = offset;
    }
}


/* Fetch the immediate value from a MIPS16 instruction.
   If the previous instruction was an EXTEND, use it to extend
   the upper bits of the immediate value.  This is a helper function
   for mips16_scan_prologue.  */

static int
mips16_get_imm (unsigned short prev_inst,	/* previous instruction */
		unsigned short inst,	/* current instruction */
		int nbits,	/* number of bits in imm field */
		int scale,	/* scale factor to be applied to imm */
		int is_signed)	/* is the imm field signed?  */
{
  int offset;

  if ((prev_inst & 0xf800) == 0xf000)	/* prev instruction was EXTEND? */
    {
      offset = ((prev_inst & 0x1f) << 11) | (prev_inst & 0x7e0);
      if (offset & 0x8000)	/* check for negative extend */
	offset = 0 - (0x10000 - (offset & 0xffff));
      return offset | (inst & 0x1f);
    }
  else
    {
      int max_imm = 1 << nbits;
      int mask = max_imm - 1;
      int sign_bit = max_imm >> 1;

      offset = inst & mask;
      if (is_signed && (offset & sign_bit))
	offset = 0 - (max_imm - offset);
      return offset * scale;
    }
}


/* Analyze the function prologue from START_PC to LIMIT_PC. Builds
   the associated FRAME_CACHE if not null.
   Return the address of the first instruction past the prologue.  */

static CORE_ADDR
mips16_scan_prologue (struct gdbarch *gdbarch,
		      CORE_ADDR start_pc, CORE_ADDR limit_pc,
                      struct frame_info *this_frame,
                      struct mips_frame_cache *this_cache)
{
  int prev_non_prologue_insn = 0;
  int this_non_prologue_insn;
  int non_prologue_insns = 0;
  CORE_ADDR prev_pc;
  CORE_ADDR cur_pc;
  CORE_ADDR frame_addr = 0;	/* Value of $r17, used as frame pointer.  */
  CORE_ADDR sp;
  long frame_offset = 0;        /* Size of stack frame.  */
  long frame_adjust = 0;        /* Offset of FP from SP.  */
  int frame_reg = MIPS_SP_REGNUM;
  unsigned short prev_inst = 0;	/* saved copy of previous instruction.  */
  unsigned inst = 0;		/* current instruction */
  unsigned entry_inst = 0;	/* the entry instruction */
  unsigned save_inst = 0;	/* the save instruction */
  int prev_delay_slot = 0;
  int in_delay_slot;
  int reg, offset;

  int extend_bytes = 0;
  int prev_extend_bytes = 0;
  CORE_ADDR end_prologue_addr;

  /* Can be called when there's no process, and hence when there's no
     THIS_FRAME.  */
  if (this_frame != NULL)
    sp = get_frame_register_signed (this_frame,
				    gdbarch_num_regs (gdbarch)
				    + MIPS_SP_REGNUM);
  else
    sp = 0;

  if (limit_pc > start_pc + 200)
    limit_pc = start_pc + 200;
  prev_pc = start_pc;

  /* Permit at most one non-prologue non-control-transfer instruction
     in the middle which may have been reordered by the compiler for
     optimisation.  */
  for (cur_pc = start_pc; cur_pc < limit_pc; cur_pc += MIPS_INSN16_SIZE)
    {
      this_non_prologue_insn = 0;
      in_delay_slot = 0;

      /* Save the previous instruction.  If it's an EXTEND, we'll extract
         the immediate offset extension from it in mips16_get_imm.  */
      prev_inst = inst;

      /* Fetch and decode the instruction.  */
      inst = (unsigned short) mips_fetch_instruction (gdbarch, ISA_MIPS16,
						      cur_pc, NULL);

      /* Normally we ignore extend instructions.  However, if it is
         not followed by a valid prologue instruction, then this
         instruction is not part of the prologue either.  We must
         remember in this case to adjust the end_prologue_addr back
         over the extend.  */
      if ((inst & 0xf800) == 0xf000)    /* extend */
        {
          extend_bytes = MIPS_INSN16_SIZE;
          continue;
        }

      prev_extend_bytes = extend_bytes;
      extend_bytes = 0;

      if ((inst & 0xff00) == 0x6300	/* addiu sp */
	  || (inst & 0xff00) == 0xfb00)	/* daddiu sp */
	{
	  offset = mips16_get_imm (prev_inst, inst, 8, 8, 1);
	  if (offset < 0)	/* Negative stack adjustment?  */
	    frame_offset -= offset;
	  else
	    /* Exit loop if a positive stack adjustment is found, which
	       usually means that the stack cleanup code in the function
	       epilogue is reached.  */
	    break;
	}
      else if ((inst & 0xf800) == 0xd000)	/* sw reg,n($sp) */
	{
	  offset = mips16_get_imm (prev_inst, inst, 8, 4, 0);
	  reg = mips_reg3_to_reg[(inst & 0x700) >> 8];
	  set_reg_offset (gdbarch, this_cache, reg, sp + offset);
	}
      else if ((inst & 0xff00) == 0xf900)	/* sd reg,n($sp) */
	{
	  offset = mips16_get_imm (prev_inst, inst, 5, 8, 0);
	  reg = mips_reg3_to_reg[(inst & 0xe0) >> 5];
	  set_reg_offset (gdbarch, this_cache, reg, sp + offset);
	}
      else if ((inst & 0xff00) == 0x6200)	/* sw $ra,n($sp) */
	{
	  offset = mips16_get_imm (prev_inst, inst, 8, 4, 0);
	  set_reg_offset (gdbarch, this_cache, MIPS_RA_REGNUM, sp + offset);
	}
      else if ((inst & 0xff00) == 0xfa00)	/* sd $ra,n($sp) */
	{
	  offset = mips16_get_imm (prev_inst, inst, 8, 8, 0);
	  set_reg_offset (gdbarch, this_cache, MIPS_RA_REGNUM, sp + offset);
	}
      else if (inst == 0x673d)	/* move $s1, $sp */
	{
	  frame_addr = sp;
	  frame_reg = 17;
	}
      else if ((inst & 0xff00) == 0x0100)	/* addiu $s1,sp,n */
	{
	  offset = mips16_get_imm (prev_inst, inst, 8, 4, 0);
	  frame_addr = sp + offset;
	  frame_reg = 17;
	  frame_adjust = offset;
	}
      else if ((inst & 0xFF00) == 0xd900)	/* sw reg,offset($s1) */
	{
	  offset = mips16_get_imm (prev_inst, inst, 5, 4, 0);
	  reg = mips_reg3_to_reg[(inst & 0xe0) >> 5];
	  set_reg_offset (gdbarch, this_cache, reg, frame_addr + offset);
	}
      else if ((inst & 0xFF00) == 0x7900)	/* sd reg,offset($s1) */
	{
	  offset = mips16_get_imm (prev_inst, inst, 5, 8, 0);
	  reg = mips_reg3_to_reg[(inst & 0xe0) >> 5];
	  set_reg_offset (gdbarch, this_cache, reg, frame_addr + offset);
	}
      else if ((inst & 0xf81f) == 0xe809
               && (inst & 0x700) != 0x700)	/* entry */
	entry_inst = inst;	/* Save for later processing.  */
      else if ((inst & 0xff80) == 0x6480)	/* save */
	{
	  save_inst = inst;	/* Save for later processing.  */
	  if (prev_extend_bytes)		/* extend */
	    save_inst |= prev_inst << 16;
	}
      else if ((inst & 0xff1c) == 0x6704)	/* move reg,$a0-$a3 */
        {
          /* This instruction is part of the prologue, but we don't
             need to do anything special to handle it.  */
        }
      else if (mips16_instruction_has_delay_slot (inst, 0))
						/* JAL/JALR/JALX/JR */
	{
	  /* The instruction in the delay slot can be a part
	     of the prologue, so move forward once more.  */
	  in_delay_slot = 1;
	  if (mips16_instruction_has_delay_slot (inst, 1))
						/* JAL/JALX */
	    {
	      prev_extend_bytes = MIPS_INSN16_SIZE;
	      cur_pc += MIPS_INSN16_SIZE;	/* 32-bit instruction */
	    }
	}
      else
        {
	  this_non_prologue_insn = 1;
        }

      non_prologue_insns += this_non_prologue_insn;

      /* A jump or branch, or enough non-prologue insns seen?  If so,
         then we must have reached the end of the prologue by now.  */
      if (prev_delay_slot || non_prologue_insns > 1
	  || mips16_instruction_is_compact_branch (inst))
	break;

      prev_non_prologue_insn = this_non_prologue_insn;
      prev_delay_slot = in_delay_slot;
      prev_pc = cur_pc - prev_extend_bytes;
    }

  /* The entry instruction is typically the first instruction in a function,
     and it stores registers at offsets relative to the value of the old SP
     (before the prologue).  But the value of the sp parameter to this
     function is the new SP (after the prologue has been executed).  So we
     can't calculate those offsets until we've seen the entire prologue,
     and can calculate what the old SP must have been.  */
  if (entry_inst != 0)
    {
      int areg_count = (entry_inst >> 8) & 7;
      int sreg_count = (entry_inst >> 6) & 3;

      /* The entry instruction always subtracts 32 from the SP.  */
      frame_offset += 32;

      /* Now we can calculate what the SP must have been at the
         start of the function prologue.  */
      sp += frame_offset;

      /* Check if a0-a3 were saved in the caller's argument save area.  */
      for (reg = 4, offset = 0; reg < areg_count + 4; reg++)
	{
	  set_reg_offset (gdbarch, this_cache, reg, sp + offset);
	  offset += mips_abi_regsize (gdbarch);
	}

      /* Check if the ra register was pushed on the stack.  */
      offset = -4;
      if (entry_inst & 0x20)
	{
	  set_reg_offset (gdbarch, this_cache, MIPS_RA_REGNUM, sp + offset);
	  offset -= mips_abi_regsize (gdbarch);
	}

      /* Check if the s0 and s1 registers were pushed on the stack.  */
      for (reg = 16; reg < sreg_count + 16; reg++)
	{
	  set_reg_offset (gdbarch, this_cache, reg, sp + offset);
	  offset -= mips_abi_regsize (gdbarch);
	}
    }

  /* The SAVE instruction is similar to ENTRY, except that defined by the
     MIPS16e ASE of the MIPS Architecture.  Unlike with ENTRY though, the
     size of the frame is specified as an immediate field of instruction
     and an extended variation exists which lets additional registers and
     frame space to be specified.  The instruction always treats registers
     as 32-bit so its usefulness for 64-bit ABIs is questionable.  */
  if (save_inst != 0 && mips_abi_regsize (gdbarch) == 4)
    {
      static int args_table[16] = {
	0, 0, 0, 0, 1, 1, 1, 1,
	2, 2, 2, 0, 3, 3, 4, -1,
      };
      static int astatic_table[16] = {
	0, 1, 2, 3, 0, 1, 2, 3,
	0, 1, 2, 4, 0, 1, 0, -1,
      };
      int aregs = (save_inst >> 16) & 0xf;
      int xsregs = (save_inst >> 24) & 0x7;
      int args = args_table[aregs];
      int astatic = astatic_table[aregs];
      long frame_size;

      if (args < 0)
	{
	  warning (_("Invalid number of argument registers encoded in SAVE."));
	  args = 0;
	}
      if (astatic < 0)
	{
	  warning (_("Invalid number of static registers encoded in SAVE."));
	  astatic = 0;
	}

      /* For standard SAVE the frame size of 0 means 128.  */
      frame_size = ((save_inst >> 16) & 0xf0) | (save_inst & 0xf);
      if (frame_size == 0 && (save_inst >> 16) == 0)
	frame_size = 16;
      frame_size *= 8;
      frame_offset += frame_size;

      /* Now we can calculate what the SP must have been at the
         start of the function prologue.  */
      sp += frame_offset;

      /* Check if A0-A3 were saved in the caller's argument save area.  */
      for (reg = MIPS_A0_REGNUM, offset = 0; reg < args + 4; reg++)
	{
	  set_reg_offset (gdbarch, this_cache, reg, sp + offset);
	  offset += mips_abi_regsize (gdbarch);
	}

      offset = -4;

      /* Check if the RA register was pushed on the stack.  */
      if (save_inst & 0x40)
	{
	  set_reg_offset (gdbarch, this_cache, MIPS_RA_REGNUM, sp + offset);
	  offset -= mips_abi_regsize (gdbarch);
	}

      /* Check if the S8 register was pushed on the stack.  */
      if (xsregs > 6)
	{
	  set_reg_offset (gdbarch, this_cache, 30, sp + offset);
	  offset -= mips_abi_regsize (gdbarch);
	  xsregs--;
	}
      /* Check if S2-S7 were pushed on the stack.  */
      for (reg = 18 + xsregs - 1; reg > 18 - 1; reg--)
	{
	  set_reg_offset (gdbarch, this_cache, reg, sp + offset);
	  offset -= mips_abi_regsize (gdbarch);
	}

      /* Check if the S1 register was pushed on the stack.  */
      if (save_inst & 0x10)
	{
	  set_reg_offset (gdbarch, this_cache, 17, sp + offset);
	  offset -= mips_abi_regsize (gdbarch);
	}
      /* Check if the S0 register was pushed on the stack.  */
      if (save_inst & 0x20)
	{
	  set_reg_offset (gdbarch, this_cache, 16, sp + offset);
	  offset -= mips_abi_regsize (gdbarch);
	}

      /* Check if A0-A3 were pushed on the stack.  */
      for (reg = MIPS_A0_REGNUM + 3; reg > MIPS_A0_REGNUM + 3 - astatic; reg--)
	{
	  set_reg_offset (gdbarch, this_cache, reg, sp + offset);
	  offset -= mips_abi_regsize (gdbarch);
	}
    }

  if (this_cache != NULL)
    {
      this_cache->base =
        (get_frame_register_signed (this_frame,
				    gdbarch_num_regs (gdbarch) + frame_reg)
         + frame_offset - frame_adjust);
      /* FIXME: brobecker/2004-10-10: Just as in the mips32 case, we should
         be able to get rid of the assignment below, evetually.  But it's
         still needed for now.  */
      this_cache->saved_regs[gdbarch_num_regs (gdbarch)
			     + mips_regnum (gdbarch)->pc]
        = this_cache->saved_regs[gdbarch_num_regs (gdbarch) + MIPS_RA_REGNUM];
    }

  /* Set end_prologue_addr to the address of the instruction immediately
     after the last one we scanned.  Unless the last one looked like a
     non-prologue instruction (and we looked ahead), in which case use
     its address instead.  */
  end_prologue_addr = (prev_non_prologue_insn || prev_delay_slot
		       ? prev_pc : cur_pc - prev_extend_bytes);

  return end_prologue_addr;
}

/* Heuristic unwinder for 16-bit MIPS instruction set (aka MIPS16).
   Procedures that use the 32-bit instruction set are handled by the
   mips_insn32 unwinder.  */

static struct mips_frame_cache *
mips_insn16_frame_cache (struct frame_info *this_frame, void **this_cache)
{
  struct gdbarch *gdbarch = get_frame_arch (this_frame);
  struct mips_frame_cache *cache;

  if ((*this_cache) != NULL)
    return (*this_cache);
  cache = FRAME_OBSTACK_ZALLOC (struct mips_frame_cache);
  (*this_cache) = cache;
  cache->saved_regs = trad_frame_alloc_saved_regs (this_frame);

  /* Analyze the function prologue.  */
  {
    const CORE_ADDR pc = get_frame_address_in_block (this_frame);
    CORE_ADDR start_addr;

    find_pc_partial_function (pc, NULL, &start_addr, NULL);
    if (start_addr == 0)
      start_addr = heuristic_proc_start (gdbarch, pc);
    /* We can't analyze the prologue if we couldn't find the begining
       of the function.  */
    if (start_addr == 0)
      return cache;

    mips16_scan_prologue (gdbarch, start_addr, pc, this_frame, *this_cache);
  }
  
  /* gdbarch_sp_regnum contains the value and not the address.  */
  trad_frame_set_value (cache->saved_regs,
			gdbarch_num_regs (gdbarch) + MIPS_SP_REGNUM,
			cache->base);

  return (*this_cache);
}

static void
mips_insn16_frame_this_id (struct frame_info *this_frame, void **this_cache,
			   struct frame_id *this_id)
{
  struct mips_frame_cache *info = mips_insn16_frame_cache (this_frame,
							   this_cache);
  /* This marks the outermost frame.  */
  if (info->base == 0)
    return;
  (*this_id) = frame_id_build (info->base, get_frame_func (this_frame));
}

static struct value *
mips_insn16_frame_prev_register (struct frame_info *this_frame,
				 void **this_cache, int regnum)
{
  struct mips_frame_cache *info = mips_insn16_frame_cache (this_frame,
							   this_cache);
  return trad_frame_get_prev_register (this_frame, info->saved_regs, regnum);
}

static int
mips_insn16_frame_sniffer (const struct frame_unwind *self,
			   struct frame_info *this_frame, void **this_cache)
{
  struct gdbarch *gdbarch = get_frame_arch (this_frame);
  CORE_ADDR pc = get_frame_pc (this_frame);
  if (mips_pc_is_mips16 (gdbarch, pc))
    return 1;
  return 0;
}

static const struct frame_unwind mips_insn16_frame_unwind =
{
  NORMAL_FRAME,
  default_frame_unwind_stop_reason,
  mips_insn16_frame_this_id,
  mips_insn16_frame_prev_register,
  NULL,
  mips_insn16_frame_sniffer
};

static CORE_ADDR
mips_insn16_frame_base_address (struct frame_info *this_frame,
				void **this_cache)
{
  struct mips_frame_cache *info = mips_insn16_frame_cache (this_frame,
							   this_cache);
  return info->base;
}

static const struct frame_base mips_insn16_frame_base =
{
  &mips_insn16_frame_unwind,
  mips_insn16_frame_base_address,
  mips_insn16_frame_base_address,
  mips_insn16_frame_base_address
};

static const struct frame_base *
mips_insn16_frame_base_sniffer (struct frame_info *this_frame)
{
  struct gdbarch *gdbarch = get_frame_arch (this_frame);
  CORE_ADDR pc = get_frame_pc (this_frame);
  if (mips_pc_is_mips16 (gdbarch, pc))
    return &mips_insn16_frame_base;
  else
    return NULL;
}

/* Decode a 9-bit signed immediate argument of ADDIUSP -- -2 is mapped
   to -258, -1 -- to -257, 0 -- to 256, 1 -- to 257 and other values are
   interpreted directly, and then multiplied by 4.  */

static int
micromips_decode_imm9 (int imm)
{
  imm = (imm ^ 0x100) - 0x100;
  if (imm > -3 && imm < 2)
    imm ^= 0x100;
  return imm << 2;
}

/* Analyze the function prologue from START_PC to LIMIT_PC.  Return
   the address of the first instruction past the prologue.  */

static CORE_ADDR
micromips_scan_prologue (struct gdbarch *gdbarch,
			 CORE_ADDR start_pc, CORE_ADDR limit_pc,
			 struct frame_info *this_frame,
			 struct mips_frame_cache *this_cache)
{
  CORE_ADDR end_prologue_addr;
  int prev_non_prologue_insn = 0;
  int frame_reg = MIPS_SP_REGNUM;
  int this_non_prologue_insn;
  int non_prologue_insns = 0;
  long frame_offset = 0;	/* Size of stack frame.  */
  long frame_adjust = 0;	/* Offset of FP from SP.  */
  CORE_ADDR frame_addr = 0;	/* Value of $30, used as frame pointer.  */
  int prev_delay_slot = 0;
  int in_delay_slot;
  CORE_ADDR prev_pc;
  CORE_ADDR cur_pc;
  ULONGEST insn;		/* current instruction */
  CORE_ADDR sp;
  long offset;
  long sp_adj;
  long v1_off = 0;		/* The assumption is LUI will replace it.  */
  int reglist;
  int breg;
  int dreg;
  int sreg;
  int treg;
  int loc;
  int op;
  int s;
  int i;

  /* Can be called when there's no process, and hence when there's no
     THIS_FRAME.  */
  if (this_frame != NULL)
    sp = get_frame_register_signed (this_frame,
				    gdbarch_num_regs (gdbarch)
				    + MIPS_SP_REGNUM);
  else
    sp = 0;

  if (limit_pc > start_pc + 200)
    limit_pc = start_pc + 200;
  prev_pc = start_pc;

  /* Permit at most one non-prologue non-control-transfer instruction
     in the middle which may have been reordered by the compiler for
     optimisation.  */
  for (cur_pc = start_pc; cur_pc < limit_pc; cur_pc += loc)
    {
      this_non_prologue_insn = 0;
      in_delay_slot = 0;
      sp_adj = 0;
      loc = 0;
      insn = mips_fetch_instruction (gdbarch, ISA_MICROMIPS, cur_pc, NULL);
      loc += MIPS_INSN16_SIZE;
      switch (mips_insn_size (ISA_MICROMIPS, insn))
	{
	/* 48-bit instructions.  */
	case 3 * MIPS_INSN16_SIZE:
	  /* No prologue instructions in this category.  */
	  this_non_prologue_insn = 1;
	  loc += 2 * MIPS_INSN16_SIZE;
	  break;

	/* 32-bit instructions.  */
	case 2 * MIPS_INSN16_SIZE:
	  insn <<= 16;
	  insn |= mips_fetch_instruction (gdbarch,
					  ISA_MICROMIPS, cur_pc + loc, NULL);
	  loc += MIPS_INSN16_SIZE;
	  switch (micromips_op (insn >> 16))
	    {
	    /* Record $sp/$fp adjustment.  */
	    /* Discard (D)ADDU $gp,$jp used for PIC code.  */
	    case 0x0: /* POOL32A: bits 000000 */
	    case 0x16: /* POOL32S: bits 010110 */
	      op = b0s11_op (insn);
	      sreg = b0s5_reg (insn >> 16);
	      treg = b5s5_reg (insn >> 16);
	      dreg = b11s5_reg (insn);
	      if (op == 0x1d0
				/* SUBU: bits 000000 00111010000 */
				/* DSUBU: bits 010110 00111010000 */
		  && dreg == MIPS_SP_REGNUM && sreg == MIPS_SP_REGNUM
		  && treg == 3)
				/* (D)SUBU $sp, $v1 */
		    sp_adj = v1_off;
	      else if (op != 0x150
				/* ADDU: bits 000000 00101010000 */
				/* DADDU: bits 010110 00101010000 */
		       || dreg != 28 || sreg != 28 || treg != MIPS_T9_REGNUM)
		this_non_prologue_insn = 1;
	      break;

	    case 0x8: /* POOL32B: bits 001000 */
	      op = b12s4_op (insn);
	      breg = b0s5_reg (insn >> 16);
	      reglist = sreg = b5s5_reg (insn >> 16);
	      offset = (b0s12_imm (insn) ^ 0x800) - 0x800;
	      if ((op == 0x9 || op == 0xc)
				/* SWP: bits 001000 1001 */
				/* SDP: bits 001000 1100 */
		  && breg == MIPS_SP_REGNUM && sreg < MIPS_RA_REGNUM)
				/* S[DW]P reg,offset($sp) */
		{
		  s = 4 << ((b12s4_op (insn) & 0x4) == 0x4);
		  set_reg_offset (gdbarch, this_cache,
				  sreg, sp + offset);
		  set_reg_offset (gdbarch, this_cache,
				  sreg + 1, sp + offset + s);
		}
	      else if ((op == 0xd || op == 0xf)
				/* SWM: bits 001000 1101 */
				/* SDM: bits 001000 1111 */
		       && breg == MIPS_SP_REGNUM
				/* SWM reglist,offset($sp) */
		       && ((reglist >= 1 && reglist <= 9)
			   || (reglist >= 16 && reglist <= 25)))
		{
		  int sreglist = min(reglist & 0xf, 8);

		  s = 4 << ((b12s4_op (insn) & 0x2) == 0x2);
		  for (i = 0; i < sreglist; i++)
		    set_reg_offset (gdbarch, this_cache, 16 + i, sp + s * i);
		  if ((reglist & 0xf) > 8)
		    set_reg_offset (gdbarch, this_cache, 30, sp + s * i++);
		  if ((reglist & 0x10) == 0x10)
		    set_reg_offset (gdbarch, this_cache,
				    MIPS_RA_REGNUM, sp + s * i++);
		}
	      else
		this_non_prologue_insn = 1;
	      break;

	    /* Record $sp/$fp adjustment.  */
	    /* Discard (D)ADDIU $gp used for PIC code.  */
	    case 0xc: /* ADDIU: bits 001100 */
	    case 0x17: /* DADDIU: bits 010111 */
	      sreg = b0s5_reg (insn >> 16);
	      dreg = b5s5_reg (insn >> 16);
	      offset = (b0s16_imm (insn) ^ 0x8000) - 0x8000;
	      if (sreg == MIPS_SP_REGNUM && dreg == MIPS_SP_REGNUM)
				/* (D)ADDIU $sp, imm */
		sp_adj = offset;
	      else if (sreg == MIPS_SP_REGNUM && dreg == 30)
				/* (D)ADDIU $fp, $sp, imm */
		{
		  frame_addr = sp + offset;
		  frame_adjust = offset;
		  frame_reg = 30;
		}
	      else if (sreg != 28 || dreg != 28)
				/* (D)ADDIU $gp, imm */
		this_non_prologue_insn = 1;
	      break;

	    /* LUI $v1 is used for larger $sp adjustments.  */
	    /* Discard LUI $gp used for PIC code.  */
	    case 0x10: /* POOL32I: bits 010000 */
	      if (is_mipsr6_isa (gdbarch))
		{
		  this_non_prologue_insn = 1;
		  break;
		}
	      if (b5s5_op (insn >> 16) == 0xd
				/* LUI: bits 010000 001101 */
		  && b0s5_reg (insn >> 16) == 3)
				/* LUI $v1, imm */
		v1_off = ((b0s16_imm (insn) << 16) ^ 0x80000000) - 0x80000000;
	      else if (b5s5_op (insn >> 16) != 0xd
				/* LUI: bits 010000 001101 */
		       || b0s5_reg (insn >> 16) != 28)
				/* LUI $gp, imm */
		this_non_prologue_insn = 1;
	      break;

	    case 0x03: /* R6 LUI/AUI */
	      if (! is_mipsr6_isa (gdbarch))
		{
		  this_non_prologue_insn = 1;
		  break;
		}
	      if (b0s5_reg (insn >> 16) == 0
				/* LUI: bits 000100 rs 00000 */
		  && b5s5_reg (insn >> 16) == 3)
				/* LUI $v1, imm */
		v1_off = ((b0s16_imm (insn) << 16) ^ 0x80000000) - 0x80000000;
	      else if (b0s5_reg (insn >> 16) != 0
				/* LUI: bits 000100 rs 00000 */
		       || b5s5_reg (insn >> 16) != 28)
				/* LUI $gp, imm */
		this_non_prologue_insn = 1;
	      break;

		/* ORI $v1 is used for larger $sp adjustments.  */
	    case 0x14: /* ORI: bits 010100 */
	      sreg = b0s5_reg (insn >> 16);
	      dreg = b5s5_reg (insn >> 16);
	      if (sreg == 3 && dreg == 3)
				/* ORI $v1, imm */
		v1_off |= b0s16_imm (insn);
	      else
		this_non_prologue_insn = 1;
	      break;

	    case 0x26: /* SWC1: bits 100110 */
	    case 0x2e: /* SDC1: bits 101110 */
	      breg = b0s5_reg (insn >> 16);
	      if (breg != MIPS_SP_REGNUM)
				/* S[DW]C1 reg,offset($sp) */
		this_non_prologue_insn = 1;
	      break;

	    case 0x36: /* SD: bits 110110 */
	    case 0x3e: /* SW: bits 111110 */
	      breg = b0s5_reg (insn >> 16);
	      sreg = b5s5_reg (insn >> 16);
	      offset = (b0s16_imm (insn) ^ 0x8000) - 0x8000;
	      if (breg == MIPS_SP_REGNUM)
				/* S[DW] reg,offset($sp) */
		set_reg_offset (gdbarch, this_cache, sreg, sp + offset);
	      else
		this_non_prologue_insn = 1;
	      break;

	    default:
	      /* The instruction in the delay slot can be a part
	         of the prologue, so move forward once more.  */
	      if (micromips_instruction_has_delay_slot (insn, 0))
		in_delay_slot = 1;
	      else
		this_non_prologue_insn = 1;
	      break;
	    }
	  insn >>= 16;
	  break;

	/* 16-bit instructions.  */
	case MIPS_INSN16_SIZE:
	  switch (micromips_op (insn))
	    {
	    case 0x3: /* MOVE: bits 000011 */
	      sreg = b0s5_reg (insn);
	      dreg = b5s5_reg (insn);
	      if (sreg == MIPS_SP_REGNUM && dreg == 30)
				/* MOVE  $fp, $sp */
		{
		  frame_addr = sp;
		  frame_reg = 30;
		}
	      else if ((sreg & 0x1c) != 0x4)
				/* MOVE  reg, $a0-$a3 */
		this_non_prologue_insn = 1;
	      break;

	    case 0x11: /* POOL16C: bits 010001 */
	      if (! is_mipsr6_isa (gdbarch) && b6s4_op (insn) == 0x5)
				/* SWM: bits 010001 0101 */
		{
		  offset = ((b0s4_imm (insn) << 2) ^ 0x20) - 0x20;
		  reglist = b4s2_regl (insn);
		  for (i = 0; i <= reglist; i++)
		    set_reg_offset (gdbarch, this_cache, 16 + i, sp + 4 * i);
		  set_reg_offset (gdbarch, this_cache,
				  MIPS_RA_REGNUM, sp + 4 * i++);
		}
	      else if (is_mipsr6_isa (gdbarch) && b0s4_imm (insn) == 0xa)
		{
		  offset = ((b4s4_imm (insn) << 2) ^ 0x20) - 0x20;
		  reglist = b8s2_regl (insn);
		  for (i = 0; i <= reglist; i++)
		    set_reg_offset (gdbarch, this_cache, 16 + i, sp + 4 * i);
		  set_reg_offset (gdbarch, this_cache,
				  MIPS_RA_REGNUM, sp + 4 * i++);
		}
	      else
		this_non_prologue_insn = 1;
	      break;

	    case 0x13: /* POOL16D: bits 010011 */
	      if ((insn & 0x1) == 0x1)
				/* ADDIUSP: bits 010011 1 */
		sp_adj = micromips_decode_imm9 (b1s9_imm (insn));
	      else if (b5s5_reg (insn) == MIPS_SP_REGNUM)
				/* ADDIUS5: bits 010011 0 */
				/* ADDIUS5 $sp, imm */
		sp_adj = (b1s4_imm (insn) ^ 8) - 8;
	      else
		this_non_prologue_insn = 1;
	      break;

	    case 0x32: /* SWSP: bits 110010 */
	      offset = b0s5_imm (insn) << 2;
	      sreg = b5s5_reg (insn);
	      set_reg_offset (gdbarch, this_cache, sreg, sp + offset);
	      break;

	    default:
	      /* The instruction in the delay slot can be a part
	         of the prologue, so move forward once more.  */
	      if (micromips_instruction_has_delay_slot (insn << 16, 0))
		in_delay_slot = 1;
	      else
		this_non_prologue_insn = 1;
	      break;
	    }
	  break;
	}
      if (sp_adj < 0)
	frame_offset -= sp_adj;

      non_prologue_insns += this_non_prologue_insn;

      /* A jump or branch, enough non-prologue insns seen or positive
         stack adjustment?  If so, then we must have reached the end
         of the prologue by now.  */
      if (prev_delay_slot || non_prologue_insns > 1 || sp_adj > 0
	  || micromips_instruction_is_compact_branch (insn))
	break;

      prev_non_prologue_insn = this_non_prologue_insn;
      prev_delay_slot = in_delay_slot;
      prev_pc = cur_pc;
    }

  if (this_cache != NULL)
    {
      this_cache->base =
	(get_frame_register_signed (this_frame,
				    gdbarch_num_regs (gdbarch) + frame_reg)
	 + frame_offset - frame_adjust);
      /* FIXME: brobecker/2004-10-10: Just as in the mips32 case, we should
	 be able to get rid of the assignment below, evetually. But it's
	 still needed for now.  */
      this_cache->saved_regs[gdbarch_num_regs (gdbarch)
			     + mips_regnum (gdbarch)->pc]
	= this_cache->saved_regs[gdbarch_num_regs (gdbarch) + MIPS_RA_REGNUM];
    }

  /* Set end_prologue_addr to the address of the instruction immediately
     after the last one we scanned.  Unless the last one looked like a
     non-prologue instruction (and we looked ahead), in which case use
     its address instead.  */
  end_prologue_addr
    = prev_non_prologue_insn || prev_delay_slot ? prev_pc : cur_pc;

  return end_prologue_addr;
}

/* Heuristic unwinder for procedures using microMIPS instructions.
   Procedures that use the 32-bit instruction set are handled by the
   mips_insn32 unwinder.  Likewise MIPS16 and the mips_insn16 unwinder. */

static struct mips_frame_cache *
mips_micro_frame_cache (struct frame_info *this_frame, void **this_cache)
{
  struct gdbarch *gdbarch = get_frame_arch (this_frame);
  struct mips_frame_cache *cache;

  if ((*this_cache) != NULL)
    return (*this_cache);

  cache = FRAME_OBSTACK_ZALLOC (struct mips_frame_cache);
  (*this_cache) = cache;
  cache->saved_regs = trad_frame_alloc_saved_regs (this_frame);

  /* Analyze the function prologue.  */
  {
    const CORE_ADDR pc = get_frame_address_in_block (this_frame);
    CORE_ADDR start_addr;

    find_pc_partial_function (pc, NULL, &start_addr, NULL);
    if (start_addr == 0)
      start_addr = heuristic_proc_start (get_frame_arch (this_frame), pc);
    /* We can't analyze the prologue if we couldn't find the begining
       of the function.  */
    if (start_addr == 0)
      return cache;

    micromips_scan_prologue (gdbarch, start_addr, pc, this_frame, *this_cache);
  }

  /* gdbarch_sp_regnum contains the value and not the address.  */
  trad_frame_set_value (cache->saved_regs,
			gdbarch_num_regs (gdbarch) + MIPS_SP_REGNUM,
			cache->base);

  return (*this_cache);
}

static void
mips_micro_frame_this_id (struct frame_info *this_frame, void **this_cache,
			  struct frame_id *this_id)
{
  struct mips_frame_cache *info = mips_micro_frame_cache (this_frame,
							  this_cache);
  /* This marks the outermost frame.  */
  if (info->base == 0)
    return;
  (*this_id) = frame_id_build (info->base, get_frame_func (this_frame));
}

static struct value *
mips_micro_frame_prev_register (struct frame_info *this_frame,
				void **this_cache, int regnum)
{
  struct mips_frame_cache *info = mips_micro_frame_cache (this_frame,
							  this_cache);
  return trad_frame_get_prev_register (this_frame, info->saved_regs, regnum);
}

static int
mips_micro_frame_sniffer (const struct frame_unwind *self,
			  struct frame_info *this_frame, void **this_cache)
{
  struct gdbarch *gdbarch = get_frame_arch (this_frame);
  CORE_ADDR pc = get_frame_pc (this_frame);

  if (mips_pc_is_micromips (gdbarch, pc))
    return 1;
  return 0;
}

static const struct frame_unwind mips_micro_frame_unwind =
{
  NORMAL_FRAME,
  default_frame_unwind_stop_reason,
  mips_micro_frame_this_id,
  mips_micro_frame_prev_register,
  NULL,
  mips_micro_frame_sniffer
};

static CORE_ADDR
mips_micro_frame_base_address (struct frame_info *this_frame,
			       void **this_cache)
{
  struct mips_frame_cache *info = mips_micro_frame_cache (this_frame,
							  this_cache);
  return info->base;
}

static const struct frame_base mips_micro_frame_base =
{
  &mips_micro_frame_unwind,
  mips_micro_frame_base_address,
  mips_micro_frame_base_address,
  mips_micro_frame_base_address
};

static const struct frame_base *
mips_micro_frame_base_sniffer (struct frame_info *this_frame)
{
  struct gdbarch *gdbarch = get_frame_arch (this_frame);
  CORE_ADDR pc = get_frame_pc (this_frame);

  if (mips_pc_is_micromips (gdbarch, pc))
    return &mips_micro_frame_base;
  else
    return NULL;
}

/* Mark all the registers as unset in the saved_regs array
   of THIS_CACHE.  Do nothing if THIS_CACHE is null.  */

static void
reset_saved_regs (struct gdbarch *gdbarch, struct mips_frame_cache *this_cache)
{
  if (this_cache == NULL || this_cache->saved_regs == NULL)
    return;

  {
    const int num_regs = gdbarch_num_regs (gdbarch);
    int i;

    for (i = 0; i < num_regs; i++)
      {
        this_cache->saved_regs[i].addr = -1;
      }
  }
}

/* Analyze the function prologue from START_PC to LIMIT_PC.  Builds
   the associated FRAME_CACHE if not null.  
   Return the address of the first instruction past the prologue.  */

static CORE_ADDR
mips32_scan_prologue (struct gdbarch *gdbarch,
		      CORE_ADDR start_pc, CORE_ADDR limit_pc,
                      struct frame_info *this_frame,
                      struct mips_frame_cache *this_cache)
{
  int prev_non_prologue_insn;
  int this_non_prologue_insn;
  int non_prologue_insns;
  CORE_ADDR frame_addr = 0; /* Value of $r30. Used by gcc for
			       frame-pointer.  */
  int prev_delay_slot;
  CORE_ADDR prev_pc;
  CORE_ADDR cur_pc;
  CORE_ADDR sp;
  long frame_offset;
  int  frame_reg = MIPS_SP_REGNUM;

  CORE_ADDR end_prologue_addr;
  int seen_sp_adjust = 0;
  int load_immediate_bytes = 0;
  int in_delay_slot;
  int regsize_is_64_bits = (mips_abi_regsize (gdbarch) == 8);

  /* Can be called when there's no process, and hence when there's no
     THIS_FRAME.  */
  if (this_frame != NULL)
    sp = get_frame_register_signed (this_frame,
				    gdbarch_num_regs (gdbarch)
				    + MIPS_SP_REGNUM);
  else
    sp = 0;

  if (limit_pc > start_pc + 200)
    limit_pc = start_pc + 200;

restart:
  prev_non_prologue_insn = 0;
  non_prologue_insns = 0;
  prev_delay_slot = 0;
  prev_pc = start_pc;

  /* Permit at most one non-prologue non-control-transfer instruction
     in the middle which may have been reordered by the compiler for
     optimisation.  */
  frame_offset = 0;
  for (cur_pc = start_pc; cur_pc < limit_pc; cur_pc += MIPS_INSN32_SIZE)
    {
      unsigned long inst, high_word;
      long offset;
      int reg;

      this_non_prologue_insn = 0;
      in_delay_slot = 0;

      /* Fetch the instruction.  */
      inst = (unsigned long) mips_fetch_instruction (gdbarch, ISA_MIPS,
						     cur_pc, NULL);

      /* Save some code by pre-extracting some useful fields.  */
      high_word = (inst >> 16) & 0xffff;
      offset = ((inst & 0xffff) ^ 0x8000) - 0x8000;
      reg = high_word & 0x1f;

      if (high_word == 0x27bd		/* addiu $sp,$sp,-i */
	  || (high_word == 0x23bd	/* addi $sp,$sp,-i */
	      && !is_mipsr6_isa (gdbarch))
	  || high_word == 0x67bd)	/* daddiu $sp,$sp,-i */
	{
	  if (offset < 0)		/* Negative stack adjustment?  */
            frame_offset -= offset;
	  else
	    /* Exit loop if a positive stack adjustment is found, which
	       usually means that the stack cleanup code in the function
	       epilogue is reached.  */
	    break;
          seen_sp_adjust = 1;
	}
      else if (((high_word & 0xFFE0) == 0xafa0) /* sw reg,offset($sp) */
               && !regsize_is_64_bits)
	{
	  set_reg_offset (gdbarch, this_cache, reg, sp + offset);
	}
      else if (((high_word & 0xFFE0) == 0xffa0)	/* sd reg,offset($sp) */
               && regsize_is_64_bits)
	{
	  /* Irix 6.2 N32 ABI uses sd instructions for saving $gp and $ra.  */
	  set_reg_offset (gdbarch, this_cache, reg, sp + offset);
	}
      else if (high_word == 0x27be)	/* addiu $30,$sp,size */
	{
	  /* Old gcc frame, r30 is virtual frame pointer.  */
	  if (offset != frame_offset)
	    frame_addr = sp + offset;
	  else if (this_frame && frame_reg == MIPS_SP_REGNUM)
	    {
	      unsigned alloca_adjust;

	      frame_reg = 30;
	      frame_addr = get_frame_register_signed
		(this_frame, gdbarch_num_regs (gdbarch) + 30);
	      frame_offset = 0;

	      alloca_adjust = (unsigned) (frame_addr - (sp + offset));
	      if (alloca_adjust > 0)
		{
                  /* FP > SP + frame_size.  This may be because of
                     an alloca or somethings similar.  Fix sp to
                     "pre-alloca" value, and try again.  */
		  sp += alloca_adjust;
                  /* Need to reset the status of all registers.  Otherwise,
                     we will hit a guard that prevents the new address
                     for each register to be recomputed during the second
                     pass.  */
                  reset_saved_regs (gdbarch, this_cache);
		  goto restart;
		}
	    }
	}
      /* move $30,$sp.  With different versions of gas this will be either
         `addu $30,$sp,$zero' or `or $30,$sp,$zero' or `daddu 30,sp,$0'.
         Accept any one of these.  */
      else if (inst == 0x03A0F021 || inst == 0x03a0f025 || inst == 0x03a0f02d)
	{
	  /* New gcc frame, virtual frame pointer is at r30 + frame_size.  */
	  if (this_frame && frame_reg == MIPS_SP_REGNUM)
	    {
	      unsigned alloca_adjust;

	      frame_reg = 30;
	      frame_addr = get_frame_register_signed
		(this_frame, gdbarch_num_regs (gdbarch) + 30);

	      alloca_adjust = (unsigned) (frame_addr - sp);
	      if (alloca_adjust > 0)
	        {
                  /* FP > SP + frame_size.  This may be because of
                     an alloca or somethings similar.  Fix sp to
                     "pre-alloca" value, and try again.  */
	          sp = frame_addr;
                  /* Need to reset the status of all registers.  Otherwise,
                     we will hit a guard that prevents the new address
                     for each register to be recomputed during the second
                     pass.  */
                  reset_saved_regs (gdbarch, this_cache);
	          goto restart;
	        }
	    }
	}
      else if ((high_word & 0xFFE0) == 0xafc0 	/* sw reg,offset($30) */
               && !regsize_is_64_bits)
	{
	  set_reg_offset (gdbarch, this_cache, reg, frame_addr + offset);
	}
      else if ((high_word & 0xFFE0) == 0xE7A0 /* swc1 freg,n($sp) */
               || (high_word & 0xF3E0) == 0xA3C0 /* sx reg,n($s8) */
               || (inst & 0xFF9F07FF) == 0x00800021 /* move reg,$a0-$a3 */
               || high_word == 0x3c1c /* lui $gp,n */
               || high_word == 0x279c /* addiu $gp,$gp,n */
               || inst == 0x0399e021 /* addu $gp,$gp,$t9 */
               || inst == 0x033ce021 /* addu $gp,$t9,$gp */
              )
	{
	  /* These instructions are part of the prologue, but we don't
	     need to do anything special to handle them.  */
	}
      /* The instructions below load $at or $t0 with an immediate
         value in preparation for a stack adjustment via
         subu $sp,$sp,[$at,$t0].  These instructions could also
         initialize a local variable, so we accept them only before
         a stack adjustment instruction was seen.  */
      else if (!seen_sp_adjust
	       && !prev_delay_slot
	       && (high_word == 0x3c01 /* lui $at,n */
		   || high_word == 0x3c08 /* lui $t0,n */
		   || high_word == 0x3421 /* ori $at,$at,n */
		   || high_word == 0x3508 /* ori $t0,$t0,n */
		   || high_word == 0x3401 /* ori $at,$zero,n */
		   || high_word == 0x3408 /* ori $t0,$zero,n */
		  ))
	{
	  load_immediate_bytes += MIPS_INSN32_SIZE;		/* FIXME!  */
	}
      /* Check for branches and jumps.  The instruction in the delay
         slot can be a part of the prologue, so move forward once more.  */
      else if (mips32_instruction_has_delay_slot (gdbarch, inst))
	{
	  in_delay_slot = 1;
	}
      /* This instruction is not an instruction typically found
         in a prologue, so we must have reached the end of the
         prologue.  */
      else
	{
	  this_non_prologue_insn = 1;
	}

      non_prologue_insns += this_non_prologue_insn;

      /* A jump or branch, or enough non-prologue insns seen?  If so,
         then we must have reached the end of the prologue by now.  */
      if (prev_delay_slot || non_prologue_insns > 1)
	break;

      prev_non_prologue_insn = this_non_prologue_insn;
      prev_delay_slot = in_delay_slot;
      prev_pc = cur_pc;
    }

  if (this_cache != NULL)
    {
      this_cache->base = 
        (get_frame_register_signed (this_frame,
				    gdbarch_num_regs (gdbarch) + frame_reg)
         + frame_offset);
      /* FIXME: brobecker/2004-09-15: We should be able to get rid of
         this assignment below, eventually.  But it's still needed
         for now.  */
      this_cache->saved_regs[gdbarch_num_regs (gdbarch)
			     + mips_regnum (gdbarch)->pc]
        = this_cache->saved_regs[gdbarch_num_regs (gdbarch)
				 + MIPS_RA_REGNUM];
    }

  /* Set end_prologue_addr to the address of the instruction immediately
     after the last one we scanned.  Unless the last one looked like a
     non-prologue instruction (and we looked ahead), in which case use
     its address instead.  */
  end_prologue_addr
    = prev_non_prologue_insn || prev_delay_slot ? prev_pc : cur_pc;
     
  /* In a frameless function, we might have incorrectly
     skipped some load immediate instructions.  Undo the skipping
     if the load immediate was not followed by a stack adjustment.  */
  if (load_immediate_bytes && !seen_sp_adjust)
    end_prologue_addr -= load_immediate_bytes;

  return end_prologue_addr;
}

/* Heuristic unwinder for procedures using 32-bit instructions (covers
   both 32-bit and 64-bit MIPS ISAs).  Procedures using 16-bit
   instructions (a.k.a. MIPS16) are handled by the mips_insn16
   unwinder.  Likewise microMIPS and the mips_micro unwinder. */

static struct mips_frame_cache *
mips_insn32_frame_cache (struct frame_info *this_frame, void **this_cache)
{
  struct gdbarch *gdbarch = get_frame_arch (this_frame);
  struct mips_frame_cache *cache;

  if ((*this_cache) != NULL)
    return (*this_cache);

  cache = FRAME_OBSTACK_ZALLOC (struct mips_frame_cache);
  (*this_cache) = cache;
  cache->saved_regs = trad_frame_alloc_saved_regs (this_frame);

  /* Analyze the function prologue.  */
  {
    const CORE_ADDR pc = get_frame_address_in_block (this_frame);
    CORE_ADDR start_addr;

    find_pc_partial_function (pc, NULL, &start_addr, NULL);
    if (start_addr == 0)
      start_addr = heuristic_proc_start (gdbarch, pc);
    /* We can't analyze the prologue if we couldn't find the begining
       of the function.  */
    if (start_addr == 0)
      return cache;

    mips32_scan_prologue (gdbarch, start_addr, pc, this_frame, *this_cache);
  }
  
  /* gdbarch_sp_regnum contains the value and not the address.  */
  trad_frame_set_value (cache->saved_regs,
			gdbarch_num_regs (gdbarch) + MIPS_SP_REGNUM,
			cache->base);

  return (*this_cache);
}

static void
mips_insn32_frame_this_id (struct frame_info *this_frame, void **this_cache,
			   struct frame_id *this_id)
{
  struct mips_frame_cache *info = mips_insn32_frame_cache (this_frame,
							   this_cache);
  /* This marks the outermost frame.  */
  if (info->base == 0)
    return;
  (*this_id) = frame_id_build (info->base, get_frame_func (this_frame));
}

static struct value *
mips_insn32_frame_prev_register (struct frame_info *this_frame,
				 void **this_cache, int regnum)
{
  struct mips_frame_cache *info = mips_insn32_frame_cache (this_frame,
							   this_cache);
  return trad_frame_get_prev_register (this_frame, info->saved_regs, regnum);
}

static int
mips_insn32_frame_sniffer (const struct frame_unwind *self,
			   struct frame_info *this_frame, void **this_cache)
{
  CORE_ADDR pc = get_frame_pc (this_frame);
  if (mips_pc_is_mips (pc))
    return 1;
  return 0;
}

static const struct frame_unwind mips_insn32_frame_unwind =
{
  NORMAL_FRAME,
  default_frame_unwind_stop_reason,
  mips_insn32_frame_this_id,
  mips_insn32_frame_prev_register,
  NULL,
  mips_insn32_frame_sniffer
};

static CORE_ADDR
mips_insn32_frame_base_address (struct frame_info *this_frame,
				void **this_cache)
{
  struct mips_frame_cache *info = mips_insn32_frame_cache (this_frame,
							   this_cache);
  return info->base;
}

static const struct frame_base mips_insn32_frame_base =
{
  &mips_insn32_frame_unwind,
  mips_insn32_frame_base_address,
  mips_insn32_frame_base_address,
  mips_insn32_frame_base_address
};

static const struct frame_base *
mips_insn32_frame_base_sniffer (struct frame_info *this_frame)
{
  CORE_ADDR pc = get_frame_pc (this_frame);
  if (mips_pc_is_mips (pc))
    return &mips_insn32_frame_base;
  else
    return NULL;
}

static struct trad_frame_cache *
mips_stub_frame_cache (struct frame_info *this_frame, void **this_cache)
{
  CORE_ADDR pc;
  CORE_ADDR start_addr;
  CORE_ADDR stack_addr;
  struct trad_frame_cache *this_trad_cache;
  struct gdbarch *gdbarch = get_frame_arch (this_frame);
  int num_regs = gdbarch_num_regs (gdbarch);

  if ((*this_cache) != NULL)
    return (*this_cache);
  this_trad_cache = trad_frame_cache_zalloc (this_frame);
  (*this_cache) = this_trad_cache;

  /* The return address is in the link register.  */
  trad_frame_set_reg_realreg (this_trad_cache,
			      gdbarch_pc_regnum (gdbarch),
			      num_regs + MIPS_RA_REGNUM);

  /* Frame ID, since it's a frameless / stackless function, no stack
     space is allocated and SP on entry is the current SP.  */
  pc = get_frame_pc (this_frame);
  find_pc_partial_function (pc, NULL, &start_addr, NULL);
  stack_addr = get_frame_register_signed (this_frame,
					  num_regs + MIPS_SP_REGNUM);
  trad_frame_set_id (this_trad_cache, frame_id_build (stack_addr, start_addr));

  /* Assume that the frame's base is the same as the
     stack-pointer.  */
  trad_frame_set_this_base (this_trad_cache, stack_addr);

  return this_trad_cache;
}

static void
mips_stub_frame_this_id (struct frame_info *this_frame, void **this_cache,
			 struct frame_id *this_id)
{
  struct trad_frame_cache *this_trad_cache
    = mips_stub_frame_cache (this_frame, this_cache);
  trad_frame_get_id (this_trad_cache, this_id);
}

static struct value *
mips_stub_frame_prev_register (struct frame_info *this_frame,
			       void **this_cache, int regnum)
{
  struct trad_frame_cache *this_trad_cache
    = mips_stub_frame_cache (this_frame, this_cache);
  return trad_frame_get_register (this_trad_cache, this_frame, regnum);
}

static int
mips_stub_frame_sniffer (const struct frame_unwind *self,
			 struct frame_info *this_frame, void **this_cache)
{
  gdb_byte dummy[4];
  struct obj_section *s;
  CORE_ADDR pc = get_frame_address_in_block (this_frame);
  struct bound_minimal_symbol msym;

  /* Use the stub unwinder for unreadable code.  */
  if (target_read_memory (get_frame_pc (this_frame), dummy, 4) != 0)
    return 1;

  if (in_plt_section (pc) || in_mips_stubs_section (pc))
    return 1;

  /* Calling a PIC function from a non-PIC function passes through a
     stub.  The stub for foo is named ".pic.foo".  */
  msym = lookup_minimal_symbol_by_pc (pc);
  if (msym.minsym != NULL
      && MSYMBOL_LINKAGE_NAME (msym.minsym) != NULL
      && strncmp (MSYMBOL_LINKAGE_NAME (msym.minsym), ".pic.", 5) == 0)
    return 1;

  return 0;
}

static const struct frame_unwind mips_stub_frame_unwind =
{
  NORMAL_FRAME,
  default_frame_unwind_stop_reason,
  mips_stub_frame_this_id,
  mips_stub_frame_prev_register,
  NULL,
  mips_stub_frame_sniffer
};

static CORE_ADDR
mips_stub_frame_base_address (struct frame_info *this_frame,
			      void **this_cache)
{
  struct trad_frame_cache *this_trad_cache
    = mips_stub_frame_cache (this_frame, this_cache);
  return trad_frame_get_this_base (this_trad_cache);
}

static const struct frame_base mips_stub_frame_base =
{
  &mips_stub_frame_unwind,
  mips_stub_frame_base_address,
  mips_stub_frame_base_address,
  mips_stub_frame_base_address
};

static const struct frame_base *
mips_stub_frame_base_sniffer (struct frame_info *this_frame)
{
  if (mips_stub_frame_sniffer (&mips_stub_frame_unwind, this_frame, NULL))
    return &mips_stub_frame_base;
  else
    return NULL;
}

/* mips_addr_bits_remove - remove useless address bits  */

static CORE_ADDR
mips_addr_bits_remove (struct gdbarch *gdbarch, CORE_ADDR addr)
{
  struct gdbarch_tdep *tdep = gdbarch_tdep (gdbarch);

  if (mips_mask_address_p (tdep) && (((ULONGEST) addr) >> 32 == 0xffffffffUL))
    /* This hack is a work-around for existing boards using PMON, the
       simulator, and any other 64-bit targets that doesn't have true
       64-bit addressing.  On these targets, the upper 32 bits of
       addresses are ignored by the hardware.  Thus, the PC or SP are
       likely to have been sign extended to all 1s by instruction
       sequences that load 32-bit addresses.  For example, a typical
       piece of code that loads an address is this:

       lui $r2, <upper 16 bits>
       ori $r2, <lower 16 bits>

       But the lui sign-extends the value such that the upper 32 bits
       may be all 1s.  The workaround is simply to mask off these
       bits.  In the future, gcc may be changed to support true 64-bit
       addressing, and this masking will have to be disabled.  */
    return addr &= 0xffffffffUL;
  else
    return addr;
}


/* Checks for an atomic sequence of instructions beginning with a LL/LLD
   instruction and ending with a SC/SCD instruction.  If such a sequence
   is found, attempt to step through it.  A breakpoint is placed at the end of 
   the sequence.  */

/* Instructions used during single-stepping of atomic sequences, standard
   ISA version.  */
#define LL_OPCODE 0x30
#define LLD_OPCODE 0x34
#define SC_OPCODE 0x38
#define SCD_OPCODE 0x3c
#define LLSC_R6_OPCODE 0x1f
#define LL_R6_FUNCT 0x36
#define LLD_R6_FUNCT 0x37
#define SC_R6_FUNCT 0x26
#define SCD_R6_FUNCT 0x27

static int
mips_deal_with_atomic_sequence (struct gdbarch *gdbarch,
 				struct address_space *aspace, CORE_ADDR pc)
{
  CORE_ADDR breaks[2] = {-1, -1};
  CORE_ADDR loc = pc;
  CORE_ADDR branch_bp; /* Breakpoint at branch instruction's destination.  */
  ULONGEST insn;
  int insn_count;
  int index;
  int last_breakpoint = 0; /* Defaults to 0 (no breakpoints placed).  */  
  const int atomic_sequence_length = 16; /* Instruction sequence length.  */
  int is_mipsr6 = is_mipsr6_isa (gdbarch);

  insn = mips_fetch_instruction (gdbarch, ISA_MIPS, loc, NULL);
  /* Assume all atomic sequences start with a ll/lld instruction.  */
  if (itype_op (insn) != LL_OPCODE
      && itype_op (insn) != LLD_OPCODE
      && (!is_mipsr6
	  || rtype_op (insn) != LLSC_R6_OPCODE
	  || (rtype_funct (insn) != LL_R6_FUNCT
	      && rtype_funct (insn) != LLD_R6_FUNCT)))
    return 0;

  /* Assume that no atomic sequence is longer than "atomic_sequence_length" 
     instructions.  */
  for (insn_count = 0; insn_count < atomic_sequence_length; ++insn_count)
    {
      int is_branch = 0;
      loc += MIPS_INSN32_SIZE;
      insn = mips_fetch_instruction (gdbarch, ISA_MIPS, loc, NULL);

      /* Assume that there is at most one branch in the atomic
	 sequence.  If a branch is found, put a breakpoint in its
	 destination address.  */
      switch (itype_op (insn))
	{
	case 0: /* SPECIAL */
	  if (rtype_funct (insn) >> 1 == 4) /* JR, JALR */
	    return 0; /* fallback to the standard single-step code.  */
	  break;
	case 1: /* REGIMM */
	  is_branch = ((itype_rt (insn) & 0xc) == 0 /* B{LT,GE}Z* */
		       || ((itype_rt (insn) & 0x1e) == 0
			   && itype_rs (insn) == 0)); /* BPOSGE* */
	  break;
	case 2: /* J */
	case 3: /* JAL */
	  return 0; /* fallback to the standard single-step code.  */
	case 4: /* BEQ */
	case 5: /* BNE */
	case 6: /* BLEZ */
	case 7: /* BGTZ */
	case 20: /* BEQL */
	case 21: /* BNEL */
	case 22: /* BLEZL */
	case 23: /* BGTZL */
	  is_branch = 1;
	  break;
	case 17: /* COP1 */
<<<<<<< HEAD
	  is_branch = (!is_mipsr6
		       && (itype_rs (insn) == 9 || itype_rs (insn) == 10)
		       && (itype_rt (insn) & 0x2) == 0);
	  if (is_branch) /* BC1ANY2F, BC1ANY2T, BC1ANY4F, BC1ANY4T */
=======
	  is_branch = (((itype_rs (insn) == 9 || itype_rs (insn) == 10)
			&& (itype_rt (insn) & 0x2) == 0)
				/* BC1ANY2F, BC1ANY2T, BC1ANY4F, BC1ANY4T */
		       || (itype_rs (insn) & 0x18) == 0x18
				/* BZ.df:  010001 110xx */
				/* BNZ.df: 010001 111xx */
		       || (itype_rs (insn) & 0x1b) == 0x0b);
				/* BZ.V:   010001 01011 */
				/* BNZ.V:  010001 01111 */
	  if (is_branch)
>>>>>>> b1e8802f
	    break;
	/* Fall through.  */
	case 18: /* COP2 */
	case 19: /* COP3 */
			/* BCzF, BCzFL, BCzT, BCzTL, BC*EQZ, BC*NEZ */
	  is_branch = (itype_rs (insn) == 8)
		       || (is_mipsr6
			   && (itype_rs (insn) == 9
			       || itype_rs (insn) == 13));
	  break;
	}
      if (is_branch)
	{
	  branch_bp = loc + mips32_relative_offset (insn) + 4;
	  if (last_breakpoint >= 1)
	    return 0; /* More than one branch found, fallback to the
			 standard single-step code.  */
	  breaks[1] = branch_bp;
	  last_breakpoint++;
	}

      if (itype_op (insn) == SC_OPCODE
	  || itype_op (insn) == SCD_OPCODE
	  || (is_mipsr6
	      && rtype_op (insn) == LLSC_R6_OPCODE
	      && (rtype_funct (insn) == SC_R6_FUNCT
		  || rtype_funct (insn) == SCD_R6_FUNCT)))
	break;
    }

  /* Assume that the atomic sequence ends with a sc/scd instruction.  */
    if (itype_op (insn) == SC_OPCODE
	|| itype_op (insn) == SCD_OPCODE
	|| (is_mipsr6
	    && rtype_op (insn) == LLSC_R6_OPCODE
	    && (rtype_funct (insn) == SC_R6_FUNCT
		|| rtype_funct (insn) == SCD_R6_FUNCT)))
    return 0;

  loc += MIPS_INSN32_SIZE;

  /* Insert a breakpoint right after the end of the atomic sequence.  */
  breaks[0] = loc;

  /* Check for duplicated breakpoints.  Check also for a breakpoint
     placed (branch instruction's destination) in the atomic sequence.  */
  if (last_breakpoint && pc <= breaks[1] && breaks[1] <= breaks[0])
    last_breakpoint = 0;

  /* Effectively inserts the breakpoints.  */
  for (index = 0; index <= last_breakpoint; index++)
    insert_single_step_breakpoint (gdbarch, aspace, breaks[index]);

  return 1;
}

static int
micromips_deal_with_atomic_sequence (struct gdbarch *gdbarch,
				     struct address_space *aspace,
				     CORE_ADDR pc)
{
  const int atomic_sequence_length = 16; /* Instruction sequence length.  */
  int last_breakpoint = 0; /* Defaults to 0 (no breakpoints placed).  */
  CORE_ADDR breaks[2] = {-1, -1};
  CORE_ADDR branch_bp = 0; /* Breakpoint at branch instruction's
			      destination.  */
  CORE_ADDR loc = pc;
  int sc_found = 0;
  ULONGEST insn;
  int insn_count;
  int index;

  /* Assume all atomic sequences start with a ll/lld instruction.  */
  insn = mips_fetch_instruction (gdbarch, ISA_MICROMIPS, loc, NULL);
  if (micromips_op (insn) != 0x18)	/* POOL32C: bits 011000 */
    return 0;
  loc += MIPS_INSN16_SIZE;
  insn <<= 16;
  insn |= mips_fetch_instruction (gdbarch, ISA_MICROMIPS, loc, NULL);
  if ((b12s4_op (insn) & 0xb) != 0x3)	/* LL, LLD: bits 011000 0x11 */
    return 0;
  loc += MIPS_INSN16_SIZE;

  /* Assume all atomic sequences end with an sc/scd instruction.  Assume
     that no atomic sequence is longer than "atomic_sequence_length"
     instructions.  */
  for (insn_count = 0;
       !sc_found && insn_count < atomic_sequence_length;
       ++insn_count)
    {
      int is_branch = 0;

      insn = mips_fetch_instruction (gdbarch, ISA_MICROMIPS, loc, NULL);
      loc += MIPS_INSN16_SIZE;

      if (is_mipsr6_isa (gdbarch))
	{
	  int rt, rs;
	  switch (mips_insn_size (ISA_MICROMIPS, insn))
	    {
	    /* 48-bit instructions.  */
	    case 3 * MIPS_INSN16_SIZE: /* POOL48A: bits 011111 */
	      loc += 2 * MIPS_INSN16_SIZE;
	      break;

	    /* 32-bit instructions.  */
	    case 2 * MIPS_INSN16_SIZE:
	      insn <<= 16;
	      insn |= mips_fetch_instruction (gdbarch, ISA_MICROMIPS,
					      loc, NULL);
	      loc += MIPS_INSN16_SIZE;
	      switch (micromips_op (insn >> 16))
		{
		case 0x10: /* POOL32I */
		  switch (b5s5_op (insn >> 16))
		    {
		    case 0x08: /* BC1EQZC */
		    case 0x09: /* BC1NEZC */
		    case 0x0a: /* BC2EQZC */
		    case 0x0b: /* BC2NEZC */
		    case 0x19: /* BPOSGE32 */
		      branch_bp = micromips_relative_offset16 (insn);
		      is_branch = 1;
		    }
		  break;

		case 0x18: /* POOL32C: bits 011000 */
		  if ((b12s4_op (insn) & 0xb) == 0xb)
				/* SC, SCD: bits 011000 1x11 */
		    sc_found = 1;
		  break;

		case 0x20: /* BEQZC/JIC */
		case 0x28: /* BNEZC/JIALC */
		  if (b5s5_reg (insn >> 16) == 0) /* JIC/JIALC */
		    return 0;
		  else
		    {
		      branch_bp = micromips_relative_offset21 (insn);
		      is_branch = 1;
		    }
		  break;

		case 0x30: /* BLEZALC/BGEZALC/BGEUC */
		case 0x38: /* BGTZALC/BLTZALC/BLTUC */
		case 0x35: /* BGTZC/BLTZC/BLTC */
		case 0x3d: /* BLEZC/BGEZC/BGEC */
		  rt = b5s5_reg (insn >> 16);
		  rs = b0s5_reg (insn >> 16);
		  if ((rt != 0 && rs == 0)
			/* BLEZALC/BGTZALC/BGTZC/BLEZC */
		      || (rt == rs && rt != 0)
			/* BGEZALC/BLTZALC/BLTZC/BGEZC */
		      || (rs != rt && rt != 0 && rs != 0))
			/* BGEUC/BLTUC/BLTC/BGEC */
		    {
		      branch_bp = micromips_relative_offset16 (insn);
		      is_branch = 1;
		    }
		  break;

		case 0x1d: /* BOVC/BEQC/BEQZALC */
		case 0x1f: /* BNVC/BNEC/BNEZALC */
		  rt = b5s5_reg (insn >> 16);
		  rs = b0s5_reg (insn >> 16);
		  if ((rs >= rt) /* BOVC/BNVC */
		      || (rs < rt) /* BEQC/BNEC */
		      || (rt != 0 && rs == 0)) /* BEQZALC/BNEZALC */
		    {
		      branch_bp = micromips_relative_offset16 (insn);
		      is_branch = 1;
		    }
		  break;

		case 0x25: /* BC */
		case 0x2d: /* BALC */
		  return 0;
		}
	      break;

	    /* 16-bit instructions.  */
	    case MIPS_INSN16_SIZE:
	      switch (micromips_op (insn))
		{
		case 0x11: /* POOL16C */
		  switch (b0s5_imm (insn))
		    {
		    case 0x03: /* JRC16 */
		    case 0x0b: /* JALRC16 */
		    case 0x13: /* JRCADDIUSP */
		      return 0;
		    }
		  break;

		case 0x23: /* BEQZC16 */
		case 0x2b: /* BNEZC16 */
		  branch_bp = micromips_relative_offset7 (insn);
		  is_branch = 1;
		  break;

		case 0x33: /* BC16 */
		  return 0; /* Fall back to the standard single-step code. */
		}
	      break;
	    }/* switch */

	  if (is_branch)
	    {
	      if (last_breakpoint >= 1)
		return 0; /* More than one branch found, fallback to the
			 standard single-step code.  */
	      breaks[1] = branch_bp;
	      last_breakpoint++;
	    }
	  continue;
	}

      /* Assume that there is at most one conditional branch in the
         atomic sequence.  If a branch is found, put a breakpoint in
         its destination address.  */
      switch (mips_insn_size (ISA_MICROMIPS, insn))
	{
	/* 48-bit instructions.  */
	case 3 * MIPS_INSN16_SIZE: /* POOL48A: bits 011111 */
	  loc += 2 * MIPS_INSN16_SIZE;
	  break;

	/* 32-bit instructions.  */
	case 2 * MIPS_INSN16_SIZE:
	  switch (micromips_op (insn))
	    {
	    case 0x20: /* POOL32D: bits 100000 */
	      if ((b5s5_op (insn) & 0x18) != 0x18
				/* BZ.df:  bits 100000 110xx */
				/* BNZ.df: bits 100000 111xx */
		  && (b5s5_op (insn) & 0x1b) != 0x0b)
				/* BZ.V:   bits 100000 01011 */
				/* BNZ.V:  bits 100000 01111 */
		break;
	      goto handle_branch;

	    case 0x10: /* POOL32I: bits 010000 */
	      if ((b5s5_op (insn) & 0x18) != 0x0
				/* BLTZ, BLTZAL, BGEZ, BGEZAL: 010000 000xx */
				/* BLEZ, BNEZC, BGTZ, BEQZC: 010000 001xx */
		  && (b5s5_op (insn) & 0x1d) != 0x11
				/* BLTZALS, BGEZALS: bits 010000 100x1 */
		  && ((b5s5_op (insn) & 0x1e) != 0x14
		      || (insn & 0x3) != 0x0)
				/* BC2F, BC2T: bits 010000 1010x xxx00 */
		  && (b5s5_op (insn) & 0x1e) != 0x1a
				/* BPOSGE64, BPOSGE32: bits 010000 1101x */
		  && ((b5s5_op (insn) & 0x1e) != 0x1c
		      || (insn & 0x3) != 0x0)
				/* BC1F, BC1T: bits 010000 1110x xxx00 */
		  && ((b5s5_op (insn) & 0x1c) != 0x1c
		      || (insn & 0x3) != 0x1))
				/* BC1ANY*: bits 010000 111xx xxx01 */
		break;
	      /* Fall through.  */

	    case 0x25: /* BEQ: bits 100101 */
	    case 0x2d: /* BNE: bits 101101 */
handle_branch:
	      insn <<= 16;
	      insn |= mips_fetch_instruction (gdbarch,
					      ISA_MICROMIPS, loc, NULL);
	      branch_bp = (loc + MIPS_INSN16_SIZE
			   + micromips_relative_offset16 (insn));
	      is_branch = 1;
	      break;

	    case 0x00: /* POOL32A: bits 000000 */
	      insn <<= 16;
	      insn |= mips_fetch_instruction (gdbarch,
					      ISA_MICROMIPS, loc, NULL);
	      if (b0s6_op (insn) != 0x3c
				/* POOL32Axf: bits 000000 ... 111100 */
		  || (b6s10_ext (insn) & 0x2bf) != 0x3c)
				/* JALR, JALR.HB: 000000 000x111100 111100 */
				/* JALRS, JALRS.HB: 000000 010x111100 111100 */
		break;
	      /* Fall through.  */

	    case 0x1d: /* JALS: bits 011101 */
	    case 0x35: /* J: bits 110101 */
	    case 0x3d: /* JAL: bits 111101 */
	    case 0x3c: /* JALX: bits 111100 */
	      return 0; /* Fall back to the standard single-step code. */

	    case 0x18: /* POOL32C: bits 011000 */
	      if ((b12s4_op (insn) & 0xb) == 0xb)
				/* SC, SCD: bits 011000 1x11 */
		sc_found = 1;
	      break;
	    }
	  loc += MIPS_INSN16_SIZE;
	  break;

	/* 16-bit instructions.  */
	case MIPS_INSN16_SIZE:
	  switch (micromips_op (insn))
	    {
	    case 0x23: /* BEQZ16: bits 100011 */
	    case 0x2b: /* BNEZ16: bits 101011 */
	      branch_bp = loc + micromips_relative_offset7 (insn);
	      is_branch = 1;
	      break;

	    case 0x11: /* POOL16C: bits 010001 */
	      if ((b5s5_op (insn) & 0x1c) != 0xc
				/* JR16, JRC, JALR16, JALRS16: 010001 011xx */
	          && b5s5_op (insn) != 0x18)
				/* JRADDIUSP: bits 010001 11000 */
	        break;
	      return 0; /* Fall back to the standard single-step code. */

	    case 0x33: /* B16: bits 110011 */
	      return 0; /* Fall back to the standard single-step code. */
	    }
	  break;
	}
      if (is_branch)
	{
	  if (last_breakpoint >= 1)
	    return 0; /* More than one branch found, fallback to the
			 standard single-step code.  */
	  breaks[1] = branch_bp;
	  last_breakpoint++;
	}
    }
  if (!sc_found)
    return 0;

  /* Insert a breakpoint right after the end of the atomic sequence.  */
  breaks[0] = loc;

  /* Check for duplicated breakpoints.  Check also for a breakpoint
     placed (branch instruction's destination) in the atomic sequence */
  if (last_breakpoint && pc <= breaks[1] && breaks[1] <= breaks[0])
    last_breakpoint = 0;

  /* Effectively inserts the breakpoints.  */
  for (index = 0; index <= last_breakpoint; index++)
    insert_single_step_breakpoint (gdbarch, aspace, breaks[index]);

  return 1;
}

static int
deal_with_atomic_sequence (struct gdbarch *gdbarch,
			   struct address_space *aspace, CORE_ADDR pc)
{
  if (mips_pc_is_mips (pc))
    return mips_deal_with_atomic_sequence (gdbarch, aspace, pc);
  else if (mips_pc_is_micromips (gdbarch, pc))
    return micromips_deal_with_atomic_sequence (gdbarch, aspace, pc);
  else
    return 0;
}

/* mips_software_single_step() is called just before we want to resume
   the inferior, if we want to single-step it but there is no hardware
   or kernel single-step support (MIPS on GNU/Linux for example).  We find
   the target of the coming instruction and breakpoint it.  */

int
mips_software_single_step (struct frame_info *frame)
{
  struct gdbarch *gdbarch = get_frame_arch (frame);
  struct address_space *aspace = get_frame_address_space (frame);
  CORE_ADDR pc, next_pc;

  pc = get_frame_pc (frame);
  if (deal_with_atomic_sequence (gdbarch, aspace, pc))
    return 1;

  next_pc = mips_next_pc (frame, pc);

  insert_single_step_breakpoint (gdbarch, aspace, next_pc);
  return 1;
}

/* Test whether the PC points to the return instruction at the
   end of a function.  */

static int
mips_about_to_return (struct gdbarch *gdbarch, CORE_ADDR pc)
{
  ULONGEST insn;
  ULONGEST hint;

  /* This used to check for MIPS16, but this piece of code is never
     called for MIPS16 functions.  And likewise microMIPS ones.  */
  gdb_assert (mips_pc_is_mips (pc));

  insn = mips_fetch_instruction (gdbarch, ISA_MIPS, pc, NULL);
  /* Mask the hint and the jalr/jr bit */
  hint = 0x7c1;

  if (is_mipsr6_isa (gdbarch) && insn == 0xd81f0000) /* jrc $31 */
    return 1;

  /* jr(.hb) $ra and "jalr(.hb) $ra" */
  return ((insn & ~hint) == 0x3e00008);
}


/* This fencepost looks highly suspicious to me.  Removing it also
   seems suspicious as it could affect remote debugging across serial
   lines.  */

static CORE_ADDR
heuristic_proc_start (struct gdbarch *gdbarch, CORE_ADDR pc)
{
  CORE_ADDR start_pc;
  CORE_ADDR fence;
  int instlen;
  int seen_adjsp = 0;
  struct inferior *inf;

  pc = gdbarch_addr_bits_remove (gdbarch, pc);
  start_pc = pc;
  fence = start_pc - heuristic_fence_post;
  if (start_pc == 0)
    return 0;

  if (heuristic_fence_post == -1 || fence < VM_MIN_ADDRESS)
    fence = VM_MIN_ADDRESS;

  instlen = mips_pc_is_mips (pc) ? MIPS_INSN32_SIZE : MIPS_INSN16_SIZE;

  inf = current_inferior ();

  /* Search back for previous return.  */
  for (start_pc -= instlen;; start_pc -= instlen)
    if (start_pc < fence)
      {
	/* It's not clear to me why we reach this point when
	   stop_soon, but with this test, at least we
	   don't print out warnings for every child forked (eg, on
	   decstation).  22apr93 rich@cygnus.com.  */
	if (inf->control.stop_soon == NO_STOP_QUIETLY)
	  {
	    static int blurb_printed = 0;

	    warning (_("GDB can't find the start of the function at %s."),
		     paddress (gdbarch, pc));

	    if (!blurb_printed)
	      {
		/* This actually happens frequently in embedded
		   development, when you first connect to a board
		   and your stack pointer and pc are nowhere in
		   particular.  This message needs to give people
		   in that situation enough information to
		   determine that it's no big deal.  */
		printf_filtered ("\n\
    GDB is unable to find the start of the function at %s\n\
and thus can't determine the size of that function's stack frame.\n\
This means that GDB may be unable to access that stack frame, or\n\
the frames below it.\n\
    This problem is most likely caused by an invalid program counter or\n\
stack pointer.\n\
    However, if you think GDB should simply search farther back\n\
from %s for code which looks like the beginning of a\n\
function, you can increase the range of the search using the `set\n\
heuristic-fence-post' command.\n",
			paddress (gdbarch, pc), paddress (gdbarch, pc));
		blurb_printed = 1;
	      }
	  }

	return 0;
      }
    else if (mips_pc_is_mips16 (gdbarch, start_pc))
      {
	unsigned short inst;

	/* On MIPS16, any one of the following is likely to be the
	   start of a function:
  	   extend save
	   save
	   entry
	   addiu sp,-n
	   daddiu sp,-n
	   extend -n followed by 'addiu sp,+n' or 'daddiu sp,+n'.  */
	inst = mips_fetch_instruction (gdbarch, ISA_MIPS16, start_pc, NULL);
	if ((inst & 0xff80) == 0x6480)		/* save */
	  {
	    if (start_pc - instlen >= fence)
	      {
		inst = mips_fetch_instruction (gdbarch, ISA_MIPS16,
					       start_pc - instlen, NULL);
		if ((inst & 0xf800) == 0xf000)	/* extend */
		  start_pc -= instlen;
	      }
	    break;
	  }
	else if (((inst & 0xf81f) == 0xe809
		  && (inst & 0x700) != 0x700)	/* entry */
		 || (inst & 0xff80) == 0x6380	/* addiu sp,-n */
		 || (inst & 0xff80) == 0xfb80	/* daddiu sp,-n */
		 || ((inst & 0xf810) == 0xf010 && seen_adjsp))	/* extend -n */
	  break;
	else if ((inst & 0xff00) == 0x6300	/* addiu sp */
		 || (inst & 0xff00) == 0xfb00)	/* daddiu sp */
	  seen_adjsp = 1;
	else
	  seen_adjsp = 0;
      }
    else if (mips_pc_is_micromips (gdbarch, start_pc))
      {
	ULONGEST insn;
	int stop = 0;
	long offset;
	int dreg;
	int sreg;

	/* On microMIPS, any one of the following is likely to be the
	   start of a function:
	   ADDIUSP -imm
	   (D)ADDIU $sp, -imm
	   LUI $gp, imm  */
	insn = mips_fetch_instruction (gdbarch, ISA_MICROMIPS, pc, NULL);
	switch (micromips_op (insn))
	  {
	  case 0xc: /* ADDIU: bits 001100 */
	  case 0x17: /* DADDIU: bits 010111 */
	    sreg = b0s5_reg (insn);
	    dreg = b5s5_reg (insn);
	    insn <<= 16;
	    insn |= mips_fetch_instruction (gdbarch, ISA_MICROMIPS,
					    pc + MIPS_INSN16_SIZE, NULL);
	    offset = (b0s16_imm (insn) ^ 0x8000) - 0x8000;
	    if (sreg == MIPS_SP_REGNUM && dreg == MIPS_SP_REGNUM
				/* (D)ADDIU $sp, imm */
		&& offset < 0)
	      stop = 1;
	    break;

	  case 0x10: /* POOL32I: bits 010000 */
	    if (! is_mipsr6_isa (gdbarch))
	      {
		if (b5s5_op (insn) == 0xd
				/* LUI: bits 010000 001101 */
		    && b0s5_reg (insn) == 28)
				/* LUI $gp, imm */
		  stop = 1;
	      }
	    break;

	  case 0x04: /* LUI/AUI: bits 000100 */
	    if (is_mipsr6_isa (gdbarch))
	      {
		if (b0s5_reg (insn) == 0
				/* LUI: bits 000100 rt 000100 */
		    && b5s5_reg (insn) == 28)
				/* LUI $gp, imm */
		  stop = 1;
	      }
	    break;

	  case 0x13: /* POOL16D: bits 010011 */
	    if ((insn & 0x1) == 0x1)
				/* ADDIUSP: bits 010011 1 */
	      {
		offset = micromips_decode_imm9 (b1s9_imm (insn));
		if (offset < 0)
				/* ADDIUSP -imm */
		  stop = 1;
	      }
	    else
				/* ADDIUS5: bits 010011 0 */
	      {
		dreg = b5s5_reg (insn);
		offset = (b1s4_imm (insn) ^ 8) - 8;
		if (dreg == MIPS_SP_REGNUM && offset < 0)
				/* ADDIUS5  $sp, -imm */
		  stop = 1;
	      }
	    break;
	  }
	if (stop)
	  break;
      }
    else if (mips_about_to_return (gdbarch, start_pc))
      {
	/* Skip return and its delay slot.  */
	start_pc += 2 * MIPS_INSN32_SIZE;
	break;
      }

  return start_pc;
}

struct mips_objfile_private
{
  bfd_size_type size;
  char *contents;
};

/* According to the current ABI, should the type be passed in a
   floating-point register (assuming that there is space)?  When there
   is no FPU, FP are not even considered as possible candidates for
   FP registers and, consequently this returns false - forces FP
   arguments into integer registers.  */

static int
fp_register_arg_p (struct gdbarch *gdbarch, enum type_code typecode,
		   struct type *arg_type)
{
  return ((typecode == TYPE_CODE_FLT
	   || (MIPS_EABI (gdbarch)
	       && (typecode == TYPE_CODE_STRUCT
		   || typecode == TYPE_CODE_UNION)
	       && TYPE_NFIELDS (arg_type) == 1
	       && TYPE_CODE (check_typedef (TYPE_FIELD_TYPE (arg_type, 0))) 
	       == TYPE_CODE_FLT))
	  && MIPS_FPU_TYPE(gdbarch) != MIPS_FPU_NONE);
}

/* On o32, argument passing in GPRs depends on the alignment of the type being
   passed.  Return 1 if this type must be aligned to a doubleword boundary.  */

static int
mips_type_needs_double_align (struct type *type)
{
  enum type_code typecode = TYPE_CODE (type);

  if (typecode == TYPE_CODE_FLT && TYPE_LENGTH (type) == 8)
    return 1;
  else if (typecode == TYPE_CODE_STRUCT)
    {
      if (TYPE_NFIELDS (type) < 1)
	return 0;
      return mips_type_needs_double_align (TYPE_FIELD_TYPE (type, 0));
    }
  else if (typecode == TYPE_CODE_UNION)
    {
      int i, n;

      n = TYPE_NFIELDS (type);
      for (i = 0; i < n; i++)
	if (mips_type_needs_double_align (TYPE_FIELD_TYPE (type, i)))
	  return 1;
      return 0;
    }
  return 0;
}

/* Adjust the address downward (direction of stack growth) so that it
   is correctly aligned for a new stack frame.  */
static CORE_ADDR
mips_frame_align (struct gdbarch *gdbarch, CORE_ADDR addr)
{
  return align_down (addr, 16);
}

/* Implement the "push_dummy_code" gdbarch method.  */

static CORE_ADDR
mips_push_dummy_code (struct gdbarch *gdbarch, CORE_ADDR sp,
		      CORE_ADDR funaddr, struct value **args,
		      int nargs, struct type *value_type,
		      CORE_ADDR *real_pc, CORE_ADDR *bp_addr,
		      struct regcache *regcache)
{
  static gdb_byte nop_insn[] = { 0, 0, 0, 0 };
  CORE_ADDR nop_addr;
  CORE_ADDR bp_slot;

  /* Reserve enough room on the stack for our breakpoint instruction.  */
  bp_slot = sp - sizeof (nop_insn);

  /* Return to microMIPS mode if calling microMIPS code to avoid
     triggering an address error exception on processors that only
     support microMIPS execution.  */
  *bp_addr = (mips_pc_is_micromips (gdbarch, funaddr)
	      ? make_compact_addr (bp_slot) : bp_slot);

  /* The breakpoint layer automatically adjusts the address of
     breakpoints inserted in a branch delay slot.  With enough
     bad luck, the 4 bytes located just before our breakpoint
     instruction could look like a branch instruction, and thus
     trigger the adjustement, and break the function call entirely.
     So, we reserve those 4 bytes and write a nop instruction
     to prevent that from happening.  */
  nop_addr = bp_slot - sizeof (nop_insn);
  write_memory (nop_addr, nop_insn, sizeof (nop_insn));
  sp = mips_frame_align (gdbarch, nop_addr);

  /* Inferior resumes at the function entry point.  */
  *real_pc = funaddr;

  return sp;
}

static CORE_ADDR
mips_eabi_push_dummy_call (struct gdbarch *gdbarch, struct value *function,
			   struct regcache *regcache, CORE_ADDR bp_addr,
			   int nargs, struct value **args, CORE_ADDR sp,
			   int struct_return, CORE_ADDR struct_addr)
{
  int argreg;
  int float_argreg;
  int argnum;
  int len = 0;
  int stack_offset = 0;
  enum bfd_endian byte_order = gdbarch_byte_order (gdbarch);
  CORE_ADDR func_addr = find_function_addr (function, NULL);
  int regsize = mips_abi_regsize (gdbarch);

  /* For shared libraries, "t9" needs to point at the function
     address.  */
  regcache_cooked_write_signed (regcache, MIPS_T9_REGNUM, func_addr);

  /* Set the return address register to point to the entry point of
     the program, where a breakpoint lies in wait.  */
  regcache_cooked_write_signed (regcache, MIPS_RA_REGNUM, bp_addr);

  /* First ensure that the stack and structure return address (if any)
     are properly aligned.  The stack has to be at least 64-bit
     aligned even on 32-bit machines, because doubles must be 64-bit
     aligned.  For n32 and n64, stack frames need to be 128-bit
     aligned, so we round to this widest known alignment.  */

  sp = align_down (sp, 16);
  struct_addr = align_down (struct_addr, 16);

  /* Now make space on the stack for the args.  We allocate more
     than necessary for EABI, because the first few arguments are
     passed in registers, but that's OK.  */
  for (argnum = 0; argnum < nargs; argnum++)
    len += align_up (TYPE_LENGTH (value_type (args[argnum])), regsize);
  sp -= align_up (len, 16);

  if (mips_debug)
    fprintf_unfiltered (gdb_stdlog,
			"mips_eabi_push_dummy_call: sp=%s allocated %ld\n",
			paddress (gdbarch, sp), (long) align_up (len, 16));

  /* Initialize the integer and float register pointers.  */
  argreg = MIPS_A0_REGNUM;
  float_argreg = mips_fpa0_regnum (gdbarch);

  /* The struct_return pointer occupies the first parameter-passing reg.  */
  if (struct_return)
    {
      if (mips_debug)
	fprintf_unfiltered (gdb_stdlog,
			    "mips_eabi_push_dummy_call: "
			    "struct_return reg=%d %s\n",
			    argreg, paddress (gdbarch, struct_addr));
      regcache_cooked_write_unsigned (regcache, argreg++, struct_addr);
    }

  /* Now load as many as possible of the first arguments into
     registers, and push the rest onto the stack.  Loop thru args
     from first to last.  */
  for (argnum = 0; argnum < nargs; argnum++)
    {
      const gdb_byte *val;
      gdb_byte valbuf[MAX_REGISTER_SIZE];
      struct value *arg = args[argnum];
      struct type *arg_type = check_typedef (value_type (arg));
      int len = TYPE_LENGTH (arg_type);
      enum type_code typecode = TYPE_CODE (arg_type);

      if (mips_debug)
	fprintf_unfiltered (gdb_stdlog,
			    "mips_eabi_push_dummy_call: %d len=%d type=%d",
			    argnum + 1, len, (int) typecode);

      /* The EABI passes structures that do not fit in a register by
         reference.  */
      if (len > regsize
	  && (typecode == TYPE_CODE_STRUCT || typecode == TYPE_CODE_UNION))
	{
	  store_unsigned_integer (valbuf, regsize, byte_order,
				  value_address (arg));
	  typecode = TYPE_CODE_PTR;
	  len = regsize;
	  val = valbuf;
	  if (mips_debug)
	    fprintf_unfiltered (gdb_stdlog, " push");
	}
      else
	val = value_contents (arg);

      /* 32-bit ABIs always start floating point arguments in an
         even-numbered floating point register.  Round the FP register
         up before the check to see if there are any FP registers
         left.  Non MIPS_EABI targets also pass the FP in the integer
         registers so also round up normal registers.  */
      if (regsize < 8 && fp_register_arg_p (gdbarch, typecode, arg_type))
	{
	  if ((float_argreg & 1))
	    float_argreg++;
	}

      /* Floating point arguments passed in registers have to be
         treated specially.  On 32-bit architectures, doubles
         are passed in register pairs; the even register gets
         the low word, and the odd register gets the high word.
         On non-EABI processors, the first two floating point arguments are
         also copied to general registers, because MIPS16 functions
         don't use float registers for arguments.  This duplication of
         arguments in general registers can't hurt non-MIPS16 functions
         because those registers are normally skipped.  */
      /* MIPS_EABI squeezes a struct that contains a single floating
         point value into an FP register instead of pushing it onto the
         stack.  */
      if (fp_register_arg_p (gdbarch, typecode, arg_type)
	  && float_argreg <= MIPS_LAST_FP_ARG_REGNUM (gdbarch))
	{
	  /* EABI32 will pass doubles in consecutive registers, even on
	     64-bit cores.  At one time, we used to check the size of
	     `float_argreg' to determine whether or not to pass doubles
	     in consecutive registers, but this is not sufficient for
	     making the ABI determination.  */
	  if (len == 8 && mips_abi (gdbarch) == MIPS_ABI_EABI32)
	    {
	      int low_offset = gdbarch_byte_order (gdbarch)
			       == BFD_ENDIAN_BIG ? 4 : 0;
	      long regval;

	      /* Write the low word of the double to the even register(s).  */
	      regval = extract_signed_integer (val + low_offset,
					       4, byte_order);
	      if (mips_debug)
		fprintf_unfiltered (gdb_stdlog, " - fpreg=%d val=%s",
				    float_argreg, phex (regval, 4));
	      regcache_cooked_write_signed (regcache, float_argreg++, regval);

	      /* Write the high word of the double to the odd register(s).  */
	      regval = extract_signed_integer (val + 4 - low_offset,
					       4, byte_order);
	      if (mips_debug)
		fprintf_unfiltered (gdb_stdlog, " - fpreg=%d val=%s",
				    float_argreg, phex (regval, 4));
	      regcache_cooked_write_signed (regcache, float_argreg++, regval);
	    }
	  else
	    {
	      /* This is a floating point value that fits entirely
	         in a single register.  */
	      /* On 32 bit ABI's the float_argreg is further adjusted
	         above to ensure that it is even register aligned.  */
	      LONGEST regval = extract_signed_integer (val, len, byte_order);
	      if (mips_debug)
		fprintf_unfiltered (gdb_stdlog, " - fpreg=%d val=%s",
				    float_argreg, phex (regval, len));
	      regcache_cooked_write_signed (regcache, float_argreg++, regval);
	    }
	}
      else
	{
	  /* Copy the argument to general registers or the stack in
	     register-sized pieces.  Large arguments are split between
	     registers and stack.  */
	  /* Note: structs whose size is not a multiple of regsize
	     are treated specially: Irix cc passes
	     them in registers where gcc sometimes puts them on the
	     stack.  For maximum compatibility, we will put them in
	     both places.  */
	  int odd_sized_struct = (len > regsize && len % regsize != 0);

	  /* Note: Floating-point values that didn't fit into an FP
	     register are only written to memory.  */
	  while (len > 0)
	    {
	      /* Remember if the argument was written to the stack.  */
	      int stack_used_p = 0;
	      int partial_len = (len < regsize ? len : regsize);

	      if (mips_debug)
		fprintf_unfiltered (gdb_stdlog, " -- partial=%d",
				    partial_len);

	      /* Write this portion of the argument to the stack.  */
	      if (argreg > MIPS_LAST_ARG_REGNUM (gdbarch)
		  || odd_sized_struct
		  || fp_register_arg_p (gdbarch, typecode, arg_type))
		{
		  /* Should shorter than int integer values be
		     promoted to int before being stored?  */
		  int longword_offset = 0;
		  CORE_ADDR addr;
		  stack_used_p = 1;
		  if (gdbarch_byte_order (gdbarch) == BFD_ENDIAN_BIG)
		    {
		      if (regsize == 8
			  && (typecode == TYPE_CODE_INT
			      || typecode == TYPE_CODE_PTR
			      || typecode == TYPE_CODE_FLT) && len <= 4)
			longword_offset = regsize - len;
		      else if ((typecode == TYPE_CODE_STRUCT
				|| typecode == TYPE_CODE_UNION)
			       && TYPE_LENGTH (arg_type) < regsize)
			longword_offset = regsize - len;
		    }

		  if (mips_debug)
		    {
		      fprintf_unfiltered (gdb_stdlog, " - stack_offset=%s",
					  paddress (gdbarch, stack_offset));
		      fprintf_unfiltered (gdb_stdlog, " longword_offset=%s",
					  paddress (gdbarch, longword_offset));
		    }

		  addr = sp + stack_offset + longword_offset;

		  if (mips_debug)
		    {
		      int i;
		      fprintf_unfiltered (gdb_stdlog, " @%s ",
					  paddress (gdbarch, addr));
		      for (i = 0; i < partial_len; i++)
			{
			  fprintf_unfiltered (gdb_stdlog, "%02x",
					      val[i] & 0xff);
			}
		    }
		  write_memory (addr, val, partial_len);
		}

	      /* Note!!! This is NOT an else clause.  Odd sized
	         structs may go thru BOTH paths.  Floating point
	         arguments will not.  */
	      /* Write this portion of the argument to a general
	         purpose register.  */
	      if (argreg <= MIPS_LAST_ARG_REGNUM (gdbarch)
		  && !fp_register_arg_p (gdbarch, typecode, arg_type))
		{
		  LONGEST regval =
		    extract_signed_integer (val, partial_len, byte_order);

		  if (mips_debug)
		    fprintf_filtered (gdb_stdlog, " - reg=%d val=%s",
				      argreg,
				      phex (regval, regsize));
		  regcache_cooked_write_signed (regcache, argreg, regval);
		  argreg++;
		}

	      len -= partial_len;
	      val += partial_len;

	      /* Compute the offset into the stack at which we will
	         copy the next parameter.

	         In the new EABI (and the NABI32), the stack_offset
	         only needs to be adjusted when it has been used.  */

	      if (stack_used_p)
		stack_offset += align_up (partial_len, regsize);
	    }
	}
      if (mips_debug)
	fprintf_unfiltered (gdb_stdlog, "\n");
    }

  regcache_cooked_write_signed (regcache, MIPS_SP_REGNUM, sp);

  /* Return adjusted stack pointer.  */
  return sp;
}

/* Determine the return value convention being used.  */

static enum return_value_convention
mips_eabi_return_value (struct gdbarch *gdbarch, struct value *function,
			struct type *type, struct regcache *regcache,
			gdb_byte *readbuf, const gdb_byte *writebuf)
{
  struct gdbarch_tdep *tdep = gdbarch_tdep (gdbarch);
  int fp_return_type = 0;
  int offset, regnum, xfer;

  if (TYPE_LENGTH (type) > 2 * mips_abi_regsize (gdbarch))
    return RETURN_VALUE_STRUCT_CONVENTION;

  /* Floating point type?  */
  if (tdep->mips_fpu_type != MIPS_FPU_NONE)
    {
      if (TYPE_CODE (type) == TYPE_CODE_FLT)
	fp_return_type = 1;
      /* Structs with a single field of float type 
	 are returned in a floating point register.  */
      if ((TYPE_CODE (type) == TYPE_CODE_STRUCT
	   || TYPE_CODE (type) == TYPE_CODE_UNION)
	  && TYPE_NFIELDS (type) == 1)
	{
	  struct type *fieldtype = TYPE_FIELD_TYPE (type, 0);

	  if (TYPE_CODE (check_typedef (fieldtype)) == TYPE_CODE_FLT)
	    fp_return_type = 1;
	}
    }

  if (fp_return_type)      
    {
      /* A floating-point value belongs in the least significant part
	 of FP0/FP1.  */
      if (mips_debug)
	fprintf_unfiltered (gdb_stderr, "Return float in $fp0\n");
      regnum = mips_regnum (gdbarch)->fp0;
    }
  else 
    {
      /* An integer value goes in V0/V1.  */
      if (mips_debug)
	fprintf_unfiltered (gdb_stderr, "Return scalar in $v0\n");
      regnum = MIPS_V0_REGNUM;
    }
  for (offset = 0;
       offset < TYPE_LENGTH (type);
       offset += mips_abi_regsize (gdbarch), regnum++)
    {
      xfer = mips_abi_regsize (gdbarch);
      if (offset + xfer > TYPE_LENGTH (type))
	xfer = TYPE_LENGTH (type) - offset;
      mips_xfer_register (gdbarch, regcache,
			  gdbarch_num_regs (gdbarch) + regnum, xfer,
			  gdbarch_byte_order (gdbarch), readbuf, writebuf,
			  offset);
    }

  return RETURN_VALUE_REGISTER_CONVENTION;
}


/* N32/N64 ABI stuff.  */

/* Search for a naturally aligned double at OFFSET inside a struct
   ARG_TYPE.  The N32 / N64 ABIs pass these in floating point
   registers.  */

static int
mips_n32n64_fp_arg_chunk_p (struct gdbarch *gdbarch, struct type *arg_type,
			    int offset)
{
  int i;

  if (TYPE_CODE (arg_type) != TYPE_CODE_STRUCT)
    return 0;

  if (MIPS_FPU_TYPE (gdbarch) != MIPS_FPU_DOUBLE)
    return 0;

  if (TYPE_LENGTH (arg_type) < offset + MIPS64_REGSIZE)
    return 0;

  for (i = 0; i < TYPE_NFIELDS (arg_type); i++)
    {
      int pos;
      struct type *field_type;

      /* We're only looking at normal fields.  */
      if (field_is_static (&TYPE_FIELD (arg_type, i))
	  || (TYPE_FIELD_BITPOS (arg_type, i) % 8) != 0)
	continue;

      /* If we have gone past the offset, there is no double to pass.  */
      pos = TYPE_FIELD_BITPOS (arg_type, i) / 8;
      if (pos > offset)
	return 0;

      field_type = check_typedef (TYPE_FIELD_TYPE (arg_type, i));

      /* If this field is entirely before the requested offset, go
	 on to the next one.  */
      if (pos + TYPE_LENGTH (field_type) <= offset)
	continue;

      /* If this is our special aligned double, we can stop.  */
      if (TYPE_CODE (field_type) == TYPE_CODE_FLT
	  && TYPE_LENGTH (field_type) == MIPS64_REGSIZE)
	return 1;

      /* This field starts at or before the requested offset, and
	 overlaps it.  If it is a structure, recurse inwards.  */
      return mips_n32n64_fp_arg_chunk_p (gdbarch, field_type, offset - pos);
    }

  return 0;
}

static CORE_ADDR
mips_n32n64_push_dummy_call (struct gdbarch *gdbarch, struct value *function,
			     struct regcache *regcache, CORE_ADDR bp_addr,
			     int nargs, struct value **args, CORE_ADDR sp,
			     int struct_return, CORE_ADDR struct_addr)
{
  int argreg;
  int float_argreg;
  int argnum;
  int len = 0;
  int stack_offset = 0;
  enum bfd_endian byte_order = gdbarch_byte_order (gdbarch);
  CORE_ADDR func_addr = find_function_addr (function, NULL);

  /* For shared libraries, "t9" needs to point at the function
     address.  */
  regcache_cooked_write_signed (regcache, MIPS_T9_REGNUM, func_addr);

  /* Set the return address register to point to the entry point of
     the program, where a breakpoint lies in wait.  */
  regcache_cooked_write_signed (regcache, MIPS_RA_REGNUM, bp_addr);

  /* First ensure that the stack and structure return address (if any)
     are properly aligned.  The stack has to be at least 64-bit
     aligned even on 32-bit machines, because doubles must be 64-bit
     aligned.  For n32 and n64, stack frames need to be 128-bit
     aligned, so we round to this widest known alignment.  */

  sp = align_down (sp, 16);
  struct_addr = align_down (struct_addr, 16);

  /* Now make space on the stack for the args.  */
  for (argnum = 0; argnum < nargs; argnum++)
    len += align_up (TYPE_LENGTH (value_type (args[argnum])), MIPS64_REGSIZE);
  sp -= align_up (len, 16);

  if (mips_debug)
    fprintf_unfiltered (gdb_stdlog,
			"mips_n32n64_push_dummy_call: sp=%s allocated %ld\n",
			paddress (gdbarch, sp), (long) align_up (len, 16));

  /* Initialize the integer and float register pointers.  */
  argreg = MIPS_A0_REGNUM;
  float_argreg = mips_fpa0_regnum (gdbarch);

  /* The struct_return pointer occupies the first parameter-passing reg.  */
  if (struct_return)
    {
      if (mips_debug)
	fprintf_unfiltered (gdb_stdlog,
			    "mips_n32n64_push_dummy_call: "
			    "struct_return reg=%d %s\n",
			    argreg, paddress (gdbarch, struct_addr));
      regcache_cooked_write_unsigned (regcache, argreg++, struct_addr);
    }

  /* Now load as many as possible of the first arguments into
     registers, and push the rest onto the stack.  Loop thru args
     from first to last.  */
  for (argnum = 0; argnum < nargs; argnum++)
    {
      const gdb_byte *val;
      struct value *arg = args[argnum];
      struct type *arg_type = check_typedef (value_type (arg));
      int len = TYPE_LENGTH (arg_type);
      enum type_code typecode = TYPE_CODE (arg_type);

      if (mips_debug)
	fprintf_unfiltered (gdb_stdlog,
			    "mips_n32n64_push_dummy_call: %d len=%d type=%d",
			    argnum + 1, len, (int) typecode);

      val = value_contents (arg);

      /* A 128-bit long double value requires an even-odd pair of
	 floating-point registers.  */
      if (len == 16
	  && fp_register_arg_p (gdbarch, typecode, arg_type)
	  && (float_argreg & 1))
	{
	  float_argreg++;
	  argreg++;
	}

      if (fp_register_arg_p (gdbarch, typecode, arg_type)
	  && argreg <= MIPS_LAST_ARG_REGNUM (gdbarch))
	{
	  /* This is a floating point value that fits entirely
	     in a single register or a pair of registers.  */
	  int reglen = (len <= MIPS64_REGSIZE ? len : MIPS64_REGSIZE);
	  LONGEST regval = extract_unsigned_integer (val, reglen, byte_order);
	  if (mips_debug)
	    fprintf_unfiltered (gdb_stdlog, " - fpreg=%d val=%s",
				float_argreg, phex (regval, reglen));
	  regcache_cooked_write_unsigned (regcache, float_argreg, regval);

	  if (mips_debug)
	    fprintf_unfiltered (gdb_stdlog, " - reg=%d val=%s",
				argreg, phex (regval, reglen));
	  regcache_cooked_write_unsigned (regcache, argreg, regval);
	  float_argreg++;
	  argreg++;
	  if (len == 16)
	    {
	      regval = extract_unsigned_integer (val + reglen,
						 reglen, byte_order);
	      if (mips_debug)
		fprintf_unfiltered (gdb_stdlog, " - fpreg=%d val=%s",
				    float_argreg, phex (regval, reglen));
	      regcache_cooked_write_unsigned (regcache, float_argreg, regval);

	      if (mips_debug)
		fprintf_unfiltered (gdb_stdlog, " - reg=%d val=%s",
				    argreg, phex (regval, reglen));
	      regcache_cooked_write_unsigned (regcache, argreg, regval);
	      float_argreg++;
	      argreg++;
	    }
	}
      else
	{
	  /* Copy the argument to general registers or the stack in
	     register-sized pieces.  Large arguments are split between
	     registers and stack.  */
	  /* For N32/N64, structs, unions, or other composite types are
	     treated as a sequence of doublewords, and are passed in integer
	     or floating point registers as though they were simple scalar
	     parameters to the extent that they fit, with any excess on the
	     stack packed according to the normal memory layout of the
	     object.
	     The caller does not reserve space for the register arguments;
	     the callee is responsible for reserving it if required.  */
	  /* Note: Floating-point values that didn't fit into an FP
	     register are only written to memory.  */
	  while (len > 0)
	    {
	      /* Remember if the argument was written to the stack.  */
	      int stack_used_p = 0;
	      int partial_len = (len < MIPS64_REGSIZE ? len : MIPS64_REGSIZE);

	      if (mips_debug)
		fprintf_unfiltered (gdb_stdlog, " -- partial=%d",
				    partial_len);

	      if (fp_register_arg_p (gdbarch, typecode, arg_type))
		gdb_assert (argreg > MIPS_LAST_ARG_REGNUM (gdbarch));

	      /* Write this portion of the argument to the stack.  */
	      if (argreg > MIPS_LAST_ARG_REGNUM (gdbarch))
		{
		  /* Should shorter than int integer values be
		     promoted to int before being stored?  */
		  int longword_offset = 0;
		  CORE_ADDR addr;
		  stack_used_p = 1;
		  if (gdbarch_byte_order (gdbarch) == BFD_ENDIAN_BIG)
		    {
		      if ((typecode == TYPE_CODE_INT
			   || typecode == TYPE_CODE_PTR)
			  && len <= 4)
			longword_offset = MIPS64_REGSIZE - len;
		    }

		  if (mips_debug)
		    {
		      fprintf_unfiltered (gdb_stdlog, " - stack_offset=%s",
					  paddress (gdbarch, stack_offset));
		      fprintf_unfiltered (gdb_stdlog, " longword_offset=%s",
					  paddress (gdbarch, longword_offset));
		    }

		  addr = sp + stack_offset + longword_offset;

		  if (mips_debug)
		    {
		      int i;
		      fprintf_unfiltered (gdb_stdlog, " @%s ",
					  paddress (gdbarch, addr));
		      for (i = 0; i < partial_len; i++)
			{
			  fprintf_unfiltered (gdb_stdlog, "%02x",
					      val[i] & 0xff);
			}
		    }
		  write_memory (addr, val, partial_len);
		}

	      /* Note!!! This is NOT an else clause.  Odd sized
	         structs may go thru BOTH paths.  */
	      /* Write this portion of the argument to a general
	         purpose register.  */
	      if (argreg <= MIPS_LAST_ARG_REGNUM (gdbarch))
		{
		  LONGEST regval;

		  /* Sign extend pointers, 32-bit integers and signed
		     16-bit and 8-bit integers; everything else is taken
		     as is.  */

		  if ((partial_len == 4
		       && (typecode == TYPE_CODE_PTR
			   || typecode == TYPE_CODE_INT))
		      || (partial_len < 4
			  && typecode == TYPE_CODE_INT
			  && !TYPE_UNSIGNED (arg_type)))
		    regval = extract_signed_integer (val, partial_len,
						     byte_order);
		  else
		    regval = extract_unsigned_integer (val, partial_len,
						       byte_order);

		  /* A non-floating-point argument being passed in a
		     general register.  If a struct or union, and if
		     the remaining length is smaller than the register
		     size, we have to adjust the register value on
		     big endian targets.

		     It does not seem to be necessary to do the
		     same for integral types.  */

		  if (gdbarch_byte_order (gdbarch) == BFD_ENDIAN_BIG
		      && partial_len < MIPS64_REGSIZE
		      && (typecode == TYPE_CODE_STRUCT
			  || typecode == TYPE_CODE_UNION))
		    regval <<= ((MIPS64_REGSIZE - partial_len)
				* TARGET_CHAR_BIT);

		  if (mips_debug)
		    fprintf_filtered (gdb_stdlog, " - reg=%d val=%s",
				      argreg,
				      phex (regval, MIPS64_REGSIZE));
		  regcache_cooked_write_unsigned (regcache, argreg, regval);

		  if (mips_n32n64_fp_arg_chunk_p (gdbarch, arg_type,
						  TYPE_LENGTH (arg_type) - len))
		    {
		      if (mips_debug)
			fprintf_filtered (gdb_stdlog, " - fpreg=%d val=%s",
					  float_argreg,
					  phex (regval, MIPS64_REGSIZE));
		      regcache_cooked_write_unsigned (regcache, float_argreg,
						      regval);
		    }

		  float_argreg++;
		  argreg++;
		}

	      len -= partial_len;
	      val += partial_len;

	      /* Compute the offset into the stack at which we will
	         copy the next parameter.

	         In N32 (N64?), the stack_offset only needs to be
	         adjusted when it has been used.  */

	      if (stack_used_p)
		stack_offset += align_up (partial_len, MIPS64_REGSIZE);
	    }
	}
      if (mips_debug)
	fprintf_unfiltered (gdb_stdlog, "\n");
    }

  regcache_cooked_write_signed (regcache, MIPS_SP_REGNUM, sp);

  /* Return adjusted stack pointer.  */
  return sp;
}

static enum return_value_convention
mips_n32n64_return_value (struct gdbarch *gdbarch, struct value *function,
			  struct type *type, struct regcache *regcache,
			  gdb_byte *readbuf, const gdb_byte *writebuf)
{
  struct gdbarch_tdep *tdep = gdbarch_tdep (gdbarch);

  /* From MIPSpro N32 ABI Handbook, Document Number: 007-2816-004

     Function results are returned in $2 (and $3 if needed), or $f0 (and $f2
     if needed), as appropriate for the type.  Composite results (struct,
     union, or array) are returned in $2/$f0 and $3/$f2 according to the
     following rules:

     * A struct with only one or two floating point fields is returned in $f0
     (and $f2 if necessary).  This is a generalization of the Fortran COMPLEX
     case.

     * Any other composite results of at most 128 bits are returned in
     $2 (first 64 bits) and $3 (remainder, if necessary).

     * Larger composite results are handled by converting the function to a
     procedure with an implicit first parameter, which is a pointer to an area
     reserved by the caller to receive the result.  [The o32-bit ABI requires
     that all composite results be handled by conversion to implicit first
     parameters.  The MIPS/SGI Fortran implementation has always made a
     specific exception to return COMPLEX results in the floating point
     registers.]  */

  if (TYPE_LENGTH (type) > 2 * MIPS64_REGSIZE)
    return RETURN_VALUE_STRUCT_CONVENTION;
  else if (TYPE_CODE (type) == TYPE_CODE_FLT
	   && TYPE_LENGTH (type) == 16
	   && tdep->mips_fpu_type != MIPS_FPU_NONE)
    {
      /* A 128-bit floating-point value fills both $f0 and $f2.  The
	 two registers are used in the same as memory order, so the
	 eight bytes with the lower memory address are in $f0.  */
      if (mips_debug)
	fprintf_unfiltered (gdb_stderr, "Return float in $f0 and $f2\n");
      mips_xfer_register (gdbarch, regcache,
			  (gdbarch_num_regs (gdbarch)
			   + mips_regnum (gdbarch)->fp0),
			  8, gdbarch_byte_order (gdbarch),
			  readbuf, writebuf, 0);
      mips_xfer_register (gdbarch, regcache,
			  (gdbarch_num_regs (gdbarch)
			   + mips_regnum (gdbarch)->fp0 + 2),
			  8, gdbarch_byte_order (gdbarch),
			  readbuf ? readbuf + 8 : readbuf,
			  writebuf ? writebuf + 8 : writebuf, 0);
      return RETURN_VALUE_REGISTER_CONVENTION;
    }
  else if (TYPE_CODE (type) == TYPE_CODE_FLT
	   && tdep->mips_fpu_type != MIPS_FPU_NONE)
    {
      /* A single or double floating-point value that fits in FP0.  */
      if (mips_debug)
	fprintf_unfiltered (gdb_stderr, "Return float in $fp0\n");
      mips_xfer_register (gdbarch, regcache,
			  (gdbarch_num_regs (gdbarch)
			   + mips_regnum (gdbarch)->fp0),
			  TYPE_LENGTH (type),
			  gdbarch_byte_order (gdbarch),
			  readbuf, writebuf, 0);
      return RETURN_VALUE_REGISTER_CONVENTION;
    }
  else if (TYPE_CODE (type) == TYPE_CODE_STRUCT
	   && TYPE_NFIELDS (type) <= 2
	   && TYPE_NFIELDS (type) >= 1
	   && ((TYPE_NFIELDS (type) == 1
		&& (TYPE_CODE (check_typedef (TYPE_FIELD_TYPE (type, 0)))
		    == TYPE_CODE_FLT))
	       || (TYPE_NFIELDS (type) == 2
		   && (TYPE_CODE (check_typedef (TYPE_FIELD_TYPE (type, 0)))
		       == TYPE_CODE_FLT)
		   && (TYPE_CODE (check_typedef (TYPE_FIELD_TYPE (type, 1)))
		       == TYPE_CODE_FLT))))
    {
      /* A struct that contains one or two floats.  Each value is part
         in the least significant part of their floating point
         register (or GPR, for soft float).  */
      int regnum;
      int field;
      for (field = 0, regnum = (tdep->mips_fpu_type != MIPS_FPU_NONE
				? mips_regnum (gdbarch)->fp0
				: MIPS_V0_REGNUM);
	   field < TYPE_NFIELDS (type); field++, regnum += 2)
	{
	  int offset = (FIELD_BITPOS (TYPE_FIELDS (type)[field])
			/ TARGET_CHAR_BIT);
	  if (mips_debug)
	    fprintf_unfiltered (gdb_stderr, "Return float struct+%d\n",
				offset);
	  if (TYPE_LENGTH (TYPE_FIELD_TYPE (type, field)) == 16)
	    {
	      /* A 16-byte long double field goes in two consecutive
		 registers.  */
	      mips_xfer_register (gdbarch, regcache,
				  gdbarch_num_regs (gdbarch) + regnum,
				  8,
				  gdbarch_byte_order (gdbarch),
				  readbuf, writebuf, offset);
	      mips_xfer_register (gdbarch, regcache,
				  gdbarch_num_regs (gdbarch) + regnum + 1,
				  8,
				  gdbarch_byte_order (gdbarch),
				  readbuf, writebuf, offset + 8);
	    }
	  else
	    mips_xfer_register (gdbarch, regcache,
				gdbarch_num_regs (gdbarch) + regnum,
				TYPE_LENGTH (TYPE_FIELD_TYPE (type, field)),
				gdbarch_byte_order (gdbarch),
				readbuf, writebuf, offset);
	}
      return RETURN_VALUE_REGISTER_CONVENTION;
    }
  else if (TYPE_CODE (type) == TYPE_CODE_STRUCT
	   || TYPE_CODE (type) == TYPE_CODE_UNION
	   || TYPE_CODE (type) == TYPE_CODE_ARRAY)
    {
      /* A composite type.  Extract the left justified value,
         regardless of the byte order.  I.e. DO NOT USE
         mips_xfer_lower.  */
      int offset;
      int regnum;
      for (offset = 0, regnum = MIPS_V0_REGNUM;
	   offset < TYPE_LENGTH (type);
	   offset += register_size (gdbarch, regnum), regnum++)
	{
	  int xfer = register_size (gdbarch, regnum);
	  if (offset + xfer > TYPE_LENGTH (type))
	    xfer = TYPE_LENGTH (type) - offset;
	  if (mips_debug)
	    fprintf_unfiltered (gdb_stderr, "Return struct+%d:%d in $%d\n",
				offset, xfer, regnum);
	  mips_xfer_register (gdbarch, regcache,
			      gdbarch_num_regs (gdbarch) + regnum,
			      xfer, BFD_ENDIAN_UNKNOWN, readbuf, writebuf,
			      offset);
	}
      return RETURN_VALUE_REGISTER_CONVENTION;
    }
  else
    {
      /* A scalar extract each part but least-significant-byte
         justified.  */
      int offset;
      int regnum;
      for (offset = 0, regnum = MIPS_V0_REGNUM;
	   offset < TYPE_LENGTH (type);
	   offset += register_size (gdbarch, regnum), regnum++)
	{
	  int xfer = register_size (gdbarch, regnum);
	  if (offset + xfer > TYPE_LENGTH (type))
	    xfer = TYPE_LENGTH (type) - offset;
	  if (mips_debug)
	    fprintf_unfiltered (gdb_stderr, "Return scalar+%d:%d in $%d\n",
				offset, xfer, regnum);
	  mips_xfer_register (gdbarch, regcache,
			      gdbarch_num_regs (gdbarch) + regnum,
			      xfer, gdbarch_byte_order (gdbarch),
			      readbuf, writebuf, offset);
	}
      return RETURN_VALUE_REGISTER_CONVENTION;
    }
}

/* Which registers to use for passing floating-point values between
   function calls, one of floating-point, general and both kinds of
   registers.  O32 and O64 use different register kinds for standard
   MIPS and MIPS16 code; to make the handling of cases where we may
   not know what kind of code is being used (e.g. no debug information)
   easier we sometimes use both kinds.  */

enum mips_fval_reg
{
  mips_fval_fpr,
  mips_fval_gpr,
  mips_fval_both
};

/* O32 ABI stuff.  */

static CORE_ADDR
mips_o32_push_dummy_call (struct gdbarch *gdbarch, struct value *function,
			  struct regcache *regcache, CORE_ADDR bp_addr,
			  int nargs, struct value **args, CORE_ADDR sp,
			  int struct_return, CORE_ADDR struct_addr)
{
  int argreg;
  int float_argreg;
  int argnum;
  int len = 0;
  int stack_offset = 0;
  enum bfd_endian byte_order = gdbarch_byte_order (gdbarch);
  CORE_ADDR func_addr = find_function_addr (function, NULL);

  /* For shared libraries, "t9" needs to point at the function
     address.  */
  regcache_cooked_write_signed (regcache, MIPS_T9_REGNUM, func_addr);

  /* Set the return address register to point to the entry point of
     the program, where a breakpoint lies in wait.  */
  regcache_cooked_write_signed (regcache, MIPS_RA_REGNUM, bp_addr);

  /* First ensure that the stack and structure return address (if any)
     are properly aligned.  The stack has to be at least 64-bit
     aligned even on 32-bit machines, because doubles must be 64-bit
     aligned.  For n32 and n64, stack frames need to be 128-bit
     aligned, so we round to this widest known alignment.  */

  sp = align_down (sp, 16);
  struct_addr = align_down (struct_addr, 16);

  /* Now make space on the stack for the args.  */
  for (argnum = 0; argnum < nargs; argnum++)
    {
      struct type *arg_type = check_typedef (value_type (args[argnum]));

      /* Align to double-word if necessary.  */
      if (mips_type_needs_double_align (arg_type))
	len = align_up (len, MIPS32_REGSIZE * 2);
      /* Allocate space on the stack.  */
      len += align_up (TYPE_LENGTH (arg_type), MIPS32_REGSIZE);
    }
  sp -= align_up (len, 16);

  if (mips_debug)
    fprintf_unfiltered (gdb_stdlog,
			"mips_o32_push_dummy_call: sp=%s allocated %ld\n",
			paddress (gdbarch, sp), (long) align_up (len, 16));

  /* Initialize the integer and float register pointers.  */
  argreg = MIPS_A0_REGNUM;
  float_argreg = mips_fpa0_regnum (gdbarch);

  /* The struct_return pointer occupies the first parameter-passing reg.  */
  if (struct_return)
    {
      if (mips_debug)
	fprintf_unfiltered (gdb_stdlog,
			    "mips_o32_push_dummy_call: "
			    "struct_return reg=%d %s\n",
			    argreg, paddress (gdbarch, struct_addr));
      regcache_cooked_write_unsigned (regcache, argreg++, struct_addr);
      stack_offset += MIPS32_REGSIZE;
    }

  /* Now load as many as possible of the first arguments into
     registers, and push the rest onto the stack.  Loop thru args
     from first to last.  */
  for (argnum = 0; argnum < nargs; argnum++)
    {
      const gdb_byte *val;
      struct value *arg = args[argnum];
      struct type *arg_type = check_typedef (value_type (arg));
      int len = TYPE_LENGTH (arg_type);
      enum type_code typecode = TYPE_CODE (arg_type);

      if (mips_debug)
	fprintf_unfiltered (gdb_stdlog,
			    "mips_o32_push_dummy_call: %d len=%d type=%d",
			    argnum + 1, len, (int) typecode);

      val = value_contents (arg);

      /* 32-bit ABIs always start floating point arguments in an
         even-numbered floating point register.  Round the FP register
         up before the check to see if there are any FP registers
         left.  O32 targets also pass the FP in the integer registers
         so also round up normal registers.  */
      if (fp_register_arg_p (gdbarch, typecode, arg_type))
	{
	  if ((float_argreg & 1))
	    float_argreg++;
	}

      /* Floating point arguments passed in registers have to be
         treated specially.  On 32-bit architectures, doubles are
         passed in register pairs; the even FP register gets the
         low word, and the odd FP register gets the high word.
         On O32, the first two floating point arguments are also
         copied to general registers, following their memory order,
         because MIPS16 functions don't use float registers for
         arguments.  This duplication of arguments in general
         registers can't hurt non-MIPS16 functions, because those
         registers are normally skipped.  */

      if (fp_register_arg_p (gdbarch, typecode, arg_type)
	  && float_argreg <= MIPS_LAST_FP_ARG_REGNUM (gdbarch))
	{
	  if (register_size (gdbarch, float_argreg) < 8 && len == 8)
	    {
	      int freg_offset = gdbarch_byte_order (gdbarch)
				== BFD_ENDIAN_BIG ? 1 : 0;
	      unsigned long regval;

	      /* First word.  */
	      regval = extract_unsigned_integer (val, 4, byte_order);
	      if (mips_debug)
		fprintf_unfiltered (gdb_stdlog, " - fpreg=%d val=%s",
				    float_argreg + freg_offset,
				    phex (regval, 4));
	      regcache_cooked_write_unsigned (regcache,
					      float_argreg++ + freg_offset,
					      regval);
	      if (mips_debug)
		fprintf_unfiltered (gdb_stdlog, " - reg=%d val=%s",
				    argreg, phex (regval, 4));
	      regcache_cooked_write_unsigned (regcache, argreg++, regval);

	      /* Second word.  */
	      regval = extract_unsigned_integer (val + 4, 4, byte_order);
	      if (mips_debug)
		fprintf_unfiltered (gdb_stdlog, " - fpreg=%d val=%s",
				    float_argreg - freg_offset,
				    phex (regval, 4));
	      regcache_cooked_write_unsigned (regcache,
					      float_argreg++ - freg_offset,
					      regval);
	      if (mips_debug)
		fprintf_unfiltered (gdb_stdlog, " - reg=%d val=%s",
				    argreg, phex (regval, 4));
	      regcache_cooked_write_unsigned (regcache, argreg++, regval);
	    }
	  else
	    {
	      /* This is a floating point value that fits entirely
	         in a single register.  */
	      /* On 32 bit ABI's the float_argreg is further adjusted
	         above to ensure that it is even register aligned.  */
	      LONGEST regval = extract_unsigned_integer (val, len, byte_order);
	      if (mips_debug)
		fprintf_unfiltered (gdb_stdlog, " - fpreg=%d val=%s",
				    float_argreg, phex (regval, len));
	      regcache_cooked_write_unsigned (regcache,
					      float_argreg++, regval);
	      /* Although two FP registers are reserved for each
		 argument, only one corresponding integer register is
		 reserved.  */
	      if (mips_debug)
		fprintf_unfiltered (gdb_stdlog, " - reg=%d val=%s",
				    argreg, phex (regval, len));
	      regcache_cooked_write_unsigned (regcache, argreg++, regval);
	    }
	  /* Reserve space for the FP register.  */
	  stack_offset += align_up (len, MIPS32_REGSIZE);
	}
      else
	{
	  /* Copy the argument to general registers or the stack in
	     register-sized pieces.  Large arguments are split between
	     registers and stack.  */
	  /* Note: structs whose size is not a multiple of MIPS32_REGSIZE
	     are treated specially: Irix cc passes
	     them in registers where gcc sometimes puts them on the
	     stack.  For maximum compatibility, we will put them in
	     both places.  */
	  int odd_sized_struct = (len > MIPS32_REGSIZE
				  && len % MIPS32_REGSIZE != 0);
	  /* Structures should be aligned to eight bytes (even arg registers)
	     on MIPS_ABI_O32, if their first member has double precision.  */
	  if (mips_type_needs_double_align (arg_type))
	    {
	      if ((argreg & 1))
		{
		  argreg++;
		  stack_offset += MIPS32_REGSIZE;
		}
	    }
	  while (len > 0)
	    {
	      /* Remember if the argument was written to the stack.  */
	      int stack_used_p = 0;
	      int partial_len = (len < MIPS32_REGSIZE ? len : MIPS32_REGSIZE);

	      if (mips_debug)
		fprintf_unfiltered (gdb_stdlog, " -- partial=%d",
				    partial_len);

	      /* Write this portion of the argument to the stack.  */
	      if (argreg > MIPS_LAST_ARG_REGNUM (gdbarch)
		  || odd_sized_struct)
		{
		  /* Should shorter than int integer values be
		     promoted to int before being stored?  */
		  int longword_offset = 0;
		  CORE_ADDR addr;
		  stack_used_p = 1;

		  if (mips_debug)
		    {
		      fprintf_unfiltered (gdb_stdlog, " - stack_offset=%s",
					  paddress (gdbarch, stack_offset));
		      fprintf_unfiltered (gdb_stdlog, " longword_offset=%s",
					  paddress (gdbarch, longword_offset));
		    }

		  addr = sp + stack_offset + longword_offset;

		  if (mips_debug)
		    {
		      int i;
		      fprintf_unfiltered (gdb_stdlog, " @%s ",
					  paddress (gdbarch, addr));
		      for (i = 0; i < partial_len; i++)
			{
			  fprintf_unfiltered (gdb_stdlog, "%02x",
					      val[i] & 0xff);
			}
		    }
		  write_memory (addr, val, partial_len);
		}

	      /* Note!!! This is NOT an else clause.  Odd sized
	         structs may go thru BOTH paths.  */
	      /* Write this portion of the argument to a general
	         purpose register.  */
	      if (argreg <= MIPS_LAST_ARG_REGNUM (gdbarch))
		{
		  LONGEST regval = extract_signed_integer (val, partial_len,
							   byte_order);
		  /* Value may need to be sign extended, because
		     mips_isa_regsize() != mips_abi_regsize().  */

		  /* A non-floating-point argument being passed in a
		     general register.  If a struct or union, and if
		     the remaining length is smaller than the register
		     size, we have to adjust the register value on
		     big endian targets.

		     It does not seem to be necessary to do the
		     same for integral types.

		     Also don't do this adjustment on O64 binaries.

		     cagney/2001-07-23: gdb/179: Also, GCC, when
		     outputting LE O32 with sizeof (struct) <
		     mips_abi_regsize(), generates a left shift
		     as part of storing the argument in a register
		     (the left shift isn't generated when
		     sizeof (struct) >= mips_abi_regsize()).  Since
		     it is quite possible that this is GCC
		     contradicting the LE/O32 ABI, GDB has not been
		     adjusted to accommodate this.  Either someone
		     needs to demonstrate that the LE/O32 ABI
		     specifies such a left shift OR this new ABI gets
		     identified as such and GDB gets tweaked
		     accordingly.  */

		  if (gdbarch_byte_order (gdbarch) == BFD_ENDIAN_BIG
		      && partial_len < MIPS32_REGSIZE
		      && (typecode == TYPE_CODE_STRUCT
			  || typecode == TYPE_CODE_UNION))
		    regval <<= ((MIPS32_REGSIZE - partial_len)
				* TARGET_CHAR_BIT);

		  if (mips_debug)
		    fprintf_filtered (gdb_stdlog, " - reg=%d val=%s",
				      argreg,
				      phex (regval, MIPS32_REGSIZE));
		  regcache_cooked_write_unsigned (regcache, argreg, regval);
		  argreg++;

		  /* Prevent subsequent floating point arguments from
		     being passed in floating point registers.  */
		  float_argreg = MIPS_LAST_FP_ARG_REGNUM (gdbarch) + 1;
		}

	      len -= partial_len;
	      val += partial_len;

	      /* Compute the offset into the stack at which we will
	         copy the next parameter.

	         In older ABIs, the caller reserved space for
	         registers that contained arguments.  This was loosely
	         refered to as their "home".  Consequently, space is
	         always allocated.  */

	      stack_offset += align_up (partial_len, MIPS32_REGSIZE);
	    }
	}
      if (mips_debug)
	fprintf_unfiltered (gdb_stdlog, "\n");
    }

  regcache_cooked_write_signed (regcache, MIPS_SP_REGNUM, sp);

  /* Return adjusted stack pointer.  */
  return sp;
}

static enum return_value_convention
mips_o32_return_value (struct gdbarch *gdbarch, struct value *function,
		       struct type *type, struct regcache *regcache,
		       gdb_byte *readbuf, const gdb_byte *writebuf)
{
  CORE_ADDR func_addr = function ? find_function_addr (function, NULL) : 0;
  int mips16 = mips_pc_is_mips16 (gdbarch, func_addr);
  struct gdbarch_tdep *tdep = gdbarch_tdep (gdbarch);
  enum mips_fval_reg fval_reg;

  fval_reg = readbuf ? mips16 ? mips_fval_gpr : mips_fval_fpr : mips_fval_both;
  if (TYPE_CODE (type) == TYPE_CODE_STRUCT
      || TYPE_CODE (type) == TYPE_CODE_UNION
      || TYPE_CODE (type) == TYPE_CODE_ARRAY)
    return RETURN_VALUE_STRUCT_CONVENTION;
  else if (TYPE_CODE (type) == TYPE_CODE_FLT
	   && TYPE_LENGTH (type) == 4 && tdep->mips_fpu_type != MIPS_FPU_NONE)
    {
      /* A single-precision floating-point value.  If reading in or copying,
         then we get it from/put it to FP0 for standard MIPS code or GPR2
         for MIPS16 code.  If writing out only, then we put it to both FP0
         and GPR2.  We do not support reading in with no function known, if
         this safety check ever triggers, then we'll have to try harder.  */
      gdb_assert (function || !readbuf);
      if (mips_debug)
	switch (fval_reg)
	  {
	  case mips_fval_fpr:
	    fprintf_unfiltered (gdb_stderr, "Return float in $fp0\n");
	    break;
	  case mips_fval_gpr:
	    fprintf_unfiltered (gdb_stderr, "Return float in $2\n");
	    break;
	  case mips_fval_both:
	    fprintf_unfiltered (gdb_stderr, "Return float in $fp0 and $2\n");
	    break;
	  }
      if (fval_reg != mips_fval_gpr)
	mips_xfer_register (gdbarch, regcache,
			    (gdbarch_num_regs (gdbarch)
			     + mips_regnum (gdbarch)->fp0),
			    TYPE_LENGTH (type),
			    gdbarch_byte_order (gdbarch),
			    readbuf, writebuf, 0);
      if (fval_reg != mips_fval_fpr)
	mips_xfer_register (gdbarch, regcache,
			    gdbarch_num_regs (gdbarch) + 2,
			    TYPE_LENGTH (type),
			    gdbarch_byte_order (gdbarch),
			    readbuf, writebuf, 0);
      return RETURN_VALUE_REGISTER_CONVENTION;
    }
  else if (TYPE_CODE (type) == TYPE_CODE_FLT
	   && TYPE_LENGTH (type) == 8 && tdep->mips_fpu_type != MIPS_FPU_NONE)
    {
      /* A double-precision floating-point value.  If reading in or copying,
         then we get it from/put it to FP1 and FP0 for standard MIPS code or
         GPR2 and GPR3 for MIPS16 code.  If writing out only, then we put it
         to both FP1/FP0 and GPR2/GPR3.  We do not support reading in with
         no function known, if this safety check ever triggers, then we'll
         have to try harder.  */
      gdb_assert (function || !readbuf);
      if (mips_debug)
	switch (fval_reg)
	  {
	  case mips_fval_fpr:
	    fprintf_unfiltered (gdb_stderr, "Return float in $fp1/$fp0\n");
	    break;
	  case mips_fval_gpr:
	    fprintf_unfiltered (gdb_stderr, "Return float in $2/$3\n");
	    break;
	  case mips_fval_both:
	    fprintf_unfiltered (gdb_stderr,
				"Return float in $fp1/$fp0 and $2/$3\n");
	    break;
	  }
      if (fval_reg != mips_fval_gpr)
	{
	  /* The most significant part goes in FP1, and the least significant
	     in FP0.  */
	  switch (gdbarch_byte_order (gdbarch))
	    {
	    case BFD_ENDIAN_LITTLE:
	      mips_xfer_register (gdbarch, regcache,
				  (gdbarch_num_regs (gdbarch)
				   + mips_regnum (gdbarch)->fp0 + 0),
				  4, gdbarch_byte_order (gdbarch),
				  readbuf, writebuf, 0);
	      mips_xfer_register (gdbarch, regcache,
				  (gdbarch_num_regs (gdbarch)
				   + mips_regnum (gdbarch)->fp0 + 1),
				  4, gdbarch_byte_order (gdbarch),
				  readbuf, writebuf, 4);
	      break;
	    case BFD_ENDIAN_BIG:
	      mips_xfer_register (gdbarch, regcache,
				  (gdbarch_num_regs (gdbarch)
				   + mips_regnum (gdbarch)->fp0 + 1),
				  4, gdbarch_byte_order (gdbarch),
				  readbuf, writebuf, 0);
	      mips_xfer_register (gdbarch, regcache,
				  (gdbarch_num_regs (gdbarch)
				   + mips_regnum (gdbarch)->fp0 + 0),
				  4, gdbarch_byte_order (gdbarch),
				  readbuf, writebuf, 4);
	      break;
	    default:
	      internal_error (__FILE__, __LINE__, _("bad switch"));
	    }
	}
      if (fval_reg != mips_fval_fpr)
	{
	  /* The two 32-bit parts are always placed in GPR2 and GPR3
	     following these registers' memory order.  */
	  mips_xfer_register (gdbarch, regcache,
			      gdbarch_num_regs (gdbarch) + 2,
			      4, gdbarch_byte_order (gdbarch),
			      readbuf, writebuf, 0);
	  mips_xfer_register (gdbarch, regcache,
			      gdbarch_num_regs (gdbarch) + 3,
			      4, gdbarch_byte_order (gdbarch),
			      readbuf, writebuf, 4);
	}
      return RETURN_VALUE_REGISTER_CONVENTION;
    }
#if 0
  else if (TYPE_CODE (type) == TYPE_CODE_STRUCT
	   && TYPE_NFIELDS (type) <= 2
	   && TYPE_NFIELDS (type) >= 1
	   && ((TYPE_NFIELDS (type) == 1
		&& (TYPE_CODE (TYPE_FIELD_TYPE (type, 0))
		    == TYPE_CODE_FLT))
	       || (TYPE_NFIELDS (type) == 2
		   && (TYPE_CODE (TYPE_FIELD_TYPE (type, 0))
		       == TYPE_CODE_FLT)
		   && (TYPE_CODE (TYPE_FIELD_TYPE (type, 1))
		       == TYPE_CODE_FLT)))
	   && tdep->mips_fpu_type != MIPS_FPU_NONE)
    {
      /* A struct that contains one or two floats.  Each value is part
         in the least significant part of their floating point
         register..  */
      gdb_byte reg[MAX_REGISTER_SIZE];
      int regnum;
      int field;
      for (field = 0, regnum = mips_regnum (gdbarch)->fp0;
	   field < TYPE_NFIELDS (type); field++, regnum += 2)
	{
	  int offset = (FIELD_BITPOS (TYPE_FIELDS (type)[field])
			/ TARGET_CHAR_BIT);
	  if (mips_debug)
	    fprintf_unfiltered (gdb_stderr, "Return float struct+%d\n",
				offset);
	  mips_xfer_register (gdbarch, regcache,
			      gdbarch_num_regs (gdbarch) + regnum,
			      TYPE_LENGTH (TYPE_FIELD_TYPE (type, field)),
			      gdbarch_byte_order (gdbarch),
			      readbuf, writebuf, offset);
	}
      return RETURN_VALUE_REGISTER_CONVENTION;
    }
#endif
#if 0
  else if (TYPE_CODE (type) == TYPE_CODE_STRUCT
	   || TYPE_CODE (type) == TYPE_CODE_UNION)
    {
      /* A structure or union.  Extract the left justified value,
         regardless of the byte order.  I.e. DO NOT USE
         mips_xfer_lower.  */
      int offset;
      int regnum;
      for (offset = 0, regnum = MIPS_V0_REGNUM;
	   offset < TYPE_LENGTH (type);
	   offset += register_size (gdbarch, regnum), regnum++)
	{
	  int xfer = register_size (gdbarch, regnum);
	  if (offset + xfer > TYPE_LENGTH (type))
	    xfer = TYPE_LENGTH (type) - offset;
	  if (mips_debug)
	    fprintf_unfiltered (gdb_stderr, "Return struct+%d:%d in $%d\n",
				offset, xfer, regnum);
	  mips_xfer_register (gdbarch, regcache,
			      gdbarch_num_regs (gdbarch) + regnum, xfer,
			      BFD_ENDIAN_UNKNOWN, readbuf, writebuf, offset);
	}
      return RETURN_VALUE_REGISTER_CONVENTION;
    }
#endif
  else
    {
      /* A scalar extract each part but least-significant-byte
         justified.  o32 thinks registers are 4 byte, regardless of
         the ISA.  */
      int offset;
      int regnum;
      for (offset = 0, regnum = MIPS_V0_REGNUM;
	   offset < TYPE_LENGTH (type);
	   offset += MIPS32_REGSIZE, regnum++)
	{
	  int xfer = MIPS32_REGSIZE;
	  if (offset + xfer > TYPE_LENGTH (type))
	    xfer = TYPE_LENGTH (type) - offset;
	  if (mips_debug)
	    fprintf_unfiltered (gdb_stderr, "Return scalar+%d:%d in $%d\n",
				offset, xfer, regnum);
	  mips_xfer_register (gdbarch, regcache,
			      gdbarch_num_regs (gdbarch) + regnum, xfer,
			      gdbarch_byte_order (gdbarch),
			      readbuf, writebuf, offset);
	}
      return RETURN_VALUE_REGISTER_CONVENTION;
    }
}

/* O64 ABI.  This is a hacked up kind of 64-bit version of the o32
   ABI.  */

static CORE_ADDR
mips_o64_push_dummy_call (struct gdbarch *gdbarch, struct value *function,
			  struct regcache *regcache, CORE_ADDR bp_addr,
			  int nargs,
			  struct value **args, CORE_ADDR sp,
			  int struct_return, CORE_ADDR struct_addr)
{
  int argreg;
  int float_argreg;
  int argnum;
  int len = 0;
  int stack_offset = 0;
  enum bfd_endian byte_order = gdbarch_byte_order (gdbarch);
  CORE_ADDR func_addr = find_function_addr (function, NULL);

  /* For shared libraries, "t9" needs to point at the function
     address.  */
  regcache_cooked_write_signed (regcache, MIPS_T9_REGNUM, func_addr);

  /* Set the return address register to point to the entry point of
     the program, where a breakpoint lies in wait.  */
  regcache_cooked_write_signed (regcache, MIPS_RA_REGNUM, bp_addr);

  /* First ensure that the stack and structure return address (if any)
     are properly aligned.  The stack has to be at least 64-bit
     aligned even on 32-bit machines, because doubles must be 64-bit
     aligned.  For n32 and n64, stack frames need to be 128-bit
     aligned, so we round to this widest known alignment.  */

  sp = align_down (sp, 16);
  struct_addr = align_down (struct_addr, 16);

  /* Now make space on the stack for the args.  */
  for (argnum = 0; argnum < nargs; argnum++)
    {
      struct type *arg_type = check_typedef (value_type (args[argnum]));

      /* Allocate space on the stack.  */
      len += align_up (TYPE_LENGTH (arg_type), MIPS64_REGSIZE);
    }
  sp -= align_up (len, 16);

  if (mips_debug)
    fprintf_unfiltered (gdb_stdlog,
			"mips_o64_push_dummy_call: sp=%s allocated %ld\n",
			paddress (gdbarch, sp), (long) align_up (len, 16));

  /* Initialize the integer and float register pointers.  */
  argreg = MIPS_A0_REGNUM;
  float_argreg = mips_fpa0_regnum (gdbarch);

  /* The struct_return pointer occupies the first parameter-passing reg.  */
  if (struct_return)
    {
      if (mips_debug)
	fprintf_unfiltered (gdb_stdlog,
			    "mips_o64_push_dummy_call: "
			    "struct_return reg=%d %s\n",
			    argreg, paddress (gdbarch, struct_addr));
      regcache_cooked_write_unsigned (regcache, argreg++, struct_addr);
      stack_offset += MIPS64_REGSIZE;
    }

  /* Now load as many as possible of the first arguments into
     registers, and push the rest onto the stack.  Loop thru args
     from first to last.  */
  for (argnum = 0; argnum < nargs; argnum++)
    {
      const gdb_byte *val;
      struct value *arg = args[argnum];
      struct type *arg_type = check_typedef (value_type (arg));
      int len = TYPE_LENGTH (arg_type);
      enum type_code typecode = TYPE_CODE (arg_type);

      if (mips_debug)
	fprintf_unfiltered (gdb_stdlog,
			    "mips_o64_push_dummy_call: %d len=%d type=%d",
			    argnum + 1, len, (int) typecode);

      val = value_contents (arg);

      /* Floating point arguments passed in registers have to be
         treated specially.  On 32-bit architectures, doubles are
         passed in register pairs; the even FP register gets the
         low word, and the odd FP register gets the high word.
         On O64, the first two floating point arguments are also
         copied to general registers, because MIPS16 functions
         don't use float registers for arguments.  This duplication
         of arguments in general registers can't hurt non-MIPS16
         functions because those registers are normally skipped.  */

      if (fp_register_arg_p (gdbarch, typecode, arg_type)
	  && float_argreg <= MIPS_LAST_FP_ARG_REGNUM (gdbarch))
	{
	  LONGEST regval = extract_unsigned_integer (val, len, byte_order);
	  if (mips_debug)
	    fprintf_unfiltered (gdb_stdlog, " - fpreg=%d val=%s",
				float_argreg, phex (regval, len));
	  regcache_cooked_write_unsigned (regcache, float_argreg++, regval);
	  if (mips_debug)
	    fprintf_unfiltered (gdb_stdlog, " - reg=%d val=%s",
				argreg, phex (regval, len));
	  regcache_cooked_write_unsigned (regcache, argreg, regval);
	  argreg++;
	  /* Reserve space for the FP register.  */
	  stack_offset += align_up (len, MIPS64_REGSIZE);
	}
      else
	{
	  /* Copy the argument to general registers or the stack in
	     register-sized pieces.  Large arguments are split between
	     registers and stack.  */
	  /* Note: structs whose size is not a multiple of MIPS64_REGSIZE
	     are treated specially: Irix cc passes them in registers
	     where gcc sometimes puts them on the stack.  For maximum
	     compatibility, we will put them in both places.  */
	  int odd_sized_struct = (len > MIPS64_REGSIZE
				  && len % MIPS64_REGSIZE != 0);
	  while (len > 0)
	    {
	      /* Remember if the argument was written to the stack.  */
	      int stack_used_p = 0;
	      int partial_len = (len < MIPS64_REGSIZE ? len : MIPS64_REGSIZE);

	      if (mips_debug)
		fprintf_unfiltered (gdb_stdlog, " -- partial=%d",
				    partial_len);

	      /* Write this portion of the argument to the stack.  */
	      if (argreg > MIPS_LAST_ARG_REGNUM (gdbarch)
		  || odd_sized_struct)
		{
		  /* Should shorter than int integer values be
		     promoted to int before being stored?  */
		  int longword_offset = 0;
		  CORE_ADDR addr;
		  stack_used_p = 1;
		  if (gdbarch_byte_order (gdbarch) == BFD_ENDIAN_BIG)
		    {
		      if ((typecode == TYPE_CODE_INT
			   || typecode == TYPE_CODE_PTR
			   || typecode == TYPE_CODE_FLT)
			  && len <= 4)
			longword_offset = MIPS64_REGSIZE - len;
		    }

		  if (mips_debug)
		    {
		      fprintf_unfiltered (gdb_stdlog, " - stack_offset=%s",
					  paddress (gdbarch, stack_offset));
		      fprintf_unfiltered (gdb_stdlog, " longword_offset=%s",
					  paddress (gdbarch, longword_offset));
		    }

		  addr = sp + stack_offset + longword_offset;

		  if (mips_debug)
		    {
		      int i;
		      fprintf_unfiltered (gdb_stdlog, " @%s ",
					  paddress (gdbarch, addr));
		      for (i = 0; i < partial_len; i++)
			{
			  fprintf_unfiltered (gdb_stdlog, "%02x",
					      val[i] & 0xff);
			}
		    }
		  write_memory (addr, val, partial_len);
		}

	      /* Note!!! This is NOT an else clause.  Odd sized
	         structs may go thru BOTH paths.  */
	      /* Write this portion of the argument to a general
	         purpose register.  */
	      if (argreg <= MIPS_LAST_ARG_REGNUM (gdbarch))
		{
		  LONGEST regval = extract_signed_integer (val, partial_len,
							   byte_order);
		  /* Value may need to be sign extended, because
		     mips_isa_regsize() != mips_abi_regsize().  */

		  /* A non-floating-point argument being passed in a
		     general register.  If a struct or union, and if
		     the remaining length is smaller than the register
		     size, we have to adjust the register value on
		     big endian targets.

		     It does not seem to be necessary to do the
		     same for integral types.  */

		  if (gdbarch_byte_order (gdbarch) == BFD_ENDIAN_BIG
		      && partial_len < MIPS64_REGSIZE
		      && (typecode == TYPE_CODE_STRUCT
			  || typecode == TYPE_CODE_UNION))
		    regval <<= ((MIPS64_REGSIZE - partial_len)
				* TARGET_CHAR_BIT);

		  if (mips_debug)
		    fprintf_filtered (gdb_stdlog, " - reg=%d val=%s",
				      argreg,
				      phex (regval, MIPS64_REGSIZE));
		  regcache_cooked_write_unsigned (regcache, argreg, regval);
		  argreg++;

		  /* Prevent subsequent floating point arguments from
		     being passed in floating point registers.  */
		  float_argreg = MIPS_LAST_FP_ARG_REGNUM (gdbarch) + 1;
		}

	      len -= partial_len;
	      val += partial_len;

	      /* Compute the offset into the stack at which we will
	         copy the next parameter.

	         In older ABIs, the caller reserved space for
	         registers that contained arguments.  This was loosely
	         refered to as their "home".  Consequently, space is
	         always allocated.  */

	      stack_offset += align_up (partial_len, MIPS64_REGSIZE);
	    }
	}
      if (mips_debug)
	fprintf_unfiltered (gdb_stdlog, "\n");
    }

  regcache_cooked_write_signed (regcache, MIPS_SP_REGNUM, sp);

  /* Return adjusted stack pointer.  */
  return sp;
}

static enum return_value_convention
mips_o64_return_value (struct gdbarch *gdbarch, struct value *function,
		       struct type *type, struct regcache *regcache,
		       gdb_byte *readbuf, const gdb_byte *writebuf)
{
  CORE_ADDR func_addr = function ? find_function_addr (function, NULL) : 0;
  int mips16 = mips_pc_is_mips16 (gdbarch, func_addr);
  struct gdbarch_tdep *tdep = gdbarch_tdep (gdbarch);
  enum mips_fval_reg fval_reg;

  fval_reg = readbuf ? mips16 ? mips_fval_gpr : mips_fval_fpr : mips_fval_both;
  if (TYPE_CODE (type) == TYPE_CODE_STRUCT
      || TYPE_CODE (type) == TYPE_CODE_UNION
      || TYPE_CODE (type) == TYPE_CODE_ARRAY)
    return RETURN_VALUE_STRUCT_CONVENTION;
  else if (fp_register_arg_p (gdbarch, TYPE_CODE (type), type))
    {
      /* A floating-point value.  If reading in or copying, then we get it
         from/put it to FP0 for standard MIPS code or GPR2 for MIPS16 code.
         If writing out only, then we put it to both FP0 and GPR2.  We do
         not support reading in with no function known, if this safety
         check ever triggers, then we'll have to try harder.  */
      gdb_assert (function || !readbuf);
      if (mips_debug)
	switch (fval_reg)
	  {
	  case mips_fval_fpr:
	    fprintf_unfiltered (gdb_stderr, "Return float in $fp0\n");
	    break;
	  case mips_fval_gpr:
	    fprintf_unfiltered (gdb_stderr, "Return float in $2\n");
	    break;
	  case mips_fval_both:
	    fprintf_unfiltered (gdb_stderr, "Return float in $fp0 and $2\n");
	    break;
	  }
      if (fval_reg != mips_fval_gpr)
	mips_xfer_register (gdbarch, regcache,
			    (gdbarch_num_regs (gdbarch)
			     + mips_regnum (gdbarch)->fp0),
			    TYPE_LENGTH (type),
			    gdbarch_byte_order (gdbarch),
			    readbuf, writebuf, 0);
      if (fval_reg != mips_fval_fpr)
	mips_xfer_register (gdbarch, regcache,
			    gdbarch_num_regs (gdbarch) + 2,
			    TYPE_LENGTH (type),
			    gdbarch_byte_order (gdbarch),
			    readbuf, writebuf, 0);
      return RETURN_VALUE_REGISTER_CONVENTION;
    }
  else
    {
      /* A scalar extract each part but least-significant-byte
         justified.  */
      int offset;
      int regnum;
      for (offset = 0, regnum = MIPS_V0_REGNUM;
	   offset < TYPE_LENGTH (type);
	   offset += MIPS64_REGSIZE, regnum++)
	{
	  int xfer = MIPS64_REGSIZE;
	  if (offset + xfer > TYPE_LENGTH (type))
	    xfer = TYPE_LENGTH (type) - offset;
	  if (mips_debug)
	    fprintf_unfiltered (gdb_stderr, "Return scalar+%d:%d in $%d\n",
				offset, xfer, regnum);
	  mips_xfer_register (gdbarch, regcache,
			      gdbarch_num_regs (gdbarch) + regnum,
			      xfer, gdbarch_byte_order (gdbarch),
			      readbuf, writebuf, offset);
	}
      return RETURN_VALUE_REGISTER_CONVENTION;
    }
}

/* Floating point register management.

   Background: MIPS1 & 2 fp registers are 32 bits wide.  To support
   64bit operations, these early MIPS cpus treat fp register pairs
   (f0,f1) as a single register (d0).  Later MIPS cpu's have 64 bit fp
   registers and offer a compatibility mode that emulates the MIPS2 fp
   model.  When operating in MIPS2 fp compat mode, later cpu's split
   double precision floats into two 32-bit chunks and store them in
   consecutive fp regs.  To display 64-bit floats stored in this
   fashion, we have to combine 32 bits from f0 and 32 bits from f1.
   Throw in user-configurable endianness and you have a real mess.

   The way this works is:
     - If we are in 32-bit mode or on a 32-bit processor, then a 64-bit
       double-precision value will be split across two logical registers.
       The lower-numbered logical register will hold the low-order bits,
       regardless of the processor's endianness.
     - If we are on a 64-bit processor, and we are looking for a
       single-precision value, it will be in the low ordered bits
       of a 64-bit GPR (after mfc1, for example) or a 64-bit register
       save slot in memory.
     - If we are in 64-bit mode, everything is straightforward.

   Note that this code only deals with "live" registers at the top of the
   stack.  We will attempt to deal with saved registers later, when
   the raw/cooked register interface is in place.  (We need a general
   interface that can deal with dynamic saved register sizes -- fp
   regs could be 32 bits wide in one frame and 64 on the frame above
   and below).  */

/* Copy a 32-bit single-precision value from the current frame
   into rare_buffer. This is done by reading the pseudo register and extracting
   the relevant part so as not to duplicate code.
   Returns 0 on failure. */

static int
mips_read_fp_register_single (struct frame_info *frame, int regno,
			      gdb_byte *rare_buffer)
{
  struct gdbarch *gdbarch = get_frame_arch (frame);
  int cooked_size = register_size (gdbarch, regno);
  gdb_byte *raw_buffer = alloca (cooked_size);
  int big_endian = (gdbarch_byte_order (gdbarch) == BFD_ENDIAN_BIG);

  if (cooked_size < 4)
    return 0;

  if (cooked_size == 4)
    /* FR=0 odd */
    return deprecated_frame_register_read (frame, regno, rare_buffer);

  if (!deprecated_frame_register_read (frame, regno, raw_buffer))
    return 0;

  if (cooked_size == 12)
    /* FR=1, FRE=1
       Single is after double. */
    memcpy(rare_buffer, raw_buffer+8, 8);
  else if (cooked_size == 8)
    /* FR=1, FRE=0
       Single is overlapping double. */
    memcpy(rare_buffer, raw_buffer + 4*big_endian, 4);
  else
    return 0;
  return 1;
}

/* Copy a 64-bit double-precision value from the current frame into
   rare_buffer. This is done by reading the pseudo register and extracting the
   relevant part so as not to duplicate code.
   Returns 0 on failure. */

static int
mips_read_fp_register_double (struct frame_info *frame, int regno,
			      gdb_byte *rare_buffer)
{
  struct gdbarch *gdbarch = get_frame_arch (frame);
  int cooked_size = register_size (gdbarch, regno);
  gdb_byte *raw_buffer = alloca (cooked_size);

  if (cooked_size < 8)
    /* FR=0 odd */
    return 0;

  if (!deprecated_frame_register_read (frame, regno, raw_buffer))
    return 0;

  memcpy(rare_buffer, raw_buffer, 8);
  return 1;
}

static void
mips_print_fp_register (struct ui_file *file, struct frame_info *frame,
			int regnum)
{				/* Do values for FP (float) regs.  */
  struct gdbarch *gdbarch = get_frame_arch (frame);
  int fpsize = mips_float_regsize (gdbarch);
  gdb_byte *raw_buffer;
  double doub, flt1;	/* Doubles extracted from raw hex data.  */
  int res1, res2, inv1, inv2;

  raw_buffer = alloca (2 * fpsize);

  fprintf_filtered (file, "%s:", gdbarch_register_name (gdbarch, regnum));
  fprintf_filtered (file, "%*s",
		    4 - (int) strlen (gdbarch_register_name (gdbarch, regnum)),
		    "");
  switch (gdbarch_tdep (gdbarch)->fp_mode)
    {
    case MIPS_FPU_32:
      fprintf_filtered (file, "FPU32 ");
      break;
    case MIPS_FPU_64:
      fprintf_filtered (file, "FPU64 ");
      break;
    case MIPS_FPU_HYBRID:
      fprintf_filtered (file, "HYBRID ");
      break;
    }

  if (fpsize == 4)
    {
      struct value_print_options opts;

      /* 4-byte registers: Print hex and floating.  Also print even
         numbered registers as doubles.  */
      res1 = mips_read_fp_register_single (frame, regnum, raw_buffer);
      if (res1)
	{
	  flt1 = unpack_double (builtin_type (gdbarch)->builtin_float,
				raw_buffer, &inv1);

	  get_formatted_print_options (&opts, 'x');
	  print_scalar_formatted (raw_buffer,
				  builtin_type (gdbarch)->builtin_uint32,
				  &opts, 'w', file);
	}
      else
	fprintf_filtered (file, "0x????????");

      fprintf_filtered (file, " flt: ");
      if (!res1)
	fprintf_filtered (file, " <unavailable>   ");
      else if (inv1)
	fprintf_filtered (file, " <invalid float> ");
      else
	fprintf_filtered (file, "%-17.9g", flt1);

      if ((regnum - gdbarch_num_regs (gdbarch)) % 2 == 0)
	{
	  res2 = mips_read_fp_register_double (frame, regnum, raw_buffer);
	  if (res2)
	      doub = unpack_double (builtin_type (gdbarch)->builtin_double,
				    raw_buffer, &inv2);

	  fprintf_filtered (file, " dbl: ");
	  if (!res2)
	    fprintf_filtered (file, "<unavailable>");
	  else if (inv2)
	    fprintf_filtered (file, "<invalid double>");
	  else
	    fprintf_filtered (file, "%-24.17g", doub);
	}
    }
  else
    {
      struct value_print_options opts;
      int no_odd;

      /* if top half isn't provided we can't access odd floats or doubles */
      if ((regnum - gdbarch_num_regs (gdbarch)) & 1 &&
	  register_size (gdbarch, regnum % gdbarch_num_regs (gdbarch)) < 8)
	{
	  fprintf_filtered (file, "<unavailable>");
	  return;
	}

      /* Eight byte registers: print each one as hex, float and double.  */
      res1 = mips_read_fp_register_single (frame, regnum, raw_buffer);
      if (res1)
	flt1 = unpack_double (builtin_type (gdbarch)->builtin_float,
			      raw_buffer, &inv1);

      res2 = mips_read_fp_register_double (frame, regnum, raw_buffer);
      if (res2)
	{
	  doub = unpack_double (builtin_type (gdbarch)->builtin_double,
				raw_buffer, &inv2);

	  get_formatted_print_options (&opts, 'x');
	  print_scalar_formatted (raw_buffer,
				  builtin_type (gdbarch)->builtin_uint64,
				  &opts, 'g', file);
	}
      else
	fprintf_filtered (file, "0x????????????????");

      fprintf_filtered (file, " flt: ");
      if (!res1)
	fprintf_filtered (file, " <unavailable>  ");
      else if (inv1)
	fprintf_filtered (file, " <invalid float>");
      else
	fprintf_filtered (file, "%-17.9g", flt1);

      fprintf_filtered (file, " dbl: ");
      if (!res2)
	fprintf_filtered (file, "<unavailable>   ");
      else if (inv2)
	fprintf_filtered (file, "<invalid double>");
      else
	fprintf_filtered (file, "%-24.17g", doub);
    }
}

/* Print a single complex control register */

static void
print_control_register (struct ui_file *file, struct frame_info *frame,
			int regnum)
{
  struct gdbarch *gdbarch = get_frame_arch (frame);
  const char *name = gdbarch_register_name (gdbarch, regnum);
  struct value *val = value_of_register (regnum, frame);
  struct type *regtype = value_type (val);
  enum bfd_endian byte_order = gdbarch_byte_order (get_type_arch (regtype));
  struct value_print_options opts;
  const gdb_byte *valaddr;

  fputs_filtered (name, file);
  print_spaces_filtered (15 - strlen (name), file);

  if (!value_entirely_available (val))
    {
      fprintf_filtered (file, "*value not available*\n");
      return;
    }
  else if (value_optimized_out (val))
    {
      val_print_optimized_out (val, file);
      fprintf_filtered (file, "\n");
      return;
    }

  valaddr = value_contents_for_printing (val);

  /* Print raw value */
  fprintf_filtered (file, "\t");
  print_hex_chars (file, valaddr, TYPE_LENGTH (regtype), byte_order);

  /* Print it according to its natural format. */
  get_user_print_options (&opts);
  opts.deref_ref = 1;
  fprintf_filtered (file, "\t");
  val_print (regtype, valaddr,
	     value_embedded_offset (val), 0,
	     file, 0, val, &opts, current_language);
}

static void
mips_print_register (struct ui_file *file, struct frame_info *frame, int regnum)
{
  struct gdbarch *gdbarch = get_frame_arch (frame);
  struct value_print_options opts;
  struct value *val;

  if (mips_float_register_p (gdbarch, regnum))
    {
      mips_print_fp_register (file, frame, regnum);
      return;
    }
  if (mips_vector_register_p (gdbarch, regnum))
    {
      default_print_registers_info (gdbarch, file, frame, regnum, 0);
      return;
    }
  if (mips_register_reggroup_p (gdbarch, regnum, float_reggroup) ||
      mips_register_reggroup_p (gdbarch, regnum, vector_reggroup))
    {
      /* FP & MSA control registers */
      print_control_register (file, frame, regnum);
      return;
    }

  val = get_frame_register_value (frame, regnum);

  fputs_filtered (gdbarch_register_name (gdbarch, regnum), file);

  /* The problem with printing numeric register names (r26, etc.) is that
     the user can't use them on input.  Probably the best solution is to
     fix it so that either the numeric or the funky (a2, etc.) names
     are accepted on input.  */
  if (regnum < MIPS_NUMREGS)
    fprintf_filtered (file, "(r%d): ", regnum);
  else
    fprintf_filtered (file, ": ");

  get_formatted_print_options (&opts, 'x');
  val_print_scalar_formatted (value_type (val),
			      value_contents_for_printing (val),
			      value_embedded_offset (val),
			      val,
			      &opts, 0, file);
}

/* Print IEEE exception condition bits in FLAGS.  */

static void
print_fpu_flags (struct ui_file *file, int flags)
{
  if (flags & (1 << 0))
    fputs_filtered (" inexact", file);
  if (flags & (1 << 1))
    fputs_filtered (" uflow", file);
  if (flags & (1 << 2))
    fputs_filtered (" oflow", file);
  if (flags & (1 << 3))
    fputs_filtered (" div0", file);
  if (flags & (1 << 4))
    fputs_filtered (" inval", file);
  if (flags & (1 << 5))
    fputs_filtered (" unimp", file);
  fputc_filtered ('\n', file);
}

/* Print interesting information about the floating point processor
   (if present) or emulator.  */

static void
mips_print_float_info (struct gdbarch *gdbarch, struct ui_file *file,
		      struct frame_info *frame, const char *args)
{
  int fcsr = mips_regnum (gdbarch)->fp_control_status;
  enum mips_fpu_type type = MIPS_FPU_TYPE (gdbarch);
  ULONGEST fcs = 0;
  int i;

  if (fcsr == -1 || !read_frame_register_unsigned (frame, fcsr, &fcs))
    type = MIPS_FPU_NONE;

  fprintf_filtered (file, "fpu type: %s\n",
		    type == MIPS_FPU_DOUBLE ? "double-precision"
		    : type == MIPS_FPU_SINGLE ? "single-precision"
		    : "none / unused");

  if (type == MIPS_FPU_NONE)
    return;

  fprintf_filtered (file, "reg size: %d bits\n",
		    register_size (gdbarch, mips_regnum (gdbarch)->fp0) * 8);

  fputs_filtered ("cond    :", file);
  if (fcs & (1 << 23))
    fputs_filtered (" 0", file);
  for (i = 1; i <= 7; i++)
    if (fcs & (1 << (24 + i)))
      fprintf_filtered (file, " %d", i);
  fputc_filtered ('\n', file);

  fputs_filtered ("cause   :", file);
  print_fpu_flags (file, (fcs >> 12) & 0x3f);
  fputs ("mask    :", stdout);
  print_fpu_flags (file, (fcs >> 7) & 0x1f);
  fputs ("flags   :", stdout);
  print_fpu_flags (file, (fcs >> 2) & 0x1f);

  fputs_filtered ("rounding: ", file);
  switch (fcs & 3)
    {
    case 0: fputs_filtered ("nearest\n", file); break;
    case 1: fputs_filtered ("zero\n", file); break;
    case 2: fputs_filtered ("+inf\n", file); break;
    case 3: fputs_filtered ("-inf\n", file); break;
    }

  fputs_filtered ("flush   :", file);
  if (fcs & (1 << 21))
    fputs_filtered (" nearest", file);
  if (fcs & (1 << 22))
    fputs_filtered (" override", file);
  if (fcs & (1 << 24))
    fputs_filtered (" zero", file);
  if ((fcs & (0xb << 21)) == 0)
    fputs_filtered (" no", file);
  fputc_filtered ('\n', file);

  fprintf_filtered (file, "nan2008 : %s\n", fcs & (1 << 18) ? "yes" : "no");
  fprintf_filtered (file, "abs2008 : %s\n", fcs & (1 << 19) ? "yes" : "no");
  fputc_filtered ('\n', file);

  default_print_float_info (gdbarch, file, frame, args);
}

/* Replacement for generic do_registers_info.
   Print regs in pretty columns.  */

static int
print_fp_register_row (struct ui_file *file, struct frame_info *frame,
		       int regnum)
{
  fprintf_filtered (file, " ");
  mips_print_fp_register (file, frame, regnum);
  fprintf_filtered (file, "\n");
  return regnum + 1;
}


/* Print a row's worth of GP (int) registers, with name labels above.  */

static int
print_gp_register_row (struct ui_file *file, struct frame_info *frame,
		       int start_regnum)
{
  struct gdbarch *gdbarch = get_frame_arch (frame);
  /* Do values for GP (int) regs.  */
  gdb_byte raw_buffer[MAX_REGISTER_SIZE];
  int ncols = (mips_abi_regsize (gdbarch) == 8 ? 4 : 8);    /* display cols
							       per row.  */
  int col, byte;
  int regnum;

  /* For GP registers, we print a separate row of names above the vals.  */
  for (col = 0, regnum = start_regnum;
       col < ncols && regnum < gdbarch_num_regs (gdbarch)
			       + gdbarch_num_pseudo_regs (gdbarch);
       regnum++)
    {
      if (*gdbarch_register_name (gdbarch, regnum) == '\0')
	continue;		/* unused register */
      if (mips_float_register_p (gdbarch, regnum) ||
	  mips_vector_register_p (gdbarch, regnum))
	break;			/* End the row: reached FP register.  */
      if (mips_register_reggroup_p (gdbarch, regnum, float_reggroup) ||
	  mips_register_reggroup_p (gdbarch, regnum, vector_reggroup))
	break;
      /* Large registers are handled separately.  */
      if (register_size (gdbarch, regnum) > mips_abi_regsize (gdbarch))
	{
	  if (col > 0)
	    break;		/* End the row before this register.  */

	  /* Print this register on a row by itself.  */
	  mips_print_register (file, frame, regnum);
	  fprintf_filtered (file, "\n");
	  return regnum + 1;
	}
      if (col == 0)
	fprintf_filtered (file, "     ");
      fprintf_filtered (file,
			mips_abi_regsize (gdbarch) == 8 ? "%17s" : "%9s",
			gdbarch_register_name (gdbarch, regnum));
      col++;
    }

  if (col == 0)
    return regnum;

  /* Print the R0 to R31 names.  */
  if ((start_regnum % gdbarch_num_regs (gdbarch)) < MIPS_NUMREGS)
    fprintf_filtered (file, "\n R%-4d",
		      start_regnum % gdbarch_num_regs (gdbarch));
  else
    fprintf_filtered (file, "\n      ");

  /* Now print the values in hex, 4 or 8 to the row.  */
  for (col = 0, regnum = start_regnum;
       col < ncols && regnum < gdbarch_num_regs (gdbarch)
			       + gdbarch_num_pseudo_regs (gdbarch);
       regnum++)
    {
      if (*gdbarch_register_name (gdbarch, regnum) == '\0')
	continue;		/* unused register */
      if (mips_float_register_p (gdbarch, regnum) ||
	  mips_vector_register_p (gdbarch, regnum))
	break;			/* End row: reached FP register.  */
      if (mips_register_reggroup_p (gdbarch, regnum, float_reggroup) ||
	  mips_register_reggroup_p (gdbarch, regnum, vector_reggroup))
	break;
      if (register_size (gdbarch, regnum) > mips_abi_regsize (gdbarch))
	break;			/* End row: large register.  */

      /* OK: get the data in raw format.  */
      if (!deprecated_frame_register_read (frame, regnum, raw_buffer))
	error (_("can't read register %d (%s)"),
	       regnum, gdbarch_register_name (gdbarch, regnum));
      /* pad small registers */
      for (byte = 0;
	   byte < (mips_abi_regsize (gdbarch)
		   - register_size (gdbarch, regnum)); byte++)
	printf_filtered ("  ");
      /* Now print the register value in hex, endian order.  */
      if (gdbarch_byte_order (gdbarch) == BFD_ENDIAN_BIG)
	for (byte =
	     register_size (gdbarch, regnum) - register_size (gdbarch, regnum);
	     byte < register_size (gdbarch, regnum); byte++)
	  fprintf_filtered (file, "%02x", raw_buffer[byte]);
      else
	for (byte = register_size (gdbarch, regnum) - 1;
	     byte >= 0; byte--)
	  fprintf_filtered (file, "%02x", raw_buffer[byte]);
      fprintf_filtered (file, " ");
      col++;
    }
  if (col > 0)			/* ie. if we actually printed anything...  */
    fprintf_filtered (file, "\n");

  return regnum;
}

/* Print a single complex control register row */

static int
print_control_register_row (struct ui_file *file, struct frame_info *frame,
			    int regnum)
{
  print_control_register (file, frame, regnum);

  fprintf_filtered (file, "\n");
  ++regnum;
  return regnum;
}

/* MIPS_DO_REGISTERS_INFO(): called by "info register" command.  */

static void
mips_print_registers_info (struct gdbarch *gdbarch, struct ui_file *file,
			   struct frame_info *frame, int regnum, int all)
{
  if (regnum != -1)		/* Do one specified register.  */
    {
      gdb_assert (regnum >= gdbarch_num_regs (gdbarch));
      if (*(gdbarch_register_name (gdbarch, regnum)) == '\0')
	return;

      mips_print_register (file, frame, regnum);
      fprintf_filtered (file, "\n");
    }
  else
    /* Do all (or most) registers.  */
    {
      regnum = gdbarch_num_regs (gdbarch);
      while (regnum < gdbarch_num_regs (gdbarch)
		      + gdbarch_num_pseudo_regs (gdbarch))
	{
	  if (mips_float_register_p (gdbarch, regnum))
	    {
	      if (all)		/* True for "INFO ALL-REGISTERS" command.  */
		regnum = print_fp_register_row (file, frame, regnum);
	      else
		regnum += MIPS_NUMREGS;	/* Skip floating point regs.  */
	    }
	  else if (mips_vector_register_p (gdbarch, regnum))
	    {
	      if (all)		/* True for "INFO ALL-REGISTERS" command.  */
		{
		  default_print_registers_info (gdbarch, file, frame, regnum,
						all);
		  ++regnum;
		}
	      else
		regnum += MIPS_NUMREGS;	/* Skip vector regs.  */
	    }
	  else if (mips_register_reggroup_p (gdbarch, regnum, float_reggroup) ||
		   mips_register_reggroup_p (gdbarch, regnum, vector_reggroup))
	    {
	      /* FP & MSA control registers */
	      if (all)		/* True for "INFO ALL-REGISTERS" command.  */
		regnum = print_control_register_row (file, frame, regnum);
	      else
		++regnum;
	    }
	  else
	    regnum = print_gp_register_row (file, frame, regnum);
	}
    }
}

static int
mips_single_step_through_delay (struct gdbarch *gdbarch,
				struct frame_info *frame)
{
  enum bfd_endian byte_order = gdbarch_byte_order (gdbarch);
  CORE_ADDR pc = get_frame_pc (frame);
  struct address_space *aspace;
  enum mips_isa isa;
  ULONGEST insn;
  int status;
  int size;

  if ((mips_pc_is_mips (pc)
       && !mips32_insn_at_pc_has_delay_slot (gdbarch, pc))
      || (mips_pc_is_micromips (gdbarch, pc)
	  && !micromips_insn_at_pc_has_delay_slot (gdbarch, pc, 0))
      || (mips_pc_is_mips16 (gdbarch, pc)
	  && !mips16_insn_at_pc_has_delay_slot (gdbarch, pc, 0)))
    return 0;

  isa = mips_pc_isa (gdbarch, pc);
  /* _has_delay_slot above will have validated the read.  */
  insn = mips_fetch_instruction (gdbarch, isa, pc, NULL);
  size = mips_insn_size (isa, insn);
  aspace = get_frame_address_space (frame);
  return breakpoint_here_p (aspace, pc + size) != no_breakpoint_here;
}

/* To skip prologues, I use this predicate.  Returns either PC itself
   if the code at PC does not look like a function prologue; otherwise
   returns an address that (if we're lucky) follows the prologue.  If
   LENIENT, then we must skip everything which is involved in setting
   up the frame (it's OK to skip more, just so long as we don't skip
   anything which might clobber the registers which are being saved.
   We must skip more in the case where part of the prologue is in the
   delay slot of a non-prologue instruction).  */

static CORE_ADDR
mips_skip_prologue (struct gdbarch *gdbarch, CORE_ADDR pc)
{
  CORE_ADDR limit_pc;
  CORE_ADDR func_addr;

  /* See if we can determine the end of the prologue via the symbol table.
     If so, then return either PC, or the PC after the prologue, whichever
     is greater.  */
  if (find_pc_partial_function (pc, NULL, &func_addr, NULL))
    {
      CORE_ADDR post_prologue_pc
	= skip_prologue_using_sal (gdbarch, func_addr);
      if (post_prologue_pc != 0)
	return max (pc, post_prologue_pc);
    }

  /* Can't determine prologue from the symbol table, need to examine
     instructions.  */

  /* Find an upper limit on the function prologue using the debug
     information.  If the debug information could not be used to provide
     that bound, then use an arbitrary large number as the upper bound.  */
  limit_pc = skip_prologue_using_sal (gdbarch, pc);
  if (limit_pc == 0)
    limit_pc = pc + 100;          /* Magic.  */

  if (mips_pc_is_mips16 (gdbarch, pc))
    return mips16_scan_prologue (gdbarch, pc, limit_pc, NULL, NULL);
  else if (mips_pc_is_micromips (gdbarch, pc))
    return micromips_scan_prologue (gdbarch, pc, limit_pc, NULL, NULL);
  else
    return mips32_scan_prologue (gdbarch, pc, limit_pc, NULL, NULL);
}

/* Check whether the PC is in a function epilogue (32-bit version).
   This is a helper function for mips_in_function_epilogue_p.  */
static int
mips32_in_function_epilogue_p (struct gdbarch *gdbarch, CORE_ADDR pc)
{
  CORE_ADDR func_addr = 0, func_end = 0;

  if (find_pc_partial_function (pc, NULL, &func_addr, &func_end))
    {
      /* The MIPS epilogue is max. 12 bytes long.  */
      CORE_ADDR addr = func_end - 12;

      if (addr < func_addr + 4)
        addr = func_addr + 4;
      if (pc < addr)
        return 0;

      for (; pc < func_end; pc += MIPS_INSN32_SIZE)
	{
	  unsigned long high_word;
	  unsigned long inst;

	  inst = mips_fetch_instruction (gdbarch, ISA_MIPS, pc, NULL);
	  high_word = (inst >> 16) & 0xffff;

	  if (high_word != 0x27bd	/* addiu $sp,$sp,offset */
	      && high_word != 0x67bd	/* daddiu $sp,$sp,offset */
	      && (inst & ~0x1) != 0x03e00008 /* jr $31 or jalr $0, $31 */
	      && (!is_mipsr6_isa (gdbarch)
		  || inst != 0xd81f0000) /* jrc $31 */
	      && inst != 0x00000000)	/* nop */
	    return 0;
	}

      return 1;
    }

  return 0;
}

/* Check whether the PC is in a function epilogue (microMIPS version).
   This is a helper function for mips_in_function_epilogue_p.  */

static int
micromips_in_function_epilogue_p (struct gdbarch *gdbarch, CORE_ADDR pc)
{
  CORE_ADDR func_addr = 0;
  CORE_ADDR func_end = 0;
  CORE_ADDR addr;
  ULONGEST insn;
  long offset;
  int dreg;
  int sreg;
  int loc;

  if (!find_pc_partial_function (pc, NULL, &func_addr, &func_end))
    return 0;

  /* The microMIPS epilogue is max. 12 bytes long.  */
  addr = func_end - 12;

  if (addr < func_addr + 2)
    addr = func_addr + 2;
  if (pc < addr)
    return 0;

  for (; pc < func_end; pc += loc)
    {
      loc = 0;
      insn = mips_fetch_instruction (gdbarch, ISA_MICROMIPS, pc, NULL);
      loc += MIPS_INSN16_SIZE;
      switch (mips_insn_size (ISA_MICROMIPS, insn))
	{
	/* 48-bit instructions.  */
	case 3 * MIPS_INSN16_SIZE:
	  /* No epilogue instructions in this category.  */
	  return 0;

	/* 32-bit instructions.  */
	case 2 * MIPS_INSN16_SIZE:
	  insn <<= 16;
	  insn |= mips_fetch_instruction (gdbarch,
					  ISA_MICROMIPS, pc + loc, NULL);
	  loc += MIPS_INSN16_SIZE;
	  switch (micromips_op (insn >> 16))
	    {
	    case 0xc: /* ADDIU: bits 001100 */
	    case 0x17: /* DADDIU: bits 010111 */
	      sreg = b0s5_reg (insn >> 16);
	      dreg = b5s5_reg (insn >> 16);
	      offset = (b0s16_imm (insn) ^ 0x8000) - 0x8000;
	      if (sreg == MIPS_SP_REGNUM && dreg == MIPS_SP_REGNUM
			    /* (D)ADDIU $sp, imm */
		  && offset >= 0)
		break;
	      return 0;

	    default:
	      return 0;
	    }
	  break;

	/* 16-bit instructions.  */
	case MIPS_INSN16_SIZE:
	  switch (micromips_op (insn))
	    {
	    case 0x3: /* MOVE: bits 000011 */
	      sreg = b0s5_reg (insn);
	      dreg = b5s5_reg (insn);
	      if (sreg == 0 && dreg == 0)
				/* MOVE $zero, $zero aka NOP */
		break;
	      return 0;

	    case 0x11: /* POOL16C: bits 010001 */
	      if (is_mipsr6_isa (gdbarch))
		{
		  if (b0s5_reg (insn) == 0x13
				/* JRCADDIUSP: bits 010001 imm5 10011 */
		      || (b0s5_reg (insn) == 0x3
				/* JRC16: bits 010001 rs 00011 */
		      && b5s5_op (insn) == MIPS_RA_REGNUM))
				/* JRC16 $ra */
		    break;
		}
	      else
		{
		  if (b5s5_op (insn) == 0x18
				/* JRADDIUSP: bits 010011 11000 */
		      || (b5s5_op (insn) == 0xd
				/* JRC: bits 010011 01101 */
		      && b0s5_reg (insn) == MIPS_RA_REGNUM))
				/* JRC $ra */
		    break;
		}
	      return 0;

	    case 0x13: /* POOL16D: bits 010011 */
	      offset = micromips_decode_imm9 (b1s9_imm (insn));
	      if ((insn & 0x1) == 0x1
				/* ADDIUSP: bits 010011 1 */
		  && offset > 0)
		break;
	      return 0;

	    default:
	      return 0;
	    }
	}
    }

  return 1;
}

/* Check whether the PC is in a function epilogue (16-bit version).
   This is a helper function for mips_in_function_epilogue_p.  */
static int
mips16_in_function_epilogue_p (struct gdbarch *gdbarch, CORE_ADDR pc)
{
  CORE_ADDR func_addr = 0, func_end = 0;

  if (find_pc_partial_function (pc, NULL, &func_addr, &func_end))
    {
      /* The MIPS epilogue is max. 12 bytes long.  */
      CORE_ADDR addr = func_end - 12;

      if (addr < func_addr + 4)
        addr = func_addr + 4;
      if (pc < addr)
        return 0;

      for (; pc < func_end; pc += MIPS_INSN16_SIZE)
	{
	  unsigned short inst;

	  inst = mips_fetch_instruction (gdbarch, ISA_MIPS16, pc, NULL);

	  if ((inst & 0xf800) == 0xf000)	/* extend */
	    continue;

	  if (inst != 0x6300		/* addiu $sp,offset */
	      && inst != 0xfb00		/* daddiu $sp,$sp,offset */
	      && inst != 0xe820		/* jr $ra */
	      && inst != 0xe8a0		/* jrc $ra */
	      && inst != 0x6500)	/* nop */
	    return 0;
	}

      return 1;
    }

  return 0;
}

/* The epilogue is defined here as the area at the end of a function,
   after an instruction which destroys the function's stack frame.  */
static int
mips_in_function_epilogue_p (struct gdbarch *gdbarch, CORE_ADDR pc)
{
  if (mips_pc_is_mips16 (gdbarch, pc))
    return mips16_in_function_epilogue_p (gdbarch, pc);
  else if (mips_pc_is_micromips (gdbarch, pc))
    return micromips_in_function_epilogue_p (gdbarch, pc);
  else
    return mips32_in_function_epilogue_p (gdbarch, pc);
}

/* Root of all "set mips "/"show mips " commands.  This will eventually be
   used for all MIPS-specific commands.  */

static void
show_mips_command (char *args, int from_tty)
{
  help_list (showmipscmdlist, "show mips ", all_commands, gdb_stdout);
}

static void
set_mips_command (char *args, int from_tty)
{
  printf_unfiltered
    ("\"set mips\" must be followed by an appropriate subcommand.\n");
  help_list (setmipscmdlist, "set mips ", all_commands, gdb_stdout);
}

/* Commands to show/set the MIPS FPU type.  */

static void
show_mipsfpu_command (char *args, int from_tty)
{
  char *fpu;

  if (gdbarch_bfd_arch_info (target_gdbarch ())->arch != bfd_arch_mips)
    {
      printf_unfiltered
	("The MIPS floating-point coprocessor is unknown "
	 "because the current architecture is not MIPS.\n");
      return;
    }

  switch (MIPS_FPU_TYPE (target_gdbarch ()))
    {
    case MIPS_FPU_SINGLE:
      fpu = "single-precision";
      break;
    case MIPS_FPU_DOUBLE:
      fpu = "double-precision";
      break;
    case MIPS_FPU_NONE:
      fpu = "absent (none)";
      break;
    default:
      internal_error (__FILE__, __LINE__, _("bad switch"));
    }
  if (mips_fpu_type_auto)
    printf_unfiltered ("The MIPS floating-point coprocessor "
		       "is set automatically (currently %s)\n",
		       fpu);
  else
    printf_unfiltered
      ("The MIPS floating-point coprocessor is assumed to be %s\n", fpu);
}


static void
set_mipsfpu_command (char *args, int from_tty)
{
  printf_unfiltered ("\"set mipsfpu\" must be followed by \"double\", "
		     "\"single\",\"none\" or \"auto\".\n");
  show_mipsfpu_command (args, from_tty);
}

static void
set_mipsfpu_single_command (char *args, int from_tty)
{
  struct gdbarch_info info;
  gdbarch_info_init (&info);
  mips_fpu_type = MIPS_FPU_SINGLE;
  mips_fpu_type_auto = 0;
  /* FIXME: cagney/2003-11-15: Should be setting a field in "info"
     instead of relying on globals.  Doing that would let generic code
     handle the search for this specific architecture.  */
  if (!gdbarch_update_p (info))
    internal_error (__FILE__, __LINE__, _("set mipsfpu failed"));
}

static void
set_mipsfpu_double_command (char *args, int from_tty)
{
  struct gdbarch_info info;
  gdbarch_info_init (&info);
  mips_fpu_type = MIPS_FPU_DOUBLE;
  mips_fpu_type_auto = 0;
  /* FIXME: cagney/2003-11-15: Should be setting a field in "info"
     instead of relying on globals.  Doing that would let generic code
     handle the search for this specific architecture.  */
  if (!gdbarch_update_p (info))
    internal_error (__FILE__, __LINE__, _("set mipsfpu failed"));
}

static void
set_mipsfpu_none_command (char *args, int from_tty)
{
  struct gdbarch_info info;
  gdbarch_info_init (&info);
  mips_fpu_type = MIPS_FPU_NONE;
  mips_fpu_type_auto = 0;
  /* FIXME: cagney/2003-11-15: Should be setting a field in "info"
     instead of relying on globals.  Doing that would let generic code
     handle the search for this specific architecture.  */
  if (!gdbarch_update_p (info))
    internal_error (__FILE__, __LINE__, _("set mipsfpu failed"));
}

static void
set_mipsfpu_auto_command (char *args, int from_tty)
{
  mips_fpu_type_auto = 1;
}

/* Attempt to identify the particular processor model by reading the
   processor id.  NOTE: cagney/2003-11-15: Firstly it isn't clear that
   the relevant processor still exists (it dates back to '94) and
   secondly this is not the way to do this.  The processor type should
   be set by forcing an architecture change.  */

void
deprecated_mips_set_processor_regs_hack (void)
{
  struct regcache *regcache = get_current_regcache ();
  struct gdbarch *gdbarch = get_regcache_arch (regcache);
  struct gdbarch_tdep *tdep = gdbarch_tdep (gdbarch);
  ULONGEST prid;

  regcache_cooked_read_unsigned (regcache, MIPS_PRID_REGNUM, &prid);
  if ((prid & ~0xf) == 0x700)
    tdep->mips_processor_reg_names = mips_r3041_reg_names;
}

/* Just like reinit_frame_cache, but with the right arguments to be
   callable as an sfunc.  */

static void
reinit_frame_cache_sfunc (char *args, int from_tty,
			  struct cmd_list_element *c)
{
  reinit_frame_cache ();
}

static int
gdb_print_insn_mips (bfd_vma memaddr, struct disassemble_info *info)
{
  struct gdbarch *gdbarch = info->application_data;

  /* FIXME: cagney/2003-06-26: Is this even necessary?  The
     disassembler needs to be able to locally determine the ISA, and
     not rely on GDB.  Otherwize the stand-alone 'objdump -d' will not
     work.  */
  if (mips_pc_is_mips16 (gdbarch, memaddr))
    info->mach = bfd_mach_mips16;
  else if (mips_pc_is_micromips (gdbarch, memaddr))
    info->mach = bfd_mach_mips_micromips;

  /* Round down the instruction address to the appropriate boundary.  */
  memaddr &= (info->mach == bfd_mach_mips16
	      || info->mach == bfd_mach_mips_micromips) ? ~1 : ~3;

  /* Set the disassembler options.  */
  if (!info->disassembler_options)
    {
    /* This string is not recognized explicitly by the disassembler,
       but it tells the disassembler to not try to guess the ABI from
       the bfd elf headers, such that, if the user overrides the ABI
       of a program linked as NewABI, the disassembly will follow the
       register naming conventions specified by the user.  */
      if (is_mipsr6_isa (gdbarch))
	info->disassembler_options = "gpr-names=32,dis-both-r5-and-r6=1";
      else
	info->disassembler_options = "gpr-names=32";
    }

  /* Call the appropriate disassembler based on the target endian-ness.  */
  if (info->endian == BFD_ENDIAN_BIG)
    return print_insn_big_mips (memaddr, info);
  else
    return print_insn_little_mips (memaddr, info);
}

static int
gdb_print_insn_mips_n32 (bfd_vma memaddr, struct disassemble_info *info)
{
  /* Set up the disassembler info, so that we get the right
     register names from libopcodes.  */
  if (is_mipsr6_isa (info->application_data))
    info->disassembler_options = "gpr-names=n32,dis-both-r5-and-r6=1";
  else
    info->disassembler_options = "gpr-names=n32";
  info->flavour = bfd_target_elf_flavour;

  return gdb_print_insn_mips (memaddr, info);
}

static int
gdb_print_insn_mips_n64 (bfd_vma memaddr, struct disassemble_info *info)
{
  /* Set up the disassembler info, so that we get the right
     register names from libopcodes.  */
  if (is_mipsr6_isa (info->application_data))
    info->disassembler_options = "gpr-names=64,dis-both-r5-and-r6=1";
  else
    info->disassembler_options = "gpr-names=64";
  info->flavour = bfd_target_elf_flavour;

  return gdb_print_insn_mips (memaddr, info);
}

/* This function implements gdbarch_breakpoint_from_pc.  It uses the
   program counter value to determine whether a 16- or 32-bit breakpoint
   should be used.  It returns a pointer to a string of bytes that encode a
   breakpoint instruction, stores the length of the string to *lenptr, and
   adjusts pc (if necessary) to point to the actual memory location where
   the breakpoint should be inserted.  */

static const gdb_byte *
mips_breakpoint_from_pc (struct gdbarch *gdbarch,
			 CORE_ADDR *pcptr, int *lenptr)
{
  CORE_ADDR pc = *pcptr;

  if (gdbarch_byte_order (gdbarch) == BFD_ENDIAN_BIG)
    {
      if (mips_pc_is_mips16 (gdbarch, pc))
	{
	  static gdb_byte mips16_big_breakpoint[] = { 0xe8, 0xa5 };
	  *pcptr = unmake_compact_addr (pc);
	  *lenptr = sizeof (mips16_big_breakpoint);
	  return mips16_big_breakpoint;
	}
      else if (mips_pc_is_micromips (gdbarch, pc))
	{
	  static gdb_byte *ptr_16bit_bp;
	  static gdb_byte micromips16_big_breakpoint[] = { 0x46, 0x85 };
	  static gdb_byte micromipsr616_big_breakpoint[] = { 0x45, 0x5b };
	  static gdb_byte micromips32_big_breakpoint[] = { 0, 0x5, 0, 0x7 };
	  ULONGEST insn;
	  int status;
	  int size;

	  if (is_mipsr6_isa (gdbarch))
	    ptr_16bit_bp = micromipsr616_big_breakpoint;
	  else
	    ptr_16bit_bp = micromips16_big_breakpoint;

	  insn = mips_fetch_instruction (gdbarch, ISA_MICROMIPS, pc, &status);
	  size = status ? 2
			: mips_insn_size (ISA_MICROMIPS, insn) == 2 ? 2 : 4;
	  *pcptr = unmake_compact_addr (pc);
	  *lenptr = size;
	  return (size == 2) ? ptr_16bit_bp
			     : micromips32_big_breakpoint;
	}
      else
	{
	  /* The IDT board uses an unusual breakpoint value, and
	     sometimes gets confused when it sees the usual MIPS
	     breakpoint instruction.  */
	  static gdb_byte big_breakpoint[] = { 0, 0x5, 0, 0xd };
	  static gdb_byte pmon_big_breakpoint[] = { 0, 0, 0, 0xd };
	  static gdb_byte idt_big_breakpoint[] = { 0, 0, 0x0a, 0xd };
	  /* Likewise, IRIX appears to expect a different breakpoint,
	     although this is not apparent until you try to use pthreads.  */
	  static gdb_byte irix_big_breakpoint[] = { 0, 0, 0, 0xd };

	  *lenptr = sizeof (big_breakpoint);

	  if (strcmp (target_shortname, "mips") == 0)
	    return idt_big_breakpoint;
	  else if (strcmp (target_shortname, "ddb") == 0
		   || strcmp (target_shortname, "pmon") == 0
		   || strcmp (target_shortname, "lsi") == 0)
	    return pmon_big_breakpoint;
	  else if (gdbarch_osabi (gdbarch) == GDB_OSABI_IRIX)
	    return irix_big_breakpoint;
	  else
	    return big_breakpoint;
	}
    }
  else
    {
      if (mips_pc_is_mips16 (gdbarch, pc))
	{
	  static gdb_byte mips16_little_breakpoint[] = { 0xa5, 0xe8 };
	  *pcptr = unmake_compact_addr (pc);
	  *lenptr = sizeof (mips16_little_breakpoint);
	  return mips16_little_breakpoint;
	}
      else if (mips_pc_is_micromips (gdbarch, pc))
	{
	  static gdb_byte *ptr_16bit_bp;
	  static gdb_byte micromips16_little_breakpoint[] = { 0x85, 0x46 };
	  static gdb_byte micromipsr616_little_breakpoint[] = { 0x5b, 0x45 };
	  static gdb_byte micromips32_little_breakpoint[] = { 0x5, 0, 0x7, 0 };
	  ULONGEST insn;
	  int status;
	  int size;

	  if (is_mipsr6_isa (gdbarch))
	    ptr_16bit_bp = micromipsr616_little_breakpoint;
	  else
	    ptr_16bit_bp = micromips16_little_breakpoint;

	  insn = mips_fetch_instruction (gdbarch, ISA_MICROMIPS, pc, &status);
	  size = status ? 2
			: mips_insn_size (ISA_MICROMIPS, insn) == 2 ? 2 : 4;
	  *pcptr = unmake_compact_addr (pc);
	  *lenptr = size;
	  return (size == 2) ? ptr_16bit_bp
			     : micromips32_little_breakpoint;
	}
      else
	{
	  static gdb_byte little_breakpoint[] = { 0xd, 0, 0x5, 0 };
	  static gdb_byte pmon_little_breakpoint[] = { 0xd, 0, 0, 0 };
	  static gdb_byte idt_little_breakpoint[] = { 0xd, 0x0a, 0, 0 };

	  *lenptr = sizeof (little_breakpoint);

	  if (strcmp (target_shortname, "mips") == 0)
	    return idt_little_breakpoint;
	  else if (strcmp (target_shortname, "ddb") == 0
		   || strcmp (target_shortname, "pmon") == 0
		   || strcmp (target_shortname, "lsi") == 0)
	    return pmon_little_breakpoint;
	  else
	    return little_breakpoint;
	}
    }
}

/* Determine the remote breakpoint kind suitable for the PC.  The following
   kinds are used:

   * 2 -- 16-bit MIPS16 mode breakpoint,

   * 3 -- 16-bit microMIPS mode breakpoint,

   * 4 -- 32-bit standard MIPS mode breakpoint,

   * 5 -- 32-bit microMIPS mode breakpoint.  */

static void
mips_remote_breakpoint_from_pc (struct gdbarch *gdbarch, CORE_ADDR *pcptr,
				int *kindptr)
{
  CORE_ADDR pc = *pcptr;

  if (mips_pc_is_mips16 (gdbarch, pc))
    {
      *pcptr = unmake_compact_addr (pc);
      *kindptr = 2;
    }
  else if (mips_pc_is_micromips (gdbarch, pc))
    {
      ULONGEST insn;
      int status;
      int size;

      insn = mips_fetch_instruction (gdbarch, ISA_MICROMIPS, pc, &status);
      size = status ? 2 : mips_insn_size (ISA_MICROMIPS, insn) == 2 ? 2 : 4;
      *pcptr = unmake_compact_addr (pc);
      *kindptr = size | 1;
    }
  else
    *kindptr = 4;
}

/* Return non-zero if the standard MIPS instruction INST has a branch
   delay slot (i.e. it is a jump or branch instruction).  This function
   is based on mips32_next_pc.  */

static int
mips32_instruction_has_delay_slot (struct gdbarch *gdbarch, ULONGEST inst)
{
  int op;
  int rs;
  int rt;

  op = itype_op (inst);
  if ((inst & 0xe0000000) != 0)
    {
      rs = itype_rs (inst);
      rt = itype_rt (inst);
      return (is_octeon_bbit_op (op, gdbarch) 
	      || op >> 2 == 5	/* BEQL, BNEL, BLEZL, BGTZL: bits 0101xx  */
	      || (!is_mipsr6_isa (gdbarch) && op == 29)	/* JALX: bits 011101  */
	      || (op == 17
		  && (rs == 8
				/* BC1F, BC1FL, BC1T, BC1TL: 010001 01000  */
		      || (rs == 9 && (rt & 0x2) == 0)
				/* BC1ANY2F, BC1ANY2T: bits 010001 01001  */
<<<<<<< HEAD
		      || (rs == 10 && (rt & 0x2) == 0)))
				/* BC1ANY4F, BC1ANY4T: bits 010001 01010  */
	      || (is_mipsr6_isa (gdbarch)
		  && ((op == 17
		       && (rs == 9  /* BC1EQZ: 010001 01001  */
			   || rs == 13 /* BC1NEZ: 010001 01101  */ ))
		      || (op == 18
			  && (rs == 9 /* BC2EQZ: 010010 01001  */
			      || rs == 13 /* BC2NEZ: 010010 01101  */ )))));
=======
		      || (rs == 10 && (rt & 0x2) == 0)
				/* BC1ANY4F, BC1ANY4T: bits 010001 01010  */
		      || ((rs & 0x18) == 0x18)
				/* BZ.df:  bits 010001 110xx */
				/* BNZ.df: bits 010001 111xx */
		      || ((rs & 0x1b) == 0x0b))));
				/* BZ.V:   bits 010001 01011 */
				/* BNZ.V:  bits 010001 01111 */
>>>>>>> b1e8802f
    }
  else
    switch (op & 0x07)		/* extract bits 28,27,26  */
      {
      case 0:			/* SPECIAL  */
	op = rtype_funct (inst);
	return (op == 8		/* JR  */
		|| op == 9);	/* JALR  */
	break;			/* end SPECIAL  */
      case 1:			/* REGIMM  */
	rs = itype_rs (inst);
	rt = itype_rt (inst);	/* branch condition  */
	return ((rt & 0xc) == 0
				/* BLTZ, BLTZL, BGEZ, BGEZL: bits 000xx  */
				/* BLTZAL, BLTZALL, BGEZAL, BGEZALL: 100xx  */
		|| ((rt & 0x1e) == 0x1c && rs == 0));
				/* BPOSGE32, BPOSGE64: bits 1110x  */
	break;			/* end REGIMM  */
      default:			/* J, JAL, BEQ, BNE, BLEZ, BGTZ  */
	return 1;
	break;
      }
}

/* Return non-zero if a standard MIPS instruction at ADDR has a branch
   delay slot (i.e. it is a jump or branch instruction).  */

static int
mips32_insn_at_pc_has_delay_slot (struct gdbarch *gdbarch, CORE_ADDR addr)
{
  ULONGEST insn;
  int status;

  insn = mips_fetch_instruction (gdbarch, ISA_MIPS, addr, &status);
  if (status)
    return 0;

  return mips32_instruction_has_delay_slot (gdbarch, insn);
}

/* Return non-zero if the microMIPS instruction INSN, comprising the
   16-bit major opcode word in the high 16 bits and any second word
   in the low 16 bits, has a branch delay slot (i.e. it is a non-compact
   jump or branch instruction).  The instruction must be 32-bit if
   MUSTBE32 is set or can be any instruction otherwise.  */

static int
micromips_instruction_has_delay_slot (ULONGEST insn, int mustbe32)
{
  ULONGEST major = insn >> 16;

  switch (micromips_op (major))
    {
    /* 16-bit instructions.  */
    case 0x33:			/* B16: bits 110011 */
    case 0x2b:			/* BNEZ16: bits 101011 */
    case 0x23:			/* BEQZ16: bits 100011 */
      return !mustbe32;
    case 0x11:			/* POOL16C: bits 010001 */
      return (!mustbe32
	      && ((b5s5_op (major) == 0xc
				/* JR16: bits 010001 01100 */
		  || (b5s5_op (major) & 0x1e) == 0xe)));
				/* JALR16, JALRS16: bits 010001 0111x */
    /* 32-bit instructions.  */
    case 0x3d:			/* JAL: bits 111101 */
    case 0x3c:			/* JALX: bits 111100 */
    case 0x35:			/* J: bits 110101 */
    case 0x2d:			/* BNE: bits 101101 */
    case 0x25:			/* BEQ: bits 100101 */
    case 0x20:			/* POOL32D: bits 100000 */
      return ((b5s5_op (major) & 0x18) == 0x18
				/* BZ.df:  bits 100000 110xx */
				/* BNZ.df: bits 100000 111xx */
	      || ((b5s5_op (major) & 0x1b) == 0x0b));
				/* BZ.V:   bits 100000 01011 */
				/* BNZ.V:  bits 100000 01111 */
    case 0x1d:			/* JALS: bits 011101 */
      return 1;
    case 0x10:			/* POOL32I: bits 010000 */
      return ((b5s5_op (major) & 0x1c) == 0x0
				/* BLTZ, BLTZAL, BGEZ, BGEZAL: 010000 000xx */
	      || (b5s5_op (major) & 0x1d) == 0x4
				/* BLEZ, BGTZ: bits 010000 001x0 */
	      || (b5s5_op (major) & 0x1d) == 0x11
				/* BLTZALS, BGEZALS: bits 010000 100x1 */
	      || ((b5s5_op (major) & 0x1e) == 0x14
		  && (major & 0x3) == 0x0)
				/* BC2F, BC2T: bits 010000 1010x xxx00 */
	      || (b5s5_op (major) & 0x1e) == 0x1a
				/* BPOSGE64, BPOSGE32: bits 010000 1101x */
	      || ((b5s5_op (major) & 0x1e) == 0x1c
		  && (major & 0x3) == 0x0)
				/* BC1F, BC1T: bits 010000 1110x xxx00 */
	      || ((b5s5_op (major) & 0x1c) == 0x1c
		  && (major & 0x3) == 0x1));
				/* BC1ANY*: bits 010000 111xx xxx01 */
    case 0x0:			/* POOL32A: bits 000000 */
      return (b0s6_op (insn) == 0x3c
				/* POOL32Axf: bits 000000 ... 111100 */
	      && (b6s10_ext (insn) & 0x2bf) == 0x3c);
				/* JALR, JALR.HB: 000000 000x111100 111100 */
				/* JALRS, JALRS.HB: 000000 010x111100 111100 */
    default:
      return 0;
    }
}

/* Return non-zero if a microMIPS instruction at ADDR has a branch delay
   slot (i.e. it is a non-compact jump instruction).  The instruction
   must be 32-bit if MUSTBE32 is set or can be any instruction otherwise.  */

static int
micromips_insn_at_pc_has_delay_slot (struct gdbarch *gdbarch,
				     CORE_ADDR addr, int mustbe32)
{
  ULONGEST insn;
  int status;

  if (is_mipsr6_isa (gdbarch))
    return 0;

  insn = mips_fetch_instruction (gdbarch, ISA_MICROMIPS, addr, &status);
  if (status)
    return 0;
  insn <<= 16;
  if (mips_insn_size (ISA_MICROMIPS, insn) == 2 * MIPS_INSN16_SIZE)
    {
      insn |= mips_fetch_instruction (gdbarch, ISA_MICROMIPS, addr, &status);
      if (status)
	return 0;
    }

  return micromips_instruction_has_delay_slot (insn, mustbe32);
}

/* Return non-zero if the MIPS16 instruction INST, which must be
   a 32-bit instruction if MUSTBE32 is set or can be any instruction
   otherwise, has a branch delay slot (i.e. it is a non-compact jump
   instruction).  This function is based on mips16_next_pc.  */

static int
mips16_instruction_has_delay_slot (unsigned short inst, int mustbe32)
{
  if ((inst & 0xf89f) == 0xe800)	/* JR/JALR (16-bit instruction)  */
    return !mustbe32;
  return (inst & 0xf800) == 0x1800;	/* JAL/JALX (32-bit instruction)  */
}

/* Return non-zero if a MIPS16 instruction at ADDR has a branch delay
   slot (i.e. it is a non-compact jump instruction).  The instruction
   must be 32-bit if MUSTBE32 is set or can be any instruction otherwise.  */

static int
mips16_insn_at_pc_has_delay_slot (struct gdbarch *gdbarch,
				  CORE_ADDR addr, int mustbe32)
{
  unsigned short insn;
  int status;

  insn = mips_fetch_instruction (gdbarch, ISA_MIPS16, addr, &status);
  if (status)
    return 0;

  return mips16_instruction_has_delay_slot (insn, mustbe32);
}

/* Calculate the starting address of the MIPS memory segment BPADDR is in.
   This assumes KSSEG exists.  */

static CORE_ADDR
mips_segment_boundary (CORE_ADDR bpaddr)
{
  CORE_ADDR mask = CORE_ADDR_MAX;
  int segsize;

  if (sizeof (CORE_ADDR) == 8)
    /* Get the topmost two bits of bpaddr in a 32-bit safe manner (avoid
       a compiler warning produced where CORE_ADDR is a 32-bit type even
       though in that case this is dead code).  */
    switch (bpaddr >> ((sizeof (CORE_ADDR) << 3) - 2) & 3)
      {
      case 3:
	if (bpaddr == (bfd_signed_vma) (int32_t) bpaddr)
	  segsize = 29;			/* 32-bit compatibility segment  */
	else
	  segsize = 62;			/* xkseg  */
	break;
      case 2:				/* xkphys  */
	segsize = 59;
	break;
      default:				/* xksseg (1), xkuseg/kuseg (0)  */
	segsize = 62;
	break;
      }
  else if (bpaddr & 0x80000000)		/* kernel segment  */
    segsize = 29;
  else
    segsize = 31;			/* user segment  */
  mask <<= segsize;
  return bpaddr & mask;
}

/* Move the breakpoint at BPADDR out of any branch delay slot by shifting
   it backwards if necessary.  Return the address of the new location.  */

static CORE_ADDR
mips_adjust_breakpoint_address (struct gdbarch *gdbarch, CORE_ADDR bpaddr)
{
  CORE_ADDR prev_addr;
  CORE_ADDR boundary;
  CORE_ADDR func_addr;

  /* If a breakpoint is set on the instruction in a branch delay slot,
     GDB gets confused.  When the breakpoint is hit, the PC isn't on
     the instruction in the branch delay slot, the PC will point to
     the branch instruction.  Since the PC doesn't match any known
     breakpoints, GDB reports a trap exception.

     There are two possible fixes for this problem.

     1) When the breakpoint gets hit, see if the BD bit is set in the
     Cause register (which indicates the last exception occurred in a
     branch delay slot).  If the BD bit is set, fix the PC to point to
     the instruction in the branch delay slot.

     2) When the user sets the breakpoint, don't allow him to set the
     breakpoint on the instruction in the branch delay slot.  Instead
     move the breakpoint to the branch instruction (which will have
     the same result).

     The problem with the first solution is that if the user then
     single-steps the processor, the branch instruction will get
     skipped (since GDB thinks the PC is on the instruction in the
     branch delay slot).

     So, we'll use the second solution.  To do this we need to know if
     the instruction we're trying to set the breakpoint on is in the
     branch delay slot.  */

  boundary = mips_segment_boundary (bpaddr);

  /* Make sure we don't scan back before the beginning of the current
     function, since we may fetch constant data or insns that look like
     a jump.  Of course we might do that anyway if the compiler has
     moved constants inline. :-(  */
  if (find_pc_partial_function (bpaddr, NULL, &func_addr, NULL)
      && func_addr > boundary && func_addr <= bpaddr)
    boundary = func_addr;

  if (mips_pc_is_mips (bpaddr))
    {
      if (bpaddr == boundary)
	return bpaddr;

      /* If the previous instruction has a branch delay slot, we have
         to move the breakpoint to the branch instruction. */
      prev_addr = bpaddr - 4;
      if (mips32_insn_at_pc_has_delay_slot (gdbarch, prev_addr))
	bpaddr = prev_addr;
    }
  else
    {
      int (*insn_at_pc_has_delay_slot) (struct gdbarch *, CORE_ADDR, int);
      CORE_ADDR addr, jmpaddr;
      int i;

      boundary = unmake_compact_addr (boundary);

      /* The only MIPS16 instructions with delay slots are JAL, JALX,
         JALR and JR.  An absolute JAL/JALX is always 4 bytes long,
         so try for that first, then try the 2 byte JALR/JR.
         The microMIPS ASE has a whole range of jumps and branches
         with delay slots, some of which take 4 bytes and some take
         2 bytes, so the idea is the same.
         FIXME: We have to assume that bpaddr is not the second half
         of an extended instruction.  */
      insn_at_pc_has_delay_slot = (mips_pc_is_micromips (gdbarch, bpaddr)
				   ? micromips_insn_at_pc_has_delay_slot
				   : mips16_insn_at_pc_has_delay_slot);

      jmpaddr = 0;
      addr = bpaddr;
      for (i = 1; i < 4; i++)
	{
	  if (unmake_compact_addr (addr) == boundary)
	    break;
	  addr -= MIPS_INSN16_SIZE;
	  if (i == 1 && insn_at_pc_has_delay_slot (gdbarch, addr, 0))
	    /* Looks like a JR/JALR at [target-1], but it could be
	       the second word of a previous JAL/JALX, so record it
	       and check back one more.  */
	    jmpaddr = addr;
	  else if (i > 1 && insn_at_pc_has_delay_slot (gdbarch, addr, 1))
	    {
	      if (i == 2)
		/* Looks like a JAL/JALX at [target-2], but it could also
		   be the second word of a previous JAL/JALX, record it,
		   and check back one more.  */
		jmpaddr = addr;
	      else
		/* Looks like a JAL/JALX at [target-3], so any previously
		   recorded JAL/JALX or JR/JALR must be wrong, because:

		   >-3: JAL
		    -2: JAL-ext (can't be JAL/JALX)
		    -1: bdslot (can't be JR/JALR)
		     0: target insn

		   Of course it could be another JAL-ext which looks
		   like a JAL, but in that case we'd have broken out
		   of this loop at [target-2]:

		    -4: JAL
		   >-3: JAL-ext
		    -2: bdslot (can't be jmp)
		    -1: JR/JALR
		     0: target insn  */
		jmpaddr = 0;
	    }
	  else
	    {
	      /* Not a jump instruction: if we're at [target-1] this
	         could be the second word of a JAL/JALX, so continue;
	         otherwise we're done.  */
	      if (i > 1)
		break;
	    }
	}

      if (jmpaddr)
	bpaddr = jmpaddr;
    }

  return bpaddr;
}

/* Return non-zero if SUFFIX is one of the numeric suffixes used for MIPS16
   call stubs, one of 1, 2, 5, 6, 9, 10, or, if ZERO is non-zero, also 0.  */

static int
mips_is_stub_suffix (const char *suffix, int zero)
{
  switch (suffix[0])
   {
   case '0':
     return zero && suffix[1] == '\0';
   case '1':
     return suffix[1] == '\0' || (suffix[1] == '0' && suffix[2] == '\0');
   case '2':
   case '5':
   case '6':
   case '9':
     return suffix[1] == '\0';
   default:
     return 0;
   }
}

/* Return non-zero if MODE is one of the mode infixes used for MIPS16
   call stubs, one of sf, df, sc, or dc.  */

static int
mips_is_stub_mode (const char *mode)
{
  return ((mode[0] == 's' || mode[0] == 'd')
	  && (mode[1] == 'f' || mode[1] == 'c'));
}

/* Code at PC is a compiler-generated stub.  Such a stub for a function
   bar might have a name like __fn_stub_bar, and might look like this:

      mfc1    $4, $f13
      mfc1    $5, $f12
      mfc1    $6, $f15
      mfc1    $7, $f14

   followed by (or interspersed with):

      j       bar

   or:

      lui     $25, %hi(bar)
      addiu   $25, $25, %lo(bar)
      jr      $25

   ($1 may be used in old code; for robustness we accept any register)
   or, in PIC code:

      lui     $28, %hi(_gp_disp)
      addiu   $28, $28, %lo(_gp_disp)
      addu    $28, $28, $25
      lw      $25, %got(bar)
      addiu   $25, $25, %lo(bar)
      jr      $25

   In the case of a __call_stub_bar stub, the sequence to set up
   arguments might look like this:

      mtc1    $4, $f13
      mtc1    $5, $f12
      mtc1    $6, $f15
      mtc1    $7, $f14

   followed by (or interspersed with) one of the jump sequences above.

   In the case of a __call_stub_fp_bar stub, JAL or JALR is used instead
   of J or JR, respectively, followed by:

      mfc1    $2, $f0
      mfc1    $3, $f1
      jr      $18

   We are at the beginning of the stub here, and scan down and extract
   the target address from the jump immediate instruction or, if a jump
   register instruction is used, from the register referred.  Return
   the value of PC calculated or 0 if inconclusive.

   The limit on the search is arbitrarily set to 20 instructions.  FIXME.  */

static CORE_ADDR
mips_get_mips16_fn_stub_pc (struct frame_info *frame, CORE_ADDR pc)
{
  struct gdbarch *gdbarch = get_frame_arch (frame);
  enum bfd_endian byte_order = gdbarch_byte_order (gdbarch);
  int addrreg = MIPS_ZERO_REGNUM;
  CORE_ADDR start_pc = pc;
  CORE_ADDR target_pc = 0;
  CORE_ADDR addr = 0;
  CORE_ADDR gp = 0;
  int status = 0;
  int i;

  for (i = 0;
       status == 0 && target_pc == 0 && i < 20;
       i++, pc += MIPS_INSN32_SIZE)
    {
      ULONGEST inst = mips_fetch_instruction (gdbarch, ISA_MIPS, pc, NULL);
      CORE_ADDR imm;
      int rt;
      int rs;
      int rd;

      switch (itype_op (inst))
	{
	case 0:		/* SPECIAL */
	  switch (rtype_funct (inst))
	    {
	    case 8:		/* JR */
	    case 9:		/* JALR */
	      rs = rtype_rs (inst);
	      if (rs == MIPS_GP_REGNUM)
		target_pc = gp;				/* Hmm...  */
	      else if (rs == addrreg)
		target_pc = addr;
	      break;

	    case 0x21:		/* ADDU */
	      rt = rtype_rt (inst);
	      rs = rtype_rs (inst);
	      rd = rtype_rd (inst);
	      if (rd == MIPS_GP_REGNUM
		  && ((rs == MIPS_GP_REGNUM && rt == MIPS_T9_REGNUM)
		      || (rs == MIPS_T9_REGNUM && rt == MIPS_GP_REGNUM)))
		gp += start_pc;
	      break;
	    }
	  break;

	case 2:		/* J */
	case 3:		/* JAL */
	  target_pc = jtype_target (inst) << 2;
	  target_pc += ((pc + 4) & ~(CORE_ADDR) 0x0fffffff);
	  break;

	case 9:		/* ADDIU */
	  rt = itype_rt (inst);
	  rs = itype_rs (inst);
	  if (rt == rs)
	    {
	      imm = (itype_immediate (inst) ^ 0x8000) - 0x8000;
	      if (rt == MIPS_GP_REGNUM)
		gp += imm;
	      else if (rt == addrreg)
		addr += imm;
	    }
	  break;

	case 0xf:	/* LUI */
	  rt = itype_rt (inst);
	  imm = ((itype_immediate (inst) ^ 0x8000) - 0x8000) << 16;
	  if (rt == MIPS_GP_REGNUM)
	    gp = imm;
	  else if (rt != MIPS_ZERO_REGNUM)
	    {
	      addrreg = rt;
	      addr = imm;
	    }
	  break;

	case 0x23:	/* LW */
	  rt = itype_rt (inst);
	  rs = itype_rs (inst);
	  imm = (itype_immediate (inst) ^ 0x8000) - 0x8000;
	  if (gp != 0 && rs == MIPS_GP_REGNUM)
	    {
	      gdb_byte buf[4];

	      memset (buf, 0, sizeof (buf));
	      status = target_read_memory (gp + imm, buf, sizeof (buf));
	      addrreg = rt;
	      addr = extract_signed_integer (buf, sizeof (buf), byte_order);
	    }
	  break;
	}
    }

  return target_pc;
}

/* If PC is in a MIPS16 call or return stub, return the address of the
   target PC, which is either the callee or the caller.  There are several
   cases which must be handled:

   * If the PC is in __mips16_ret_{d,s}{f,c}, this is a return stub
     and the target PC is in $31 ($ra).
   * If the PC is in __mips16_call_stub_{1..10}, this is a call stub
     and the target PC is in $2.
   * If the PC at the start of __mips16_call_stub_{s,d}{f,c}_{0..10},
     i.e. before the JALR instruction, this is effectively a call stub
     and the target PC is in $2.  Otherwise this is effectively
     a return stub and the target PC is in $18.
   * If the PC is at the start of __call_stub_fp_*, i.e. before the
     JAL or JALR instruction, this is effectively a call stub and the
     target PC is buried in the instruction stream.  Otherwise this
     is effectively a return stub and the target PC is in $18.
   * If the PC is in __call_stub_* or in __fn_stub_*, this is a call
     stub and the target PC is buried in the instruction stream.

   See the source code for the stubs in gcc/config/mips/mips16.S, or the
   stub builder in gcc/config/mips/mips.c (mips16_build_call_stub) for the
   gory details.  */

static CORE_ADDR
mips_skip_mips16_trampoline_code (struct frame_info *frame, CORE_ADDR pc)
{
  struct gdbarch *gdbarch = get_frame_arch (frame);
  CORE_ADDR start_addr;
  const char *name;
  size_t prefixlen;

  /* Find the starting address and name of the function containing the PC.  */
  if (find_pc_partial_function (pc, &name, &start_addr, NULL) == 0)
    return 0;

  /* If the PC is in __mips16_ret_{d,s}{f,c}, this is a return stub
     and the target PC is in $31 ($ra).  */
  prefixlen = strlen (mips_str_mips16_ret_stub);
  if (strncmp (name, mips_str_mips16_ret_stub, prefixlen) == 0
      && mips_is_stub_mode (name + prefixlen)
      && name[prefixlen + 2] == '\0')
    return get_frame_register_signed
	     (frame, gdbarch_num_regs (gdbarch) + MIPS_RA_REGNUM);

  /* If the PC is in __mips16_call_stub_*, this is one of the call
     call/return stubs.  */
  prefixlen = strlen (mips_str_mips16_call_stub);
  if (strncmp (name, mips_str_mips16_call_stub, prefixlen) == 0)
    {
      /* If the PC is in __mips16_call_stub_{1..10}, this is a call stub
         and the target PC is in $2.  */
      if (mips_is_stub_suffix (name + prefixlen, 0))
	return get_frame_register_signed
		 (frame, gdbarch_num_regs (gdbarch) + MIPS_V0_REGNUM);

      /* If the PC at the start of __mips16_call_stub_{s,d}{f,c}_{0..10},
         i.e. before the JALR instruction, this is effectively a call stub
         and the target PC is in $2.  Otherwise this is effectively
         a return stub and the target PC is in $18.  */
      else if (mips_is_stub_mode (name + prefixlen)
	       && name[prefixlen + 2] == '_'
	       && mips_is_stub_suffix (name + prefixlen + 3, 0))
	{
	  if (pc == start_addr)
	    /* This is the 'call' part of a call stub.  The return
	       address is in $2.  */
	    return get_frame_register_signed
		     (frame, gdbarch_num_regs (gdbarch) + MIPS_V0_REGNUM);
	  else
	    /* This is the 'return' part of a call stub.  The return
	       address is in $18.  */
	    return get_frame_register_signed
		     (frame, gdbarch_num_regs (gdbarch) + MIPS_S2_REGNUM);
	}
      else
	return 0;		/* Not a stub.  */
    }

  /* If the PC is in __call_stub_* or __fn_stub*, this is one of the
     compiler-generated call or call/return stubs.  */
  if (strncmp (name, mips_str_fn_stub, strlen (mips_str_fn_stub)) == 0
      || strncmp (name, mips_str_call_stub, strlen (mips_str_call_stub)) == 0)
    {
      if (pc == start_addr)
	/* This is the 'call' part of a call stub.  Call this helper
	   to scan through this code for interesting instructions
	   and determine the final PC.  */
	return mips_get_mips16_fn_stub_pc (frame, pc);
      else
	/* This is the 'return' part of a call stub.  The return address
	   is in $18.  */
	return get_frame_register_signed
		 (frame, gdbarch_num_regs (gdbarch) + MIPS_S2_REGNUM);
    }

  return 0;			/* Not a stub.  */
}

/* Return non-zero if the PC is inside a return thunk (aka stub or trampoline).
   This implements the IN_SOLIB_RETURN_TRAMPOLINE macro.  */

static int
mips_in_return_stub (struct gdbarch *gdbarch, CORE_ADDR pc, const char *name)
{
  CORE_ADDR start_addr;
  size_t prefixlen;

  /* Find the starting address of the function containing the PC.  */
  if (find_pc_partial_function (pc, NULL, &start_addr, NULL) == 0)
    return 0;

  /* If the PC is in __mips16_call_stub_{s,d}{f,c}_{0..10} but not at
     the start, i.e. after the JALR instruction, this is effectively
     a return stub.  */
  prefixlen = strlen (mips_str_mips16_call_stub);
  if (pc != start_addr
      && strncmp (name, mips_str_mips16_call_stub, prefixlen) == 0
      && mips_is_stub_mode (name + prefixlen)
      && name[prefixlen + 2] == '_'
      && mips_is_stub_suffix (name + prefixlen + 3, 1))
    return 1;

  /* If the PC is in __call_stub_fp_* but not at the start, i.e. after
     the JAL or JALR instruction, this is effectively a return stub.  */
  prefixlen = strlen (mips_str_call_fp_stub);
  if (pc != start_addr
      && strncmp (name, mips_str_call_fp_stub, prefixlen) == 0)
    return 1;

  /* Consume the .pic. prefix of any PIC stub, this function must return
     true when the PC is in a PIC stub of a __mips16_ret_{d,s}{f,c} stub
     or the call stub path will trigger in handle_inferior_event causing
     it to go astray.  */
  prefixlen = strlen (mips_str_pic);
  if (strncmp (name, mips_str_pic, prefixlen) == 0)
    name += prefixlen;

  /* If the PC is in __mips16_ret_{d,s}{f,c}, this is a return stub.  */
  prefixlen = strlen (mips_str_mips16_ret_stub);
  if (strncmp (name, mips_str_mips16_ret_stub, prefixlen) == 0
      && mips_is_stub_mode (name + prefixlen)
      && name[prefixlen + 2] == '\0')
    return 1;

  return 0;			/* Not a stub.  */
}

/* If the current PC is the start of a non-PIC-to-PIC stub, return the
   PC of the stub target.  The stub just loads $t9 and jumps to it,
   so that $t9 has the correct value at function entry.  */

static CORE_ADDR
mips_skip_pic_trampoline_code (struct frame_info *frame, CORE_ADDR pc)
{
  struct gdbarch *gdbarch = get_frame_arch (frame);
  enum bfd_endian byte_order = gdbarch_byte_order (gdbarch);
  struct bound_minimal_symbol msym;
  int i;
  gdb_byte stub_code[16];
  int32_t stub_words[4];

  /* The stub for foo is named ".pic.foo", and is either two
     instructions inserted before foo or a three instruction sequence
     which jumps to foo.  */
  msym = lookup_minimal_symbol_by_pc (pc);
  if (msym.minsym == NULL
      || BMSYMBOL_VALUE_ADDRESS (msym) != pc
      || MSYMBOL_LINKAGE_NAME (msym.minsym) == NULL
      || strncmp (MSYMBOL_LINKAGE_NAME (msym.minsym), ".pic.", 5) != 0)
    return 0;

  /* A two-instruction header.  */
  if (MSYMBOL_SIZE (msym.minsym) == 8)
    return pc + 8;

  /* A three-instruction (plus delay slot) trampoline.  */
  if (MSYMBOL_SIZE (msym.minsym) == 16)
    {
      if (target_read_memory (pc, stub_code, 16) != 0)
	return 0;
      for (i = 0; i < 4; i++)
	stub_words[i] = extract_unsigned_integer (stub_code + i * 4,
						  4, byte_order);

      /* A stub contains these instructions:
	 lui	t9, %hi(target)
	 j	target
	  addiu	t9, t9, %lo(target)
	 nop

	 This works even for N64, since stubs are only generated with
	 -msym32.  */
      if ((stub_words[0] & 0xffff0000U) == 0x3c190000
	  && (stub_words[1] & 0xfc000000U) == 0x08000000
	  && (stub_words[2] & 0xffff0000U) == 0x27390000
	  && stub_words[3] == 0x00000000)
	return ((((stub_words[0] & 0x0000ffff) << 16)
		 + (stub_words[2] & 0x0000ffff)) ^ 0x8000) - 0x8000;
    }

  /* Not a recognized stub.  */
  return 0;
}

static CORE_ADDR
mips_skip_trampoline_code (struct frame_info *frame, CORE_ADDR pc)
{
  CORE_ADDR requested_pc = pc;
  CORE_ADDR target_pc;
  CORE_ADDR new_pc;

  do
    {
      target_pc = pc;

      new_pc = mips_skip_mips16_trampoline_code (frame, pc);
      if (new_pc)
	pc = new_pc;

      new_pc = find_solib_trampoline_target (frame, pc);
      if (new_pc)
	pc = new_pc;

      new_pc = mips_skip_pic_trampoline_code (frame, pc);
      if (new_pc)
	pc = new_pc;
    }
  while (pc != target_pc);

  return pc != requested_pc ? pc : 0;
}

/* Convert a dbx stab register number (from `r' declaration) to a GDB
   [1 * gdbarch_num_regs .. 2 * gdbarch_num_regs) REGNUM.  */

static int
mips_stab_reg_to_regnum (struct gdbarch *gdbarch, int num)
{
  int regnum;
  if (num >= 0 && num < 32)
    regnum = num;
  else if (num >= 38 && num < 70)
    regnum = num + mips_regnum (gdbarch)->fp0 - 38;
  else if (num == 70)
    regnum = mips_regnum (gdbarch)->hi;
  else if (num == 71)
    regnum = mips_regnum (gdbarch)->lo;
  else if (mips_regnum (gdbarch)->dspacc != -1 && num >= 72 && num < 78)
    regnum = num + mips_regnum (gdbarch)->dspacc - 72;
  else
    /* This will hopefully (eventually) provoke a warning.  Should
       we be calling complaint() here?  */
    return gdbarch_num_regs (gdbarch) + gdbarch_num_pseudo_regs (gdbarch);
  return gdbarch_num_regs (gdbarch) + regnum;
}


/* Convert a dwarf, dwarf2, or ecoff register number to a GDB [1 *
   gdbarch_num_regs .. 2 * gdbarch_num_regs) REGNUM.  */

static int
mips_dwarf_dwarf2_ecoff_reg_to_regnum (struct gdbarch *gdbarch, int num)
{
  int regnum;
  if (num >= 0 && num < 32)
    regnum = num;
  else if (num >= 32 && num < 64)
    {
      /* If FR=1, it could be referring to an MSA vector register (which aliases
	 the corresponding single and double precision fp register). Therefore
	 if vector registers are available use them instead.  */
      if (mips_regnum (gdbarch)->w0 != -1 && mips_float_regsize (gdbarch) == 8)
	regnum = num + mips_regnum (gdbarch)->w0 - 32;
      else
	regnum = num + mips_regnum (gdbarch)->fp0 - 32;
    }
  else if (num == 64)
    regnum = mips_regnum (gdbarch)->hi;
  else if (num == 65)
    regnum = mips_regnum (gdbarch)->lo;
  else if (mips_regnum (gdbarch)->dspacc != -1 && num >= 66 && num < 72)
    regnum = num + mips_regnum (gdbarch)->dspacc - 66;
  else
    /* This will hopefully (eventually) provoke a warning.  Should we
       be calling complaint() here?  */
    return gdbarch_num_regs (gdbarch) + gdbarch_num_pseudo_regs (gdbarch);
  return gdbarch_num_regs (gdbarch) + regnum;
}

static int
mips_register_sim_regno (struct gdbarch *gdbarch, int regnum)
{
  /* Only makes sense to supply raw registers.  */
  gdb_assert (regnum >= 0 && regnum < gdbarch_num_regs (gdbarch));
  /* FIXME: cagney/2002-05-13: Need to look at the pseudo register to
     decide if it is valid.  Should instead define a standard sim/gdb
     register numbering scheme.  */
  if (gdbarch_register_name (gdbarch,
			     gdbarch_num_regs (gdbarch) + regnum) != NULL
      && gdbarch_register_name (gdbarch,
			        gdbarch_num_regs (gdbarch)
				+ regnum)[0] != '\0')
    return regnum;
  else
    return LEGACY_SIM_REGNO_IGNORE;
}


/* Convert an integer into an address.  Extracting the value signed
   guarantees a correctly sign extended address.  */

static CORE_ADDR
mips_integer_to_address (struct gdbarch *gdbarch,
			 struct type *type, const gdb_byte *buf)
{
  enum bfd_endian byte_order = gdbarch_byte_order (gdbarch);
  return extract_signed_integer (buf, TYPE_LENGTH (type), byte_order);
}

/* Dummy virtual frame pointer method.  This is no more or less accurate
   than most other architectures; we just need to be explicit about it,
   because the pseudo-register gdbarch_sp_regnum will otherwise lead to
   an assertion failure.  */

static void
mips_virtual_frame_pointer (struct gdbarch *gdbarch, 
			    CORE_ADDR pc, int *reg, LONGEST *offset)
{
  *reg = MIPS_SP_REGNUM;
  *offset = 0;
}

static void
mips_find_abi_section (bfd *abfd, asection *sect, void *obj)
{
  enum mips_abi *abip = (enum mips_abi *) obj;
  const char *name = bfd_get_section_name (abfd, sect);

  if (*abip != MIPS_ABI_UNKNOWN)
    return;

  if (strncmp (name, ".mdebug.", 8) != 0)
    return;

  if (strcmp (name, ".mdebug.abi32") == 0)
    *abip = MIPS_ABI_O32;
  else if (strcmp (name, ".mdebug.abiN32") == 0)
    *abip = MIPS_ABI_N32;
  else if (strcmp (name, ".mdebug.abi64") == 0)
    *abip = MIPS_ABI_N64;
  else if (strcmp (name, ".mdebug.abiO64") == 0)
    *abip = MIPS_ABI_O64;
  else if (strcmp (name, ".mdebug.eabi32") == 0)
    *abip = MIPS_ABI_EABI32;
  else if (strcmp (name, ".mdebug.eabi64") == 0)
    *abip = MIPS_ABI_EABI64;
  else
    warning (_("unsupported ABI %s."), name + 8);
}

static void
mips_find_long_section (bfd *abfd, asection *sect, void *obj)
{
  int *lbp = (int *) obj;
  const char *name = bfd_get_section_name (abfd, sect);

  if (strncmp (name, ".gcc_compiled_long32", 20) == 0)
    *lbp = 32;
  else if (strncmp (name, ".gcc_compiled_long64", 20) == 0)
    *lbp = 64;
  else if (strncmp (name, ".gcc_compiled_long", 18) == 0)
    warning (_("unrecognized .gcc_compiled_longXX"));
}

static enum mips_abi
global_mips_abi (void)
{
  int i;

  for (i = 0; mips_abi_strings[i] != NULL; i++)
    if (mips_abi_strings[i] == mips_abi_string)
      return (enum mips_abi) i;

  internal_error (__FILE__, __LINE__, _("unknown ABI string"));
}

/* Return the default compressed instruction set, either of MIPS16
   or microMIPS, selected when none could have been determined from
   the ELF header of the binary being executed (or no binary has been
   selected.  */

static enum mips_isa
global_mips_compression (void)
{
  int i;

  for (i = 0; mips_compression_strings[i] != NULL; i++)
    if (mips_compression_strings[i] == mips_compression_string)
      return (enum mips_isa) i;

  internal_error (__FILE__, __LINE__, _("unknown compressed ISA string"));
}

static void
mips_register_g_packet_guesses (struct gdbarch *gdbarch)
{
  /* If the size matches the set of 32-bit or 64-bit integer registers,
     assume that's what we've got.  */
  register_remote_g_packet_guess (gdbarch, 38 * 4, mips_tdesc_gp32);
  register_remote_g_packet_guess (gdbarch, 38 * 8, mips_tdesc_gp64);

  /* If the size matches the full set of registers GDB traditionally
     knows about, including floating point, for either 32-bit or
     64-bit, assume that's what we've got.  */
  register_remote_g_packet_guess (gdbarch, 90 * 4, mips_tdesc_gp32);
  register_remote_g_packet_guess (gdbarch, 90 * 8, mips_tdesc_gp64);

  /* Otherwise we don't have a useful guess.  */
}

static struct value *
value_of_mips_user_reg (struct frame_info *frame, const void *baton)
{
  const int *reg_p = baton;
  return value_of_register (*reg_p, frame);
}

static struct gdbarch *
mips_gdbarch_init (struct gdbarch_info info, struct gdbarch_list *arches)
{
  struct gdbarch_tdep_info tdep_info = { NULL };
  struct gdbarch *gdbarch;
  struct gdbarch_tdep *tdep;
  int elf_flags;
  enum mips_abi mips_abi, found_abi, wanted_abi;
  int i, num_regs;
  enum mips_fpu_type fpu_type;
  struct tdesc_arch_data *tdesc_data = NULL;
  int elf_fpu_type = Val_GNU_MIPS_ABI_FP_ANY;
  const char **reg_names;
  struct mips_regnum mips_regnum, *regnum;
  enum mips_isa mips_isa;
  int dspacc;
  int dspctl;

  /* Wire in an empty template tdep_info if one hasn't been supplied.  */
  if (info.tdep_info == NULL)
    info.tdep_info = &tdep_info;

  /* Fill in the OS dependent register numbers and names.  */
  mips_regnum.config5 = -1;
  mips_regnum.w0 = -1;
  mips_regnum.msa_ir = -1;
  mips_regnum.msa_csr = -1;
  mips_regnum.linux_restart = -1;
  if (info.osabi == GDB_OSABI_IRIX)
    {
      mips_regnum.fp0 = 32;
      mips_regnum.pc = 64;
      mips_regnum.cause = 65;
      mips_regnum.badvaddr = 66;
      mips_regnum.hi = 67;
      mips_regnum.lo = 68;
      mips_regnum.fp_control_status = 69;
      mips_regnum.fp_implementation_revision = 70;
      mips_regnum.dspacc = dspacc = -1;
      mips_regnum.dspctl = dspctl = -1;
      num_regs = 71;
      reg_names = mips_irix_reg_names;
    }
  else if (info.osabi == GDB_OSABI_LINUX)
    {
      mips_regnum.fp0 = 38;
      mips_regnum.pc = 37;
      mips_regnum.cause = 36;
      mips_regnum.badvaddr = 35;
      mips_regnum.hi = 34;
      mips_regnum.lo = 33;
      mips_regnum.fp_control_status = 70;
      mips_regnum.fp_implementation_revision = 71;
      mips_regnum.dspacc = -1;
      mips_regnum.dspctl = -1;
      dspacc = 72;
      dspctl = 78;
      num_regs = 79;
      reg_names = mips_linux_reg_names;
    }
  else
    {
      mips_regnum.lo = MIPS_EMBED_LO_REGNUM;
      mips_regnum.hi = MIPS_EMBED_HI_REGNUM;
      mips_regnum.badvaddr = MIPS_EMBED_BADVADDR_REGNUM;
      mips_regnum.cause = MIPS_EMBED_CAUSE_REGNUM;
      mips_regnum.pc = MIPS_EMBED_PC_REGNUM;
      mips_regnum.fp0 = MIPS_EMBED_FP0_REGNUM;
      mips_regnum.fp_control_status = 70;
      mips_regnum.fp_implementation_revision = 71;
      mips_regnum.dspacc = dspacc = -1;
      mips_regnum.dspctl = dspctl = -1;
      num_regs = MIPS_LAST_EMBED_REGNUM + 1;
      if (info.bfd_arch_info != NULL
          && info.bfd_arch_info->mach == bfd_mach_mips3900)
        reg_names = mips_tx39_reg_names;
      else
        reg_names = mips_generic_reg_names;
    }

  /* Check any target description for validity.  */
  if (tdesc_has_registers (info.target_desc))
    {
      static const char *const mips_gprs[] = {
	"r0", "r1", "r2", "r3", "r4", "r5", "r6", "r7",
	"r8", "r9", "r10", "r11", "r12", "r13", "r14", "r15",
	"r16", "r17", "r18", "r19", "r20", "r21", "r22", "r23",
	"r24", "r25", "r26", "r27", "r28", "r29", "r30", "r31"
      };
      static const char *const mips_fprs[] = {
	"f0", "f1", "f2", "f3", "f4", "f5", "f6", "f7",
	"f8", "f9", "f10", "f11", "f12", "f13", "f14", "f15",
	"f16", "f17", "f18", "f19", "f20", "f21", "f22", "f23",
	"f24", "f25", "f26", "f27", "f28", "f29", "f30", "f31",
      };

      const struct tdesc_feature *feature;
      int valid_p;
      int fpsize;

      feature = tdesc_find_feature (info.target_desc,
				    "org.gnu.gdb.mips.cpu");
      if (feature == NULL)
	return NULL;

      tdesc_data = tdesc_data_alloc ();

      valid_p = 1;
      for (i = MIPS_ZERO_REGNUM; i <= MIPS_RA_REGNUM; i++)
	valid_p &= tdesc_numbered_register (feature, tdesc_data, i,
					    mips_gprs[i]);


      valid_p &= tdesc_numbered_register (feature, tdesc_data,
					  mips_regnum.lo, "lo");
      valid_p &= tdesc_numbered_register (feature, tdesc_data,
					  mips_regnum.hi, "hi");
      valid_p &= tdesc_numbered_register (feature, tdesc_data,
					  mips_regnum.pc, "pc");

      if (!valid_p)
	{
	  tdesc_data_cleanup (tdesc_data);
	  return NULL;
	}

      feature = tdesc_find_feature (info.target_desc,
				    "org.gnu.gdb.mips.cp0");
      if (feature == NULL)
	{
	  tdesc_data_cleanup (tdesc_data);
	  return NULL;
	}

      valid_p = 1;
      valid_p &= tdesc_numbered_register (feature, tdesc_data,
					  mips_regnum.badvaddr, "badvaddr");
      valid_p &= tdesc_numbered_register (feature, tdesc_data,
					  MIPS_PS_REGNUM, "status");
      valid_p &= tdesc_numbered_register (feature, tdesc_data,
					  mips_regnum.cause, "cause");

      /* Optionally, Config5 contains FP mode bits */
      if (tdesc_unnumbered_register (feature, "config5"))
	{
	  /* Allocate a new register.  */
	  mips_regnum.config5 = num_regs++;
	  tdesc_numbered_register (feature, tdesc_data,
				   mips_regnum.config5, "config5");
	}

      if (!valid_p)
	{
	  tdesc_data_cleanup (tdesc_data);
	  return NULL;
	}

      /* FIXME drow/2007-05-17: The FPU should be optional.  The MIPS
	 backend is not prepared for that, though.  */
      feature = tdesc_find_feature (info.target_desc,
				    "org.gnu.gdb.mips.fpu");
      if (feature == NULL)
	{
	  tdesc_data_cleanup (tdesc_data);
	  return NULL;
	}

      /* Set the floating-point register size, assuming that whoever
         supplied the description got the current setting right wrt
         CP0 Status register's bit FR if applicable.  */
      fpsize = tdesc_register_size (feature, mips_fprs[0]) / 8;

      /* Only accept a description whose floating-point register size
         matches the requested size or if none was specified.  */
#if 0
      valid_p = (info.tdep_info->fp_mode == MIPS_FPU_UNKNOWN
		 || info.tdep_info->fp_mode == fp_mode);
      if (!valid_p) {
	  //valid_p = 1;
	  fpsize = info.tdep_info->fp_register_size;
      }
#else
      valid_p = 1;
#endif
      for (i = 0; i < 32; i++)
	valid_p &= tdesc_numbered_register (feature, tdesc_data,
					    i + mips_regnum.fp0, mips_fprs[i]);

      valid_p &= tdesc_numbered_register (feature, tdesc_data,
					  mips_regnum.fp_control_status,
					  "fcsr");
      valid_p
	&= tdesc_numbered_register (feature, tdesc_data,
				    mips_regnum.fp_implementation_revision,
				    "fir");

      if (!valid_p)
	{
	  tdesc_data_cleanup (tdesc_data);
	  return NULL;
	}

      if (dspacc >= 0)
	{
	  feature = tdesc_find_feature (info.target_desc,
					"org.gnu.gdb.mips.dsp");
	  /* The DSP registers are optional; it's OK if they are absent.  */
	  if (feature != NULL)
	    {
	      i = 0;
	      valid_p = 1;
	      valid_p &= tdesc_numbered_register (feature, tdesc_data,
						  dspacc + i++, "hi1");
	      valid_p &= tdesc_numbered_register (feature, tdesc_data,
						  dspacc + i++, "lo1");
	      valid_p &= tdesc_numbered_register (feature, tdesc_data,
						  dspacc + i++, "hi2");
	      valid_p &= tdesc_numbered_register (feature, tdesc_data,
						  dspacc + i++, "lo2");
	      valid_p &= tdesc_numbered_register (feature, tdesc_data,
						  dspacc + i++, "hi3");
	      valid_p &= tdesc_numbered_register (feature, tdesc_data,
						  dspacc + i++, "lo3");

	      valid_p &= tdesc_numbered_register (feature, tdesc_data,
						  dspctl, "dspctl");

	      if (!valid_p)
		{
		  tdesc_data_cleanup (tdesc_data);
		  return NULL;
		}

	      mips_regnum.dspacc = dspacc;
	      mips_regnum.dspctl = dspctl;
	    }
	}

      /* MSA vector control registers */
      feature = tdesc_find_feature (info.target_desc,
				    "org.gnu.gdb.mips.msa");
      if (feature != NULL)
	{
	  /* Allocate a new registers.  */
	  mips_regnum.w0 = num_regs;
	  num_regs += 32;
	  mips_regnum.msa_ir = num_regs++;
	  mips_regnum.msa_csr = num_regs++;

	  valid_p = 1;
	  valid_p &= tdesc_numbered_register (feature, tdesc_data,
					      mips_regnum.msa_csr, "msacsr");
	  valid_p &= tdesc_numbered_register (feature, tdesc_data,
					      mips_regnum.msa_ir, "msair");
	  if (!valid_p)
	    {
	      tdesc_data_cleanup (tdesc_data);
	      return NULL;
	    }
	}

      /* Fix the floating-point register size found.  */
      //info.tdep_info->fp_mode = fpsize;

      /* It would be nice to detect an attempt to use a 64-bit ABI
	 when only 32-bit registers are provided.  */
      reg_names = NULL;
    }

  /* First of all, extract the elf_flags, if available.  */
  if (info.abfd && bfd_get_flavour (info.abfd) == bfd_target_elf_flavour)
    elf_flags = elf_elfheader (info.abfd)->e_flags;
  else if (arches != NULL)
    elf_flags = gdbarch_tdep (arches->gdbarch)->elf_flags;
  else
    elf_flags = 0;
  if (gdbarch_debug)
    fprintf_unfiltered (gdb_stdlog,
			"mips_gdbarch_init: elf_flags = 0x%08x\n", elf_flags);

  /* Check ELF_FLAGS to see if it specifies the ABI being used.  */
  switch ((elf_flags & EF_MIPS_ABI))
    {
    case E_MIPS_ABI_O32:
      found_abi = MIPS_ABI_O32;
      break;
    case E_MIPS_ABI_O64:
      found_abi = MIPS_ABI_O64;
      break;
    case E_MIPS_ABI_EABI32:
      found_abi = MIPS_ABI_EABI32;
      break;
    case E_MIPS_ABI_EABI64:
      found_abi = MIPS_ABI_EABI64;
      break;
    default:
      if ((elf_flags & EF_MIPS_ABI2))
	found_abi = MIPS_ABI_N32;
      else
	found_abi = MIPS_ABI_UNKNOWN;
      break;
    }

  /* GCC creates a pseudo-section whose name describes the ABI.  */
  if (found_abi == MIPS_ABI_UNKNOWN && info.abfd != NULL)
    bfd_map_over_sections (info.abfd, mips_find_abi_section, &found_abi);

  /* If we have no useful BFD information, use the ABI from the last
     MIPS architecture (if there is one).  */
  if (found_abi == MIPS_ABI_UNKNOWN && info.abfd == NULL && arches != NULL)
    found_abi = gdbarch_tdep (arches->gdbarch)->found_abi;

  /* Try the architecture for any hint of the correct ABI.  */
  if (found_abi == MIPS_ABI_UNKNOWN
      && info.bfd_arch_info != NULL
      && info.bfd_arch_info->arch == bfd_arch_mips)
    {
      switch (info.bfd_arch_info->mach)
	{
	case bfd_mach_mips3900:
	  found_abi = MIPS_ABI_EABI32;
	  break;
	case bfd_mach_mips4100:
	case bfd_mach_mips5000:
	  found_abi = MIPS_ABI_EABI64;
	  break;
	case bfd_mach_mips8000:
	case bfd_mach_mips10000:
	  /* On Irix, ELF64 executables use the N64 ABI.  The
	     pseudo-sections which describe the ABI aren't present
	     on IRIX.  (Even for executables created by gcc.)  */
	  if (bfd_get_flavour (info.abfd) == bfd_target_elf_flavour
	      && elf_elfheader (info.abfd)->e_ident[EI_CLASS] == ELFCLASS64)
	    found_abi = MIPS_ABI_N64;
	  else
	    found_abi = MIPS_ABI_N32;
	  break;
	}
    }

  /* Default 64-bit objects to N64 instead of O32.  */
  if (found_abi == MIPS_ABI_UNKNOWN
      && info.abfd != NULL
      && bfd_get_flavour (info.abfd) == bfd_target_elf_flavour
      && elf_elfheader (info.abfd)->e_ident[EI_CLASS] == ELFCLASS64)
    found_abi = MIPS_ABI_N64;

  if (gdbarch_debug)
    fprintf_unfiltered (gdb_stdlog, "mips_gdbarch_init: found_abi = %d\n",
			found_abi);

  /* What has the user specified from the command line?  */
  wanted_abi = global_mips_abi ();
  if (gdbarch_debug)
    fprintf_unfiltered (gdb_stdlog, "mips_gdbarch_init: wanted_abi = %d\n",
			wanted_abi);

  /* Now that we have found what the ABI for this binary would be,
     check whether the user is overriding it.  */
  if (wanted_abi != MIPS_ABI_UNKNOWN)
    mips_abi = wanted_abi;
  else if (found_abi != MIPS_ABI_UNKNOWN)
    mips_abi = found_abi;
  else
    mips_abi = MIPS_ABI_O32;
  if (gdbarch_debug)
    fprintf_unfiltered (gdb_stdlog, "mips_gdbarch_init: mips_abi = %d\n",
			mips_abi);

  /* Determine the default compressed ISA.  */
  if ((elf_flags & EF_MIPS_ARCH_ASE_MICROMIPS) != 0
      && (elf_flags & EF_MIPS_ARCH_ASE_M16) == 0)
    mips_isa = ISA_MICROMIPS;
  else if ((elf_flags & EF_MIPS_ARCH_ASE_M16) != 0
	   && (elf_flags & EF_MIPS_ARCH_ASE_MICROMIPS) == 0)
    mips_isa = ISA_MIPS16;
  else
    mips_isa = global_mips_compression ();
  mips_compression_string = mips_compression_strings[mips_isa];

  /* Also used when doing an architecture lookup.  */
  if (gdbarch_debug)
    fprintf_unfiltered (gdb_stdlog,
			"mips_gdbarch_init: "
			"mips64_transfers_32bit_regs_p = %d\n",
			mips64_transfers_32bit_regs_p);

  /* Determine the MIPS FPU type.  */
#ifdef HAVE_ELF
  if (info.abfd
      && bfd_get_flavour (info.abfd) == bfd_target_elf_flavour)
    elf_fpu_type = bfd_elf_get_obj_attr_int (info.abfd, OBJ_ATTR_GNU,
					     Tag_GNU_MIPS_ABI_FP);
#endif /* HAVE_ELF */

  if (!mips_fpu_type_auto)
    fpu_type = mips_fpu_type;
  else if (elf_fpu_type != Val_GNU_MIPS_ABI_FP_ANY)
    {
      switch (elf_fpu_type)
	{
	case Val_GNU_MIPS_ABI_FP_DOUBLE:
	  fpu_type = MIPS_FPU_DOUBLE;
	  break;
	case Val_GNU_MIPS_ABI_FP_SINGLE:
	  fpu_type = MIPS_FPU_SINGLE;
	  break;
	case Val_GNU_MIPS_ABI_FP_SOFT:
	default:
	  /* Soft float or unknown.  */
	  fpu_type = MIPS_FPU_NONE;
	  break;
	}
    }
  else if (info.bfd_arch_info != NULL
	   && info.bfd_arch_info->arch == bfd_arch_mips)
    switch (info.bfd_arch_info->mach)
      {
      case bfd_mach_mips3900:
      case bfd_mach_mips4100:
      case bfd_mach_mips4111:
      case bfd_mach_mips4120:
	fpu_type = MIPS_FPU_NONE;
	break;
      case bfd_mach_mips4650:
	fpu_type = MIPS_FPU_SINGLE;
	break;
      default:
	fpu_type = MIPS_FPU_DOUBLE;
	break;
      }
  else if (arches != NULL)
    fpu_type = gdbarch_tdep (arches->gdbarch)->mips_fpu_type;
  else
    fpu_type = MIPS_FPU_DOUBLE;
  if (gdbarch_debug)
    fprintf_unfiltered (gdb_stdlog,
			"mips_gdbarch_init: fpu_type = %d\n", fpu_type);

  /* Check for blatant incompatibilities.  */

  /* If we have only 32-bit registers, then we can't debug a 64-bit
     ABI.  */
  if (info.target_desc
      && tdesc_property (info.target_desc, PROPERTY_GP32) != NULL
      && mips_abi != MIPS_ABI_EABI32
      && mips_abi != MIPS_ABI_O32)
    {
      if (tdesc_data != NULL)
	tdesc_data_cleanup (tdesc_data);
      return NULL;
    }

  /* Try to find a pre-existing architecture.  */
  for (arches = gdbarch_list_lookup_by_info (arches, &info);
       arches != NULL;
       arches = gdbarch_list_lookup_by_info (arches->next, &info))
    {
      /* MIPS needs to be pedantic about which ABI and the compressed
         ISA variation the object is using.  */
      if (gdbarch_tdep (arches->gdbarch)->elf_flags != elf_flags)
	continue;
      if (gdbarch_tdep (arches->gdbarch)->mips_abi != mips_abi)
	continue;
      if (gdbarch_tdep (arches->gdbarch)->mips_isa != mips_isa)
	continue;
      /* Need to be pedantic about which register virtual size is
         used.  */
      if (gdbarch_tdep (arches->gdbarch)->mips64_transfers_32bit_regs_p
	  != mips64_transfers_32bit_regs_p)
	continue;
      /* Be pedantic about which FPU is selected.  */
      if (gdbarch_tdep (arches->gdbarch)->mips_fpu_type != fpu_type)
	continue;
#if 1
      /* Ditto the requested floating-point register size if any.  */
      if (info.tdep_info->fp_mode != MIPS_FPU_UNKNOWN
	  && (gdbarch_tdep (arches->gdbarch)->fp_mode)
	      != info.tdep_info->fp_mode)
	continue;
#endif

      if (tdesc_data != NULL)
	tdesc_data_cleanup (tdesc_data);
      return arches->gdbarch;
    }

  /* Need a new architecture.  Fill in a target specific vector.  */
  tdep = (struct gdbarch_tdep *) xmalloc (sizeof (struct gdbarch_tdep));
  gdbarch = gdbarch_alloc (&info, tdep);
  tdep->elf_flags = elf_flags;
  tdep->mips64_transfers_32bit_regs_p = mips64_transfers_32bit_regs_p;
  tdep->found_abi = found_abi;
  tdep->mips_abi = mips_abi;
  tdep->mips_isa = mips_isa;
  tdep->mips_fpu_type = fpu_type;
  tdep->register_size_valid_p = 0;
  tdep->register_size = 0;
#if 1
  tdep->fp_mode = info.tdep_info->fp_mode;
#endif
  tdep->fp_register_mode_fixed_p = 0;
  tdep->config5_type = NULL;
  tdep->fp_rm_type = NULL;
  tdep->fp_cflags_type = NULL;
  tdep->fp_csr_type = NULL;
  tdep->fp_ir_type = NULL;
  tdep->fp32_type = NULL;
  tdep->fp64_type = NULL;
  tdep->fp96_type = NULL;
  tdep->msa_128b_type = NULL;
  tdep->msa_csr_type = NULL;
  tdep->msa_ir_type = NULL;

  if (info.target_desc)
    {
      /* Some useful properties can be inferred from the target.  */
      if (tdesc_property (info.target_desc, PROPERTY_GP32) != NULL)
	{
	  tdep->register_size_valid_p = 1;
	  tdep->register_size = 4;
	}
      else if (tdesc_property (info.target_desc, PROPERTY_GP64) != NULL)
	{
	  tdep->register_size_valid_p = 1;
	  tdep->register_size = 8;
	}
    }

  /* If we haven't figured out the size of floating-point registers
     by now yet, then assume it is the same as for general-purpose
     registers.  */
#if 1
  if (tdep->fp_mode == MIPS_FPU_UNKNOWN)
    tdep->fp_mode = mips_isa_regsize (gdbarch) == 8 ? MIPS_FPU_64 : MIPS_FPU_32;
#endif

  /* Initially set everything according to the default ABI/ISA.  */
  set_gdbarch_short_bit (gdbarch, 16);
  set_gdbarch_int_bit (gdbarch, 32);
  set_gdbarch_float_bit (gdbarch, 32);
  set_gdbarch_double_bit (gdbarch, 64);
  set_gdbarch_long_double_bit (gdbarch, 64);
  set_gdbarch_register_reggroup_p (gdbarch, mips_register_reggroup_p);
  set_gdbarch_pseudo_register_read (gdbarch, mips_pseudo_register_read);
  set_gdbarch_pseudo_register_write (gdbarch, mips_pseudo_register_write);

  set_gdbarch_ax_pseudo_register_collect (gdbarch,
					  mips_ax_pseudo_register_collect);
  set_gdbarch_ax_pseudo_register_push_stack
      (gdbarch, mips_ax_pseudo_register_push_stack);

  set_gdbarch_elf_make_msymbol_special (gdbarch,
					mips_elf_make_msymbol_special);
  set_gdbarch_make_symbol_special (gdbarch, mips_make_symbol_special);
  set_gdbarch_adjust_dwarf2_addr (gdbarch, mips_adjust_dwarf2_addr);
  set_gdbarch_adjust_dwarf2_line (gdbarch, mips_adjust_dwarf2_line);

  regnum = GDBARCH_OBSTACK_ZALLOC (gdbarch, struct mips_regnum);
  *regnum = mips_regnum;
  set_gdbarch_fp0_regnum (gdbarch, regnum->fp0);
  set_gdbarch_num_regs (gdbarch, num_regs);
  set_gdbarch_num_pseudo_regs (gdbarch, num_regs);
  set_gdbarch_register_name (gdbarch, mips_register_name);
  set_gdbarch_virtual_frame_pointer (gdbarch, mips_virtual_frame_pointer);
  tdep->mips_processor_reg_names = reg_names;
  tdep->regnum = regnum;

  switch (mips_abi)
    {
    case MIPS_ABI_O32:
      set_gdbarch_push_dummy_call (gdbarch, mips_o32_push_dummy_call);
      set_gdbarch_return_value (gdbarch, mips_o32_return_value);
      tdep->mips_last_arg_regnum = MIPS_A0_REGNUM + 4 - 1;
      tdep->mips_last_fp_arg_regnum = tdep->regnum->fp0 + 12 + 4 - 1;
      tdep->default_mask_address_p = 0;
      set_gdbarch_long_bit (gdbarch, 32);
      set_gdbarch_ptr_bit (gdbarch, 32);
      set_gdbarch_long_long_bit (gdbarch, 64);
      break;
    case MIPS_ABI_O64:
      set_gdbarch_push_dummy_call (gdbarch, mips_o64_push_dummy_call);
      set_gdbarch_return_value (gdbarch, mips_o64_return_value);
      tdep->mips_last_arg_regnum = MIPS_A0_REGNUM + 4 - 1;
      tdep->mips_last_fp_arg_regnum = tdep->regnum->fp0 + 12 + 4 - 1;
      tdep->default_mask_address_p = 0;
      set_gdbarch_long_bit (gdbarch, 32);
      set_gdbarch_ptr_bit (gdbarch, 32);
      set_gdbarch_long_long_bit (gdbarch, 64);
      break;
    case MIPS_ABI_EABI32:
      set_gdbarch_push_dummy_call (gdbarch, mips_eabi_push_dummy_call);
      set_gdbarch_return_value (gdbarch, mips_eabi_return_value);
      tdep->mips_last_arg_regnum = MIPS_A0_REGNUM + 8 - 1;
      tdep->mips_last_fp_arg_regnum = tdep->regnum->fp0 + 12 + 8 - 1;
      tdep->default_mask_address_p = 0;
      set_gdbarch_long_bit (gdbarch, 32);
      set_gdbarch_ptr_bit (gdbarch, 32);
      set_gdbarch_long_long_bit (gdbarch, 64);
      break;
    case MIPS_ABI_EABI64:
      set_gdbarch_push_dummy_call (gdbarch, mips_eabi_push_dummy_call);
      set_gdbarch_return_value (gdbarch, mips_eabi_return_value);
      tdep->mips_last_arg_regnum = MIPS_A0_REGNUM + 8 - 1;
      tdep->mips_last_fp_arg_regnum = tdep->regnum->fp0 + 12 + 8 - 1;
      tdep->default_mask_address_p = 0;
      set_gdbarch_long_bit (gdbarch, 64);
      set_gdbarch_ptr_bit (gdbarch, 64);
      set_gdbarch_long_long_bit (gdbarch, 64);
      break;
    case MIPS_ABI_N32:
      set_gdbarch_push_dummy_call (gdbarch, mips_n32n64_push_dummy_call);
      set_gdbarch_return_value (gdbarch, mips_n32n64_return_value);
      tdep->mips_last_arg_regnum = MIPS_A0_REGNUM + 8 - 1;
      tdep->mips_last_fp_arg_regnum = tdep->regnum->fp0 + 12 + 8 - 1;
      tdep->default_mask_address_p = 0;
      set_gdbarch_long_bit (gdbarch, 32);
      set_gdbarch_ptr_bit (gdbarch, 32);
      set_gdbarch_long_long_bit (gdbarch, 64);
      set_gdbarch_long_double_bit (gdbarch, 128);
      set_gdbarch_long_double_format (gdbarch, floatformats_ibm_long_double);
      break;
    case MIPS_ABI_N64:
      set_gdbarch_push_dummy_call (gdbarch, mips_n32n64_push_dummy_call);
      set_gdbarch_return_value (gdbarch, mips_n32n64_return_value);
      tdep->mips_last_arg_regnum = MIPS_A0_REGNUM + 8 - 1;
      tdep->mips_last_fp_arg_regnum = tdep->regnum->fp0 + 12 + 8 - 1;
      tdep->default_mask_address_p = 0;
      set_gdbarch_long_bit (gdbarch, 64);
      set_gdbarch_ptr_bit (gdbarch, 64);
      set_gdbarch_long_long_bit (gdbarch, 64);
      set_gdbarch_long_double_bit (gdbarch, 128);
      set_gdbarch_long_double_format (gdbarch, floatformats_ibm_long_double);
      break;
    default:
      internal_error (__FILE__, __LINE__, _("unknown ABI in switch"));
    }

  /* GCC creates a pseudo-section whose name specifies the size of
     longs, since -mlong32 or -mlong64 may be used independent of
     other options.  How those options affect pointer sizes is ABI and
     architecture dependent, so use them to override the default sizes
     set by the ABI.  This table shows the relationship between ABI,
     -mlongXX, and size of pointers:

     ABI		-mlongXX	ptr bits
     ---		--------	--------
     o32		32		32
     o32		64		32
     n32		32		32
     n32		64		64
     o64		32		32
     o64		64		64
     n64		32		32
     n64		64		64
     eabi32		32		32
     eabi32		64		32
     eabi64		32		32
     eabi64		64		64

    Note that for o32 and eabi32, pointers are always 32 bits
    regardless of any -mlongXX option.  For all others, pointers and
    longs are the same, as set by -mlongXX or set by defaults.  */

  if (info.abfd != NULL)
    {
      int long_bit = 0;

      bfd_map_over_sections (info.abfd, mips_find_long_section, &long_bit);
      if (long_bit)
	{
	  set_gdbarch_long_bit (gdbarch, long_bit);
	  switch (mips_abi)
	    {
	    case MIPS_ABI_O32:
	    case MIPS_ABI_EABI32:
	      break;
	    case MIPS_ABI_N32:
	    case MIPS_ABI_O64:
	    case MIPS_ABI_N64:
	    case MIPS_ABI_EABI64:
	      set_gdbarch_ptr_bit (gdbarch, long_bit);
	      break;
	    default:
	      internal_error (__FILE__, __LINE__, _("unknown ABI in switch"));
	    }
	}
    }

  /* FIXME: jlarmour/2000-04-07: There *is* a flag EF_MIPS_32BIT_MODE
     that could indicate -gp32 BUT gas/config/tc-mips.c contains the
     comment:

     ``We deliberately don't allow "-gp32" to set the MIPS_32BITMODE
     flag in object files because to do so would make it impossible to
     link with libraries compiled without "-gp32".  This is
     unnecessarily restrictive.

     We could solve this problem by adding "-gp32" multilibs to gcc,
     but to set this flag before gcc is built with such multilibs will
     break too many systems.''

     But even more unhelpfully, the default linker output target for
     mips64-elf is elf32-bigmips, and has EF_MIPS_32BIT_MODE set, even
     for 64-bit programs - you need to change the ABI to change this,
     and not all gcc targets support that currently.  Therefore using
     this flag to detect 32-bit mode would do the wrong thing given
     the current gcc - it would make GDB treat these 64-bit programs
     as 32-bit programs by default.  */

  set_gdbarch_read_pc (gdbarch, mips_read_pc);
  set_gdbarch_write_pc (gdbarch, mips_write_pc);

  /* Add/remove bits from an address.  The MIPS needs be careful to
     ensure that all 32 bit addresses are sign extended to 64 bits.  */
  set_gdbarch_addr_bits_remove (gdbarch, mips_addr_bits_remove);

  /* Unwind the frame.  */
  set_gdbarch_unwind_pc (gdbarch, mips_unwind_pc);
  set_gdbarch_unwind_sp (gdbarch, mips_unwind_sp);
  set_gdbarch_dummy_id (gdbarch, mips_dummy_id);

  /* Map debug register numbers onto internal register numbers.  */
  set_gdbarch_stab_reg_to_regnum (gdbarch, mips_stab_reg_to_regnum);
  set_gdbarch_ecoff_reg_to_regnum (gdbarch,
				   mips_dwarf_dwarf2_ecoff_reg_to_regnum);
  set_gdbarch_dwarf2_reg_to_regnum (gdbarch,
				    mips_dwarf_dwarf2_ecoff_reg_to_regnum);
  set_gdbarch_register_sim_regno (gdbarch, mips_register_sim_regno);

  /* MIPS version of CALL_DUMMY.  */

  set_gdbarch_call_dummy_location (gdbarch, ON_STACK);
  set_gdbarch_push_dummy_code (gdbarch, mips_push_dummy_code);
  set_gdbarch_frame_align (gdbarch, mips_frame_align);

  set_gdbarch_print_float_info (gdbarch, mips_print_float_info);

  set_gdbarch_convert_register_p (gdbarch, mips_convert_register_p);
  set_gdbarch_register_to_value (gdbarch, mips_register_to_value);
  set_gdbarch_value_to_register (gdbarch, mips_value_to_register);

  set_gdbarch_inner_than (gdbarch, core_addr_lessthan);
  set_gdbarch_breakpoint_from_pc (gdbarch, mips_breakpoint_from_pc);
  set_gdbarch_remote_breakpoint_from_pc (gdbarch,
					 mips_remote_breakpoint_from_pc);
  set_gdbarch_adjust_breakpoint_address (gdbarch,
					 mips_adjust_breakpoint_address);

  set_gdbarch_skip_prologue (gdbarch, mips_skip_prologue);

  set_gdbarch_in_function_epilogue_p (gdbarch, mips_in_function_epilogue_p);

  set_gdbarch_pointer_to_address (gdbarch, signed_pointer_to_address);
  set_gdbarch_address_to_pointer (gdbarch, address_to_signed_pointer);
  set_gdbarch_integer_to_address (gdbarch, mips_integer_to_address);

  set_gdbarch_register_type (gdbarch, mips_register_type);
  set_gdbarch_regcache_changed (gdbarch, mips_set_float_regsize);

  set_gdbarch_print_registers_info (gdbarch, mips_print_registers_info);

  if (mips_abi == MIPS_ABI_N32)
    set_gdbarch_print_insn (gdbarch, gdb_print_insn_mips_n32);
  else if (mips_abi == MIPS_ABI_N64)
    set_gdbarch_print_insn (gdbarch, gdb_print_insn_mips_n64);
  else
    set_gdbarch_print_insn (gdbarch, gdb_print_insn_mips);

  /* FIXME: cagney/2003-08-29: The macros target_have_steppable_watchpoint,
     HAVE_NONSTEPPABLE_WATCHPOINT, and target_have_continuable_watchpoint
     need to all be folded into the target vector.  Since they are
     being used as guards for target_stopped_by_watchpoint, why not have
     target_stopped_by_watchpoint return the type of watchpoint that the code
     is sitting on?  */
  set_gdbarch_have_nonsteppable_watchpoint (gdbarch, 1);

  set_gdbarch_skip_trampoline_code (gdbarch, mips_skip_trampoline_code);

  /* NOTE drow/2012-04-25: We overload the core solib trampoline code
     to support MIPS16.  This is a bad thing.  Make sure not to do it
     if we have an OS ABI that actually supports shared libraries, since
     shared library support is more important.  If we have an OS someday
     that supports both shared libraries and MIPS16, we'll have to find
     a better place for these.
     macro/2012-04-25: But that applies to return trampolines only and
     currently no MIPS OS ABI uses shared libraries that have them.  */
  set_gdbarch_in_solib_return_trampoline (gdbarch, mips_in_return_stub);

  set_gdbarch_single_step_through_delay (gdbarch,
					 mips_single_step_through_delay);

  /* Virtual tables.  */
  set_gdbarch_vbit_in_delta (gdbarch, 1);

  mips_register_g_packet_guesses (gdbarch);

  /* Hook in OS ABI-specific overrides, if they have been registered.  */
  info.tdep_info->tdesc_data = tdesc_data;
  gdbarch_init_osabi (info, gdbarch);

  /* The hook may have adjusted num_regs, fetch the final value and
     set pc_regnum and sp_regnum now that it has been fixed.  */
  num_regs = gdbarch_num_regs (gdbarch);
  set_gdbarch_pc_regnum (gdbarch, regnum->pc + num_regs);
  set_gdbarch_sp_regnum (gdbarch, MIPS_SP_REGNUM + num_regs);

  /* Unwind the frame.  */
  dwarf2_append_unwinders (gdbarch);
  frame_unwind_append_unwinder (gdbarch, &mips_stub_frame_unwind);
  frame_unwind_append_unwinder (gdbarch, &mips_insn16_frame_unwind);
  frame_unwind_append_unwinder (gdbarch, &mips_micro_frame_unwind);
  frame_unwind_append_unwinder (gdbarch, &mips_insn32_frame_unwind);
  frame_base_append_sniffer (gdbarch, dwarf2_frame_base_sniffer);
  frame_base_append_sniffer (gdbarch, mips_stub_frame_base_sniffer);
  frame_base_append_sniffer (gdbarch, mips_insn16_frame_base_sniffer);
  frame_base_append_sniffer (gdbarch, mips_micro_frame_base_sniffer);
  frame_base_append_sniffer (gdbarch, mips_insn32_frame_base_sniffer);

  if (tdesc_data)
    {
      set_tdesc_pseudo_register_type (gdbarch, mips_pseudo_register_type);
      tdesc_use_registers (gdbarch, info.target_desc, tdesc_data);

      /* Override the normal target description methods to handle our
	 dual real and pseudo registers.  */
      set_gdbarch_register_name (gdbarch, mips_register_name);
      set_gdbarch_register_reggroup_p (gdbarch,
				       mips_tdesc_register_reggroup_p);

      num_regs = gdbarch_num_regs (gdbarch);
      set_gdbarch_num_pseudo_regs (gdbarch, num_regs);
      set_gdbarch_pc_regnum (gdbarch, tdep->regnum->pc + num_regs);
      set_gdbarch_sp_regnum (gdbarch, MIPS_SP_REGNUM + num_regs);
    }

  /* Add ABI-specific aliases for the registers.  */
  if (mips_abi == MIPS_ABI_N32 || mips_abi == MIPS_ABI_N64)
    for (i = 0; i < ARRAY_SIZE (mips_n32_n64_aliases); i++)
      user_reg_add (gdbarch, mips_n32_n64_aliases[i].name,
		    value_of_mips_user_reg, &mips_n32_n64_aliases[i].regnum);
  else
    for (i = 0; i < ARRAY_SIZE (mips_o32_aliases); i++)
      user_reg_add (gdbarch, mips_o32_aliases[i].name,
		    value_of_mips_user_reg, &mips_o32_aliases[i].regnum);

  /* Add some other standard aliases.  */
  for (i = 0; i < ARRAY_SIZE (mips_register_aliases); i++)
    user_reg_add (gdbarch, mips_register_aliases[i].name,
		  value_of_mips_user_reg, &mips_register_aliases[i].regnum);

  for (i = 0; i < ARRAY_SIZE (mips_numeric_register_aliases); i++)
    user_reg_add (gdbarch, mips_numeric_register_aliases[i].name,
		  value_of_mips_user_reg, 
		  &mips_numeric_register_aliases[i].regnum);

  return gdbarch;
}

static void
mips_abi_update (char *ignore_args, int from_tty, struct cmd_list_element *c)
{
  struct gdbarch_info info;

  /* Force the architecture to update, and (if it's a MIPS architecture)
     mips_gdbarch_init will take care of the rest.  */
  gdbarch_info_init (&info);
  gdbarch_update_p (info);
}

/* Print out which MIPS ABI is in use.  */

static void
show_mips_abi (struct ui_file *file,
	       int from_tty,
	       struct cmd_list_element *ignored_cmd,
	       const char *ignored_value)
{
  if (gdbarch_bfd_arch_info (target_gdbarch ())->arch != bfd_arch_mips)
    fprintf_filtered
      (file, 
       "The MIPS ABI is unknown because the current architecture "
       "is not MIPS.\n");
  else
    {
      enum mips_abi global_abi = global_mips_abi ();
      enum mips_abi actual_abi = mips_abi (target_gdbarch ());
      const char *actual_abi_str = mips_abi_strings[actual_abi];

      if (global_abi == MIPS_ABI_UNKNOWN)
	fprintf_filtered
	  (file, 
	   "The MIPS ABI is set automatically (currently \"%s\").\n",
	   actual_abi_str);
      else if (global_abi == actual_abi)
	fprintf_filtered
	  (file,
	   "The MIPS ABI is assumed to be \"%s\" (due to user setting).\n",
	   actual_abi_str);
      else
	{
	  /* Probably shouldn't happen...  */
	  fprintf_filtered (file,
			    "The (auto detected) MIPS ABI \"%s\" is in use "
			    "even though the user setting was \"%s\".\n",
	     actual_abi_str, mips_abi_strings[global_abi]);
	}
    }
}

/* Print out which MIPS compressed ISA encoding is used.  */

static void
show_mips_compression (struct ui_file *file, int from_tty,
		       struct cmd_list_element *c, const char *value)
{
  fprintf_filtered (file, _("The compressed ISA encoding used is %s.\n"),
		    value);
}

static void
mips_dump_tdep (struct gdbarch *gdbarch, struct ui_file *file)
{
  struct gdbarch_tdep *tdep = gdbarch_tdep (gdbarch);
  if (tdep != NULL)
    {
      int ef_mips_arch;
      int ef_mips_32bitmode;
      /* Determine the ISA.  */
      switch (tdep->elf_flags & EF_MIPS_ARCH)
	{
	case E_MIPS_ARCH_1:
	  ef_mips_arch = 1;
	  break;
	case E_MIPS_ARCH_2:
	  ef_mips_arch = 2;
	  break;
	case E_MIPS_ARCH_3:
	  ef_mips_arch = 3;
	  break;
	case E_MIPS_ARCH_4:
	  ef_mips_arch = 4;
	  break;
	default:
	  ef_mips_arch = 0;
	  break;
	}
      /* Determine the size of a pointer.  */
      ef_mips_32bitmode = (tdep->elf_flags & EF_MIPS_32BITMODE);
      fprintf_unfiltered (file,
			  "mips_dump_tdep: tdep->elf_flags = 0x%x\n",
			  tdep->elf_flags);
      fprintf_unfiltered (file,
			  "mips_dump_tdep: ef_mips_32bitmode = %d\n",
			  ef_mips_32bitmode);
      fprintf_unfiltered (file,
			  "mips_dump_tdep: ef_mips_arch = %d\n",
			  ef_mips_arch);
      fprintf_unfiltered (file,
			  "mips_dump_tdep: tdep->mips_abi = %d (%s)\n",
			  tdep->mips_abi, mips_abi_strings[tdep->mips_abi]);
      fprintf_unfiltered (file,
			  "mips_dump_tdep: "
			  "mips_mask_address_p() %d (default %d)\n",
			  mips_mask_address_p (tdep),
			  tdep->default_mask_address_p);
    }
  fprintf_unfiltered (file,
		      "mips_dump_tdep: MIPS_DEFAULT_FPU_TYPE = %d (%s)\n",
		      MIPS_DEFAULT_FPU_TYPE,
		      (MIPS_DEFAULT_FPU_TYPE == MIPS_FPU_NONE ? "none"
		       : MIPS_DEFAULT_FPU_TYPE == MIPS_FPU_SINGLE ? "single"
		       : MIPS_DEFAULT_FPU_TYPE == MIPS_FPU_DOUBLE ? "double"
		       : "???"));
  fprintf_unfiltered (file, "mips_dump_tdep: MIPS_EABI = %d\n",
		      MIPS_EABI (gdbarch));
  fprintf_unfiltered (file,
		      "mips_dump_tdep: MIPS_FPU_TYPE = %d (%s)\n",
		      MIPS_FPU_TYPE (gdbarch),
		      (MIPS_FPU_TYPE (gdbarch) == MIPS_FPU_NONE ? "none"
		       : MIPS_FPU_TYPE (gdbarch) == MIPS_FPU_SINGLE ? "single"
		       : MIPS_FPU_TYPE (gdbarch) == MIPS_FPU_DOUBLE ? "double"
		       : "???"));
}

extern initialize_file_ftype _initialize_mips_tdep; /* -Wmissing-prototypes */

void
_initialize_mips_tdep (void)
{
  static struct cmd_list_element *mipsfpulist = NULL;
  struct cmd_list_element *c;

  mips_abi_string = mips_abi_strings[MIPS_ABI_UNKNOWN];
  if (MIPS_ABI_LAST + 1
      != sizeof (mips_abi_strings) / sizeof (mips_abi_strings[0]))
    internal_error (__FILE__, __LINE__, _("mips_abi_strings out of sync"));

  gdbarch_register (bfd_arch_mips, mips_gdbarch_init, mips_dump_tdep);

  mips_pdr_data = register_objfile_data ();

  /* Create feature sets with the appropriate properties.  The values
     are not important.  */
  mips_tdesc_gp32 = allocate_target_description ();
  set_tdesc_property (mips_tdesc_gp32, PROPERTY_GP32, "");

  mips_tdesc_gp64 = allocate_target_description ();
  set_tdesc_property (mips_tdesc_gp64, PROPERTY_GP64, "");

  /* Add root prefix command for all "set mips"/"show mips" commands.  */
  add_prefix_cmd ("mips", no_class, set_mips_command,
		  _("Various MIPS specific commands."),
		  &setmipscmdlist, "set mips ", 0, &setlist);

  add_prefix_cmd ("mips", no_class, show_mips_command,
		  _("Various MIPS specific commands."),
		  &showmipscmdlist, "show mips ", 0, &showlist);

  /* Allow the user to override the ABI.  */
  add_setshow_enum_cmd ("abi", class_obscure, mips_abi_strings,
			&mips_abi_string, _("\
Set the MIPS ABI used by this program."), _("\
Show the MIPS ABI used by this program."), _("\
This option can be set to one of:\n\
  auto  - the default ABI associated with the current binary\n\
  o32\n\
  o64\n\
  n32\n\
  n64\n\
  eabi32\n\
  eabi64"),
			mips_abi_update,
			show_mips_abi,
			&setmipscmdlist, &showmipscmdlist);

  /* Allow the user to set the ISA to assume for compressed code if ELF
     file flags don't tell or there is no program file selected.  This
     setting is updated whenever unambiguous ELF file flags are interpreted,
     and carried over to subsequent sessions.  */
  add_setshow_enum_cmd ("compression", class_obscure, mips_compression_strings,
			&mips_compression_string, _("\
Set the compressed ISA encoding used by MIPS code."), _("\
Show the compressed ISA encoding used by MIPS code."), _("\
Select the compressed ISA encoding used in functions that have no symbol\n\
information available.  The encoding can be set to either of:\n\
  mips16\n\
  micromips\n\
and is updated automatically from ELF file flags if available."),
			mips_abi_update,
			show_mips_compression,
			&setmipscmdlist, &showmipscmdlist);

  /* Let the user turn off floating point and set the fence post for
     heuristic_proc_start.  */

  add_prefix_cmd ("mipsfpu", class_support, set_mipsfpu_command,
		  _("Set use of MIPS floating-point coprocessor."),
		  &mipsfpulist, "set mipsfpu ", 0, &setlist);
  add_cmd ("single", class_support, set_mipsfpu_single_command,
	   _("Select single-precision MIPS floating-point coprocessor."),
	   &mipsfpulist);
  add_cmd ("double", class_support, set_mipsfpu_double_command,
	   _("Select double-precision MIPS floating-point coprocessor."),
	   &mipsfpulist);
  add_alias_cmd ("on", "double", class_support, 1, &mipsfpulist);
  add_alias_cmd ("yes", "double", class_support, 1, &mipsfpulist);
  add_alias_cmd ("1", "double", class_support, 1, &mipsfpulist);
  add_cmd ("none", class_support, set_mipsfpu_none_command,
	   _("Select no MIPS floating-point coprocessor."), &mipsfpulist);
  add_alias_cmd ("off", "none", class_support, 1, &mipsfpulist);
  add_alias_cmd ("no", "none", class_support, 1, &mipsfpulist);
  add_alias_cmd ("0", "none", class_support, 1, &mipsfpulist);
  add_cmd ("auto", class_support, set_mipsfpu_auto_command,
	   _("Select MIPS floating-point coprocessor automatically."),
	   &mipsfpulist);
  add_cmd ("mipsfpu", class_support, show_mipsfpu_command,
	   _("Show current use of MIPS floating-point coprocessor target."),
	   &showlist);

  /* We really would like to have both "0" and "unlimited" work, but
     command.c doesn't deal with that.  So make it a var_zinteger
     because the user can always use "999999" or some such for unlimited.  */
  add_setshow_zinteger_cmd ("heuristic-fence-post", class_support,
			    &heuristic_fence_post, _("\
Set the distance searched for the start of a function."), _("\
Show the distance searched for the start of a function."), _("\
If you are debugging a stripped executable, GDB needs to search through the\n\
program for the start of a function.  This command sets the distance of the\n\
search.  The only need to set it is when debugging a stripped executable."),
			    reinit_frame_cache_sfunc,
			    NULL, /* FIXME: i18n: The distance searched for
				     the start of a function is %s.  */
			    &setlist, &showlist);

  /* Allow the user to control whether the upper bits of 64-bit
     addresses should be zeroed.  */
  add_setshow_auto_boolean_cmd ("mask-address", no_class,
				&mask_address_var, _("\
Set zeroing of upper 32 bits of 64-bit addresses."), _("\
Show zeroing of upper 32 bits of 64-bit addresses."), _("\
Use \"on\" to enable the masking, \"off\" to disable it and \"auto\" to\n\
allow GDB to determine the correct value."),
				NULL, show_mask_address,
				&setmipscmdlist, &showmipscmdlist);

  /* Allow the user to control the size of 32 bit registers within the
     raw remote packet.  */
  add_setshow_boolean_cmd ("remote-mips64-transfers-32bit-regs", class_obscure,
			   &mips64_transfers_32bit_regs_p, _("\
Set compatibility with 64-bit MIPS target that transfers 32-bit quantities."),
			   _("\
Show compatibility with 64-bit MIPS target that transfers 32-bit quantities."),
			   _("\
Use \"on\" to enable backward compatibility with older MIPS 64 GDB+target\n\
that would transfer 32 bits for some registers (e.g. SR, FSR) and\n\
64 bits for others.  Use \"off\" to disable compatibility mode"),
			   set_mips64_transfers_32bit_regs,
			   NULL, /* FIXME: i18n: Compatibility with 64-bit
				    MIPS target that transfers 32-bit
				    quantities is %s.  */
			   &setlist, &showlist);

  /* Debug this files internals.  */
  add_setshow_zuinteger_cmd ("mips", class_maintenance,
			     &mips_debug, _("\
Set mips debugging."), _("\
Show mips debugging."), _("\
When non-zero, mips specific debugging is enabled."),
			     NULL,
			     NULL, /* FIXME: i18n: Mips debugging is
				      currently %s.  */
			     &setdebuglist, &showdebuglist);
}<|MERGE_RESOLUTION|>--- conflicted
+++ resolved
@@ -2732,9 +2732,6 @@
 	       && (itype_rt (inst) & 2) == 0)
 	/* BC1ANY4F, BC1ANY4T: 010001 01010 xxx0x */
 	pc = mips32_bc1_pc (gdbarch, frame, inst, pc + 4, 4);
-<<<<<<< HEAD
-      else if (!is_mipsr6_isa (gdbarch) && op == 29)
-=======
       else if (op == 17 && (itype_rs (inst) & 0x18) == 0x18)
 	/* BZ.df:  010001 110xx */
 	/* BNZ.df: 010001 111xx */
@@ -2743,8 +2740,7 @@
 	/* BZ.V:   010001 01011 */
 	/* BNZ.V:  010001 01111 */
 	pc = mips32_bc1_w_pc (gdbarch, frame, inst, pc + 4);
-      else if (op == 29)
->>>>>>> b1e8802f
+      else if (!is_mipsr6_isa (gdbarch) && op == 29)
 	/* JALX: 011101 */
 	/* The new PC will be alternate mode.  */
 	{
@@ -5448,13 +5444,8 @@
 	  is_branch = 1;
 	  break;
 	case 17: /* COP1 */
-<<<<<<< HEAD
-	  is_branch = (!is_mipsr6
-		       && (itype_rs (insn) == 9 || itype_rs (insn) == 10)
-		       && (itype_rt (insn) & 0x2) == 0);
-	  if (is_branch) /* BC1ANY2F, BC1ANY2T, BC1ANY4F, BC1ANY4T */
-=======
-	  is_branch = (((itype_rs (insn) == 9 || itype_rs (insn) == 10)
+	  is_branch = ((!is_mipsr6
+			&& (itype_rs (insn) == 9 || itype_rs (insn) == 10)
 			&& (itype_rt (insn) & 0x2) == 0)
 				/* BC1ANY2F, BC1ANY2T, BC1ANY4F, BC1ANY4T */
 		       || (itype_rs (insn) & 0x18) == 0x18
@@ -5464,7 +5455,6 @@
 				/* BZ.V:   010001 01011 */
 				/* BNZ.V:  010001 01111 */
 	  if (is_branch)
->>>>>>> b1e8802f
 	    break;
 	/* Fall through.  */
 	case 18: /* COP2 */
@@ -9094,9 +9084,14 @@
 				/* BC1F, BC1FL, BC1T, BC1TL: 010001 01000  */
 		      || (rs == 9 && (rt & 0x2) == 0)
 				/* BC1ANY2F, BC1ANY2T: bits 010001 01001  */
-<<<<<<< HEAD
-		      || (rs == 10 && (rt & 0x2) == 0)))
+		      || (rs == 10 && (rt & 0x2) == 0)
 				/* BC1ANY4F, BC1ANY4T: bits 010001 01010  */
+		      || ((rs & 0x18) == 0x18)
+				/* BZ.df:  bits 010001 110xx */
+				/* BNZ.df: bits 010001 111xx */
+		      || ((rs & 0x1b) == 0x0b)))
+				/* BZ.V:   bits 010001 01011 */
+				/* BNZ.V:  bits 010001 01111 */
 	      || (is_mipsr6_isa (gdbarch)
 		  && ((op == 17
 		       && (rs == 9  /* BC1EQZ: 010001 01001  */
@@ -9104,16 +9099,6 @@
 		      || (op == 18
 			  && (rs == 9 /* BC2EQZ: 010010 01001  */
 			      || rs == 13 /* BC2NEZ: 010010 01101  */ )))));
-=======
-		      || (rs == 10 && (rt & 0x2) == 0)
-				/* BC1ANY4F, BC1ANY4T: bits 010001 01010  */
-		      || ((rs & 0x18) == 0x18)
-				/* BZ.df:  bits 010001 110xx */
-				/* BNZ.df: bits 010001 111xx */
-		      || ((rs & 0x1b) == 0x0b))));
-				/* BZ.V:   bits 010001 01011 */
-				/* BNZ.V:  bits 010001 01111 */
->>>>>>> b1e8802f
     }
   else
     switch (op & 0x07)		/* extract bits 28,27,26  */

/* Symbol table definitions for GDB.

   Copyright (C) 1986-2017 Free Software Foundation, Inc.

   This file is part of GDB.

   This program is free software; you can redistribute it and/or modify
   it under the terms of the GNU General Public License as published by
   the Free Software Foundation; either version 3 of the License, or
   (at your option) any later version.

   This program is distributed in the hope that it will be useful,
   but WITHOUT ANY WARRANTY; without even the implied warranty of
   MERCHANTABILITY or FITNESS FOR A PARTICULAR PURPOSE.  See the
   GNU General Public License for more details.

   You should have received a copy of the GNU General Public License
   along with this program.  If not, see <http://www.gnu.org/licenses/>.  */

#if !defined (SYMTAB_H)
#define SYMTAB_H 1

#include <vector>
#include "gdb_vecs.h"
#include "gdbtypes.h"
#include "common/enum-flags.h"
#include "common/function-view.h"

/* Opaque declarations.  */
struct ui_file;
struct frame_info;
struct symbol;
struct obstack;
struct objfile;
struct block;
struct blockvector;
struct axs_value;
struct agent_expr;
struct program_space;
struct language_defn;
struct probe;
struct common_block;
struct obj_section;
struct cmd_list_element;

/* Some of the structures in this file are space critical.
   The space-critical structures are:

     struct general_symbol_info
     struct symbol
     struct partial_symbol

   These structures are laid out to encourage good packing.
   They use ENUM_BITFIELD and short int fields, and they order the
   structure members so that fields less than a word are next
   to each other so they can be packed together.  */

/* Rearranged: used ENUM_BITFIELD and rearranged field order in
   all the space critical structures (plus struct minimal_symbol).
   Memory usage dropped from 99360768 bytes to 90001408 bytes.
   I measured this with before-and-after tests of
   "HEAD-old-gdb -readnow HEAD-old-gdb" and
   "HEAD-new-gdb -readnow HEAD-old-gdb" on native i686-pc-linux-gnu,
   red hat linux 8, with LD_LIBRARY_PATH=/usr/lib/debug,
   typing "maint space 1" at the first command prompt.

   Here is another measurement (from andrew c):
     # no /usr/lib/debug, just plain glibc, like a normal user
     gdb HEAD-old-gdb
     (gdb) break internal_error
     (gdb) run
     (gdb) maint internal-error
     (gdb) backtrace
     (gdb) maint space 1

   gdb gdb_6_0_branch  2003-08-19  space used: 8896512
   gdb HEAD            2003-08-19  space used: 8904704
   gdb HEAD            2003-08-21  space used: 8396800 (+symtab.h)
   gdb HEAD            2003-08-21  space used: 8265728 (+gdbtypes.h)

   The third line shows the savings from the optimizations in symtab.h.
   The fourth line shows the savings from the optimizations in
   gdbtypes.h.  Both optimizations are in gdb HEAD now.

   --chastain 2003-08-21  */

/* Define a structure for the information that is common to all symbol types,
   including minimal symbols, partial symbols, and full symbols.  In a
   multilanguage environment, some language specific information may need to
   be recorded along with each symbol.  */

/* This structure is space critical.  See space comments at the top.  */

struct general_symbol_info
{
  /* Name of the symbol.  This is a required field.  Storage for the
     name is allocated on the objfile_obstack for the associated
     objfile.  For languages like C++ that make a distinction between
     the mangled name and demangled name, this is the mangled
     name.  */

  const char *name;

  /* Value of the symbol.  Which member of this union to use, and what
     it means, depends on what kind of symbol this is and its
     SYMBOL_CLASS.  See comments there for more details.  All of these
     are in host byte order (though what they point to might be in
     target byte order, e.g. LOC_CONST_BYTES).  */

  union
  {
    LONGEST ivalue;

    const struct block *block;

    const gdb_byte *bytes;

    CORE_ADDR address;

    /* A common block.  Used with LOC_COMMON_BLOCK.  */

    const struct common_block *common_block;

    /* For opaque typedef struct chain.  */

    struct symbol *chain;
  }
  value;

  /* Since one and only one language can apply, wrap the language specific
     information inside a union.  */

  union
  {
    /* A pointer to an obstack that can be used for storage associated
       with this symbol.  This is only used by Ada, and only when the
       'ada_mangled' field is zero.  */
    struct obstack *obstack;

    /* This is used by languages which wish to store a demangled name.
       currently used by Ada, C++, and Objective C.  */
    const char *demangled_name;
  }
  language_specific;

  /* Record the source code language that applies to this symbol.
     This is used to select one of the fields from the language specific
     union above.  */

  ENUM_BITFIELD(language) language : LANGUAGE_BITS;

  /* This is only used by Ada.  If set, then the 'demangled_name' field
     of language_specific is valid.  Otherwise, the 'obstack' field is
     valid.  */
  unsigned int ada_mangled : 1;

  /* Which section is this symbol in?  This is an index into
     section_offsets for this objfile.  Negative means that the symbol
     does not get relocated relative to a section.  */

  short section;
};

extern void symbol_set_demangled_name (struct general_symbol_info *,
				       const char *,
                                       struct obstack *);

extern const char *symbol_get_demangled_name
  (const struct general_symbol_info *);

extern CORE_ADDR symbol_overlayed_address (CORE_ADDR, struct obj_section *);

/* Note that all the following SYMBOL_* macros are used with the
   SYMBOL argument being either a partial symbol or
   a full symbol.  Both types have a ginfo field.  In particular
   the SYMBOL_SET_LANGUAGE, SYMBOL_DEMANGLED_NAME, etc.
   macros cannot be entirely substituted by
   functions, unless the callers are changed to pass in the ginfo
   field only, instead of the SYMBOL parameter.  */

#define SYMBOL_VALUE(symbol)		(symbol)->ginfo.value.ivalue
#define SYMBOL_VALUE_ADDRESS(symbol)	(symbol)->ginfo.value.address
#define SYMBOL_VALUE_BYTES(symbol)	(symbol)->ginfo.value.bytes
#define SYMBOL_VALUE_COMMON_BLOCK(symbol) (symbol)->ginfo.value.common_block
#define SYMBOL_BLOCK_VALUE(symbol)	(symbol)->ginfo.value.block
#define SYMBOL_VALUE_CHAIN(symbol)	(symbol)->ginfo.value.chain
#define SYMBOL_LANGUAGE(symbol)		(symbol)->ginfo.language
#define SYMBOL_SECTION(symbol)		(symbol)->ginfo.section
#define SYMBOL_OBJ_SECTION(objfile, symbol)			\
  (((symbol)->ginfo.section >= 0)				\
   ? (&(((objfile)->sections)[(symbol)->ginfo.section]))	\
   : NULL)

/* Initializes the language dependent portion of a symbol
   depending upon the language for the symbol.  */
#define SYMBOL_SET_LANGUAGE(symbol,language,obstack)	\
  (symbol_set_language (&(symbol)->ginfo, (language), (obstack)))
extern void symbol_set_language (struct general_symbol_info *symbol,
                                 enum language language,
				 struct obstack *obstack);

/* Set just the linkage name of a symbol; do not try to demangle
   it.  Used for constructs which do not have a mangled name,
   e.g. struct tags.  Unlike SYMBOL_SET_NAMES, linkage_name must
   be terminated and either already on the objfile's obstack or
   permanently allocated.  */
#define SYMBOL_SET_LINKAGE_NAME(symbol,linkage_name) \
  (symbol)->ginfo.name = (linkage_name)

/* Set the linkage and natural names of a symbol, by demangling
   the linkage name.  */
#define SYMBOL_SET_NAMES(symbol,linkage_name,len,copy_name,objfile)	\
  symbol_set_names (&(symbol)->ginfo, linkage_name, len, copy_name, objfile)
extern void symbol_set_names (struct general_symbol_info *symbol,
			      const char *linkage_name, int len, int copy_name,
			      struct objfile *objfile);

/* Now come lots of name accessor macros.  Short version as to when to
   use which: Use SYMBOL_NATURAL_NAME to refer to the name of the
   symbol in the original source code.  Use SYMBOL_LINKAGE_NAME if you
   want to know what the linker thinks the symbol's name is.  Use
   SYMBOL_PRINT_NAME for output.  Use SYMBOL_DEMANGLED_NAME if you
   specifically need to know whether SYMBOL_NATURAL_NAME and
   SYMBOL_LINKAGE_NAME are different.  */

/* Return SYMBOL's "natural" name, i.e. the name that it was called in
   the original source code.  In languages like C++ where symbols may
   be mangled for ease of manipulation by the linker, this is the
   demangled name.  */

#define SYMBOL_NATURAL_NAME(symbol) \
  (symbol_natural_name (&(symbol)->ginfo))
extern const char *symbol_natural_name
  (const struct general_symbol_info *symbol);

/* Return SYMBOL's name from the point of view of the linker.  In
   languages like C++ where symbols may be mangled for ease of
   manipulation by the linker, this is the mangled name; otherwise,
   it's the same as SYMBOL_NATURAL_NAME.  */

#define SYMBOL_LINKAGE_NAME(symbol)	(symbol)->ginfo.name

/* Return the demangled name for a symbol based on the language for
   that symbol.  If no demangled name exists, return NULL.  */
#define SYMBOL_DEMANGLED_NAME(symbol) \
  (symbol_demangled_name (&(symbol)->ginfo))
extern const char *symbol_demangled_name
  (const struct general_symbol_info *symbol);

/* Macro that returns a version of the name of a symbol that is
   suitable for output.  In C++ this is the "demangled" form of the
   name if demangle is on and the "mangled" form of the name if
   demangle is off.  In other languages this is just the symbol name.
   The result should never be NULL.  Don't use this for internal
   purposes (e.g. storing in a hashtable): it's only suitable for output.

   N.B. symbol may be anything with a ginfo member,
   e.g., struct symbol or struct minimal_symbol.  */

#define SYMBOL_PRINT_NAME(symbol)					\
  (demangle ? SYMBOL_NATURAL_NAME (symbol) : SYMBOL_LINKAGE_NAME (symbol))
extern int demangle;

/* Macro that returns the name to be used when sorting and searching symbols.
   In C++, we search for the demangled form of a name,
   and so sort symbols accordingly.  In Ada, however, we search by mangled
   name.  If there is no distinct demangled name, then SYMBOL_SEARCH_NAME
   returns the same value (same pointer) as SYMBOL_LINKAGE_NAME.  */
#define SYMBOL_SEARCH_NAME(symbol)					 \
   (symbol_search_name (&(symbol)->ginfo))
extern const char *symbol_search_name (const struct general_symbol_info *);

/* Return non-zero if NAME matches the "search" name of SYMBOL.
   Whitespace and trailing parentheses are ignored.
   See strcmp_iw for details about its behavior.  */
#define SYMBOL_MATCHES_SEARCH_NAME(symbol, name)			\
  (strcmp_iw (SYMBOL_SEARCH_NAME (symbol), (name)) == 0)

/* Classification types for a minimal symbol.  These should be taken as
   "advisory only", since if gdb can't easily figure out a
   classification it simply selects mst_unknown.  It may also have to
   guess when it can't figure out which is a better match between two
   types (mst_data versus mst_bss) for example.  Since the minimal
   symbol info is sometimes derived from the BFD library's view of a
   file, we need to live with what information bfd supplies.  */

enum minimal_symbol_type
{
  mst_unknown = 0,		/* Unknown type, the default */
  mst_text,			/* Generally executable instructions */
  mst_text_gnu_ifunc,		/* Executable code returning address
				   of executable code */
  mst_slot_got_plt,		/* GOT entries for .plt sections */
  mst_data,			/* Generally initialized data */
  mst_bss,			/* Generally uninitialized data */
  mst_abs,			/* Generally absolute (nonrelocatable) */
  /* GDB uses mst_solib_trampoline for the start address of a shared
     library trampoline entry.  Breakpoints for shared library functions
     are put there if the shared library is not yet loaded.
     After the shared library is loaded, lookup_minimal_symbol will
     prefer the minimal symbol from the shared library (usually
     a mst_text symbol) over the mst_solib_trampoline symbol, and the
     breakpoints will be moved to their true address in the shared
     library via breakpoint_re_set.  */
  mst_solib_trampoline,		/* Shared library trampoline code */
  /* For the mst_file* types, the names are only guaranteed to be unique
     within a given .o file.  */
  mst_file_text,		/* Static version of mst_text */
  mst_file_data,		/* Static version of mst_data */
  mst_file_bss,			/* Static version of mst_bss */
  nr_minsym_types
};

/* The number of enum minimal_symbol_type values, with some padding for
   reasonable growth.  */
#define MINSYM_TYPE_BITS 4
gdb_static_assert (nr_minsym_types <= (1 << MINSYM_TYPE_BITS));

/* Define a simple structure used to hold some very basic information about
   all defined global symbols (text, data, bss, abs, etc).  The only required
   information is the general_symbol_info.

   In many cases, even if a file was compiled with no special options for
   debugging at all, as long as was not stripped it will contain sufficient
   information to build a useful minimal symbol table using this structure.
   Even when a file contains enough debugging information to build a full
   symbol table, these minimal symbols are still useful for quickly mapping
   between names and addresses, and vice versa.  They are also sometimes
   used to figure out what full symbol table entries need to be read in.  */

struct minimal_symbol
{

  /* The general symbol info required for all types of symbols.

     The SYMBOL_VALUE_ADDRESS contains the address that this symbol
     corresponds to.  */

  struct general_symbol_info mginfo;

  /* Size of this symbol.  dbx_end_psymtab in dbxread.c uses this
     information to calculate the end of the partial symtab based on the
     address of the last symbol plus the size of the last symbol.  */

  unsigned long size;

  /* Which source file is this symbol in?  Only relevant for mst_file_*.  */
  const char *filename;

  /* Classification type for this minimal symbol.  */

  ENUM_BITFIELD(minimal_symbol_type) type : MINSYM_TYPE_BITS;

  /* Non-zero if this symbol was created by gdb.
     Such symbols do not appear in the output of "info var|fun".  */
  unsigned int created_by_gdb : 1;

  /* Two flag bits provided for the use of the target.  */
  unsigned int target_flag_1 : 1;
  unsigned int target_flag_2 : 1;

  /* Nonzero iff the size of the minimal symbol has been set.
     Symbol size information can sometimes not be determined, because
     the object file format may not carry that piece of information.  */
  unsigned int has_size : 1;

  /* Minimal symbols with the same hash key are kept on a linked
     list.  This is the link.  */

  struct minimal_symbol *hash_next;

  /* Minimal symbols are stored in two different hash tables.  This is
     the `next' pointer for the demangled hash table.  */

  struct minimal_symbol *demangled_hash_next;
};

#define MSYMBOL_TARGET_FLAG_1(msymbol)  (msymbol)->target_flag_1
#define MSYMBOL_TARGET_FLAG_2(msymbol)  (msymbol)->target_flag_2
#define MSYMBOL_SIZE(msymbol)		((msymbol)->size + 0)
#define SET_MSYMBOL_SIZE(msymbol, sz)		\
  do						\
    {						\
      (msymbol)->size = sz;			\
      (msymbol)->has_size = 1;			\
    } while (0)
#define MSYMBOL_HAS_SIZE(msymbol)	((msymbol)->has_size + 0)
#define MSYMBOL_TYPE(msymbol)		(msymbol)->type

#define MSYMBOL_VALUE(symbol)		(symbol)->mginfo.value.ivalue
/* The unrelocated address of the minimal symbol.  */
#define MSYMBOL_VALUE_RAW_ADDRESS(symbol) ((symbol)->mginfo.value.address + 0)
/* The relocated address of the minimal symbol, using the section
   offsets from OBJFILE.  */
#define MSYMBOL_VALUE_ADDRESS(objfile, symbol)				\
  ((symbol)->mginfo.value.address					\
   + ANOFFSET ((objfile)->section_offsets, ((symbol)->mginfo.section)))
/* For a bound minsym, we can easily compute the address directly.  */
#define BMSYMBOL_VALUE_ADDRESS(symbol) \
  MSYMBOL_VALUE_ADDRESS ((symbol).objfile, (symbol).minsym)
#define SET_MSYMBOL_VALUE_ADDRESS(symbol, new_value)	\
  ((symbol)->mginfo.value.address = (new_value))
#define MSYMBOL_VALUE_BYTES(symbol)	(symbol)->mginfo.value.bytes
#define MSYMBOL_BLOCK_VALUE(symbol)	(symbol)->mginfo.value.block
#define MSYMBOL_VALUE_CHAIN(symbol)	(symbol)->mginfo.value.chain
#define MSYMBOL_LANGUAGE(symbol)	(symbol)->mginfo.language
#define MSYMBOL_SECTION(symbol)		(symbol)->mginfo.section
#define MSYMBOL_OBJ_SECTION(objfile, symbol)			\
  (((symbol)->mginfo.section >= 0)				\
   ? (&(((objfile)->sections)[(symbol)->mginfo.section]))	\
   : NULL)

#define MSYMBOL_NATURAL_NAME(symbol) \
  (symbol_natural_name (&(symbol)->mginfo))
#define MSYMBOL_LINKAGE_NAME(symbol)	(symbol)->mginfo.name
#define MSYMBOL_PRINT_NAME(symbol)					\
  (demangle ? MSYMBOL_NATURAL_NAME (symbol) : MSYMBOL_LINKAGE_NAME (symbol))
#define MSYMBOL_DEMANGLED_NAME(symbol) \
  (symbol_demangled_name (&(symbol)->mginfo))
#define MSYMBOL_SET_LANGUAGE(symbol,language,obstack)	\
  (symbol_set_language (&(symbol)->mginfo, (language), (obstack)))
#define MSYMBOL_SEARCH_NAME(symbol)					 \
   (symbol_search_name (&(symbol)->mginfo))
#define MSYMBOL_MATCHES_SEARCH_NAME(symbol, name)			\
  (strcmp_iw (MSYMBOL_SEARCH_NAME (symbol), (name)) == 0)
#define MSYMBOL_SET_NAMES(symbol,linkage_name,len,copy_name,objfile)	\
  symbol_set_names (&(symbol)->mginfo, linkage_name, len, copy_name, objfile)

#include "minsyms.h"



/* Represent one symbol name; a variable, constant, function or typedef.  */

/* Different name domains for symbols.  Looking up a symbol specifies a
   domain and ignores symbol definitions in other name domains.  */

typedef enum domain_enum_tag
{
  /* UNDEF_DOMAIN is used when a domain has not been discovered or
     none of the following apply.  This usually indicates an error either
     in the symbol information or in gdb's handling of symbols.  */

  UNDEF_DOMAIN,

  /* VAR_DOMAIN is the usual domain.  In C, this contains variables,
     function names, typedef names and enum type values.  */

  VAR_DOMAIN,

  /* STRUCT_DOMAIN is used in C to hold struct, union and enum type names.
     Thus, if `struct foo' is used in a C program, it produces a symbol named
     `foo' in the STRUCT_DOMAIN.  */

  STRUCT_DOMAIN,

  /* MODULE_DOMAIN is used in Fortran to hold module type names.  */

  MODULE_DOMAIN,

  /* LABEL_DOMAIN may be used for names of labels (for gotos).  */

  LABEL_DOMAIN,

  /* Fortran common blocks.  Their naming must be separate from VAR_DOMAIN.
     They also always use LOC_COMMON_BLOCK.  */
  COMMON_BLOCK_DOMAIN,

  /* This must remain last.  */
  NR_DOMAINS
} domain_enum;

/* The number of bits in a symbol used to represent the domain.  */

#define SYMBOL_DOMAIN_BITS 3
gdb_static_assert (NR_DOMAINS <= (1 << SYMBOL_DOMAIN_BITS));

extern const char *domain_name (domain_enum);

/* Searching domains, used for `search_symbols'.  Element numbers are
   hardcoded in GDB, check all enum uses before changing it.  */

enum search_domain
{
  /* Everything in VAR_DOMAIN minus FUNCTIONS_DOMAIN and
     TYPES_DOMAIN.  */
  VARIABLES_DOMAIN = 0,

  /* All functions -- for some reason not methods, though.  */
  FUNCTIONS_DOMAIN = 1,

  /* All defined types */
  TYPES_DOMAIN = 2,

  /* Any type.  */
  ALL_DOMAIN = 3
};

extern const char *search_domain_name (enum search_domain);

/* An address-class says where to find the value of a symbol.  */

enum address_class
{
  /* Not used; catches errors.  */

  LOC_UNDEF,

  /* Value is constant int SYMBOL_VALUE, host byteorder.  */

  LOC_CONST,

  /* Value is at fixed address SYMBOL_VALUE_ADDRESS.  */

  LOC_STATIC,

  /* Value is in register.  SYMBOL_VALUE is the register number
     in the original debug format.  SYMBOL_REGISTER_OPS holds a
     function that can be called to transform this into the
     actual register number this represents in a specific target
     architecture (gdbarch).

     For some symbol formats (stabs, for some compilers at least),
     the compiler generates two symbols, an argument and a register.
     In some cases we combine them to a single LOC_REGISTER in symbol
     reading, but currently not for all cases (e.g. it's passed on the
     stack and then loaded into a register).  */

  LOC_REGISTER,

  /* It's an argument; the value is at SYMBOL_VALUE offset in arglist.  */

  LOC_ARG,

  /* Value address is at SYMBOL_VALUE offset in arglist.  */

  LOC_REF_ARG,

  /* Value is in specified register.  Just like LOC_REGISTER except the
     register holds the address of the argument instead of the argument
     itself.  This is currently used for the passing of structs and unions
     on sparc and hppa.  It is also used for call by reference where the
     address is in a register, at least by mipsread.c.  */

  LOC_REGPARM_ADDR,

  /* Value is a local variable at SYMBOL_VALUE offset in stack frame.  */

  LOC_LOCAL,

  /* Value not used; definition in SYMBOL_TYPE.  Symbols in the domain
     STRUCT_DOMAIN all have this class.  */

  LOC_TYPEDEF,

  /* Value is address SYMBOL_VALUE_ADDRESS in the code.  */

  LOC_LABEL,

  /* In a symbol table, value is SYMBOL_BLOCK_VALUE of a `struct block'.
     In a partial symbol table, SYMBOL_VALUE_ADDRESS is the start address
     of the block.  Function names have this class.  */

  LOC_BLOCK,

  /* Value is a constant byte-sequence pointed to by SYMBOL_VALUE_BYTES, in
     target byte order.  */

  LOC_CONST_BYTES,

  /* Value is at fixed address, but the address of the variable has
     to be determined from the minimal symbol table whenever the
     variable is referenced.
     This happens if debugging information for a global symbol is
     emitted and the corresponding minimal symbol is defined
     in another object file or runtime common storage.
     The linker might even remove the minimal symbol if the global
     symbol is never referenced, in which case the symbol remains
     unresolved.
     
     GDB would normally find the symbol in the minimal symbol table if it will
     not find it in the full symbol table.  But a reference to an external
     symbol in a local block shadowing other definition requires full symbol
     without possibly having its address available for LOC_STATIC.  Testcase
     is provided as `gdb.dwarf2/dw2-unresolved.exp'.

     This is also used for thread local storage (TLS) variables.  In this case,
     the address of the TLS variable must be determined when the variable is
     referenced, from the MSYMBOL_VALUE_RAW_ADDRESS, which is the offset
     of the TLS variable in the thread local storage of the shared
     library/object.  */

  LOC_UNRESOLVED,

  /* The variable does not actually exist in the program.
     The value is ignored.  */

  LOC_OPTIMIZED_OUT,

  /* The variable's address is computed by a set of location
     functions (see "struct symbol_computed_ops" below).  */
  LOC_COMPUTED,

  /* The variable uses general_symbol_info->value->common_block field.
     It also always uses COMMON_BLOCK_DOMAIN.  */
  LOC_COMMON_BLOCK,

  /* Not used, just notes the boundary of the enum.  */
  LOC_FINAL_VALUE
};

/* The number of bits needed for values in enum address_class, with some
   padding for reasonable growth, and room for run-time registered address
   classes. See symtab.c:MAX_SYMBOL_IMPLS.
   This is a #define so that we can have a assertion elsewhere to
   verify that we have reserved enough space for synthetic address
   classes.  */
#define SYMBOL_ACLASS_BITS 5
gdb_static_assert (LOC_FINAL_VALUE <= (1 << SYMBOL_ACLASS_BITS));

/* The methods needed to implement LOC_COMPUTED.  These methods can
   use the symbol's .aux_value for additional per-symbol information.

   At present this is only used to implement location expressions.  */

struct symbol_computed_ops
{

  /* Return the value of the variable SYMBOL, relative to the stack
     frame FRAME.  If the variable has been optimized out, return
     zero.

     Iff `read_needs_frame (SYMBOL)' is not SYMBOL_NEEDS_FRAME, then
     FRAME may be zero.  */

  struct value *(*read_variable) (struct symbol * symbol,
				  struct frame_info * frame);

  /* Read variable SYMBOL like read_variable at (callee) FRAME's function
     entry.  SYMBOL should be a function parameter, otherwise
     NO_ENTRY_VALUE_ERROR will be thrown.  */
  struct value *(*read_variable_at_entry) (struct symbol *symbol,
					   struct frame_info *frame);

  /* Find the "symbol_needs_kind" value for the given symbol.  This
     value determines whether reading the symbol needs memory (e.g., a
     global variable), just registers (a thread-local), or a frame (a
     local variable).  */
  enum symbol_needs_kind (*get_symbol_read_needs) (struct symbol * symbol);

  /* Write to STREAM a natural-language description of the location of
     SYMBOL, in the context of ADDR.  */
  void (*describe_location) (struct symbol * symbol, CORE_ADDR addr,
			     struct ui_file * stream);

  /* Non-zero if this symbol's address computation is dependent on PC.  */
  unsigned char location_has_loclist;

  /* Tracepoint support.  Append bytecodes to the tracepoint agent
     expression AX that push the address of the object SYMBOL.  Set
     VALUE appropriately.  Note --- for objects in registers, this
     needn't emit any code; as long as it sets VALUE properly, then
     the caller will generate the right code in the process of
     treating this as an lvalue or rvalue.  */

  void (*tracepoint_var_ref) (struct symbol *symbol, struct gdbarch *gdbarch,
			      struct agent_expr *ax, struct axs_value *value);

  /* Generate C code to compute the location of SYMBOL.  The C code is
     emitted to STREAM.  GDBARCH is the current architecture and PC is
     the PC at which SYMBOL's location should be evaluated.
     REGISTERS_USED is a vector indexed by register number; the
     generator function should set an element in this vector if the
     corresponding register is needed by the location computation.
     The generated C code must assign the location to a local
     variable; this variable's name is RESULT_NAME.  */

  void (*generate_c_location) (struct symbol *symbol, string_file &stream,
			       struct gdbarch *gdbarch,
			       unsigned char *registers_used,
			       CORE_ADDR pc, const char *result_name);

};

/* The methods needed to implement LOC_BLOCK for inferior functions.
   These methods can use the symbol's .aux_value for additional
   per-symbol information.  */

struct symbol_block_ops
{
  /* Fill in *START and *LENGTH with DWARF block data of function
     FRAMEFUNC valid for inferior context address PC.  Set *LENGTH to
     zero if such location is not valid for PC; *START is left
     uninitialized in such case.  */
  void (*find_frame_base_location) (struct symbol *framefunc, CORE_ADDR pc,
				    const gdb_byte **start, size_t *length);

  /* Return the frame base address.  FRAME is the frame for which we want to
     compute the base address while FRAMEFUNC is the symbol for the
     corresponding function.  Return 0 on failure (FRAMEFUNC may not hold the
     information we need).

     This method is designed to work with static links (nested functions
     handling).  Static links are function properties whose evaluation returns
     the frame base address for the enclosing frame.  However, there are
     multiple definitions for "frame base": the content of the frame base
     register, the CFA as defined by DWARF unwinding information, ...

     So this specific method is supposed to compute the frame base address such
     as for nested fuctions, the static link computes the same address.  For
     instance, considering DWARF debugging information, the static link is
     computed with DW_AT_static_link and this method must be used to compute
     the corresponding DW_AT_frame_base attribute.  */
  CORE_ADDR (*get_frame_base) (struct symbol *framefunc,
			       struct frame_info *frame);
};

/* Functions used with LOC_REGISTER and LOC_REGPARM_ADDR.  */

struct symbol_register_ops
{
  int (*register_number) (struct symbol *symbol, struct gdbarch *gdbarch);
};

/* Objects of this type are used to find the address class and the
   various computed ops vectors of a symbol.  */

struct symbol_impl
{
  enum address_class aclass;

  /* Used with LOC_COMPUTED.  */
  const struct symbol_computed_ops *ops_computed;

  /* Used with LOC_BLOCK.  */
  const struct symbol_block_ops *ops_block;

  /* Used with LOC_REGISTER and LOC_REGPARM_ADDR.  */
  const struct symbol_register_ops *ops_register;
};

/* This structure is space critical.  See space comments at the top.  */

struct symbol
{

  /* The general symbol info required for all types of symbols.  */

  struct general_symbol_info ginfo;

  /* Data type of value */

  struct type *type;

  /* The owner of this symbol.
     Which one to use is defined by symbol.is_objfile_owned.  */

  union
  {
    /* The symbol table containing this symbol.  This is the file associated
       with LINE.  It can be NULL during symbols read-in but it is never NULL
       during normal operation.  */
    struct symtab *symtab;

    /* For types defined by the architecture.  */
    struct gdbarch *arch;
  } owner;

  /* Domain code.  */

  ENUM_BITFIELD(domain_enum_tag) domain : SYMBOL_DOMAIN_BITS;

  /* Address class.  This holds an index into the 'symbol_impls'
     table.  The actual enum address_class value is stored there,
     alongside any per-class ops vectors.  */

  unsigned int aclass_index : SYMBOL_ACLASS_BITS;

  /* If non-zero then symbol is objfile-owned, use owner.symtab.
     Otherwise symbol is arch-owned, use owner.arch.  */

  unsigned int is_objfile_owned : 1;

  /* Whether this is an argument.  */

  unsigned is_argument : 1;

  /* Whether this is an inlined function (class LOC_BLOCK only).  */
  unsigned is_inlined : 1;

  /* True if this is a C++ function symbol with template arguments.
     In this case the symbol is really a "struct template_symbol".  */
  unsigned is_cplus_template_function : 1;

  /* Line number of this symbol's definition, except for inlined
     functions.  For an inlined function (class LOC_BLOCK and
     SYMBOL_INLINED set) this is the line number of the function's call
     site.  Inlined function symbols are not definitions, and they are
     never found by symbol table lookup.
     If this symbol is arch-owned, LINE shall be zero.

     FIXME: Should we really make the assumption that nobody will try
     to debug files longer than 64K lines?  What about machine
     generated programs?  */

  unsigned short line;

  /* An arbitrary data pointer, allowing symbol readers to record
     additional information on a per-symbol basis.  Note that this data
     must be allocated using the same obstack as the symbol itself.  */
  /* So far it is only used by:
     LOC_COMPUTED: to find the location information
     LOC_BLOCK (DWARF2 function): information used internally by the
     DWARF 2 code --- specifically, the location expression for the frame
     base for this function.  */
  /* FIXME drow/2003-02-21: For the LOC_BLOCK case, it might be better
     to add a magic symbol to the block containing this information,
     or to have a generic debug info annotation slot for symbols.  */

  void *aux_value;

  struct symbol *hash_next;
};

/* Several lookup functions return both a symbol and the block in which the
   symbol is found.  This structure is used in these cases.  */

struct block_symbol
{
  /* The symbol that was found, or NULL if no symbol was found.  */
  struct symbol *symbol;

  /* If SYMBOL is not NULL, then this is the block in which the symbol is
     defined.  */
  const struct block *block;
};

typedef struct block_symbol block_symbol_d;
DEF_VEC_O (block_symbol_d);

extern const struct symbol_impl *symbol_impls;

/* For convenience.  All fields are NULL.  This means "there is no
   symbol".  */
extern const struct block_symbol null_block_symbol;

/* Note: There is no accessor macro for symbol.owner because it is
   "private".  */

#define SYMBOL_DOMAIN(symbol)	(symbol)->domain
#define SYMBOL_IMPL(symbol)		(symbol_impls[(symbol)->aclass_index])
#define SYMBOL_ACLASS_INDEX(symbol)	(symbol)->aclass_index
#define SYMBOL_CLASS(symbol)		(SYMBOL_IMPL (symbol).aclass)
#define SYMBOL_OBJFILE_OWNED(symbol)	((symbol)->is_objfile_owned)
#define SYMBOL_IS_ARGUMENT(symbol)	(symbol)->is_argument
#define SYMBOL_INLINED(symbol)		(symbol)->is_inlined
#define SYMBOL_IS_CPLUS_TEMPLATE_FUNCTION(symbol) \
  (symbol)->is_cplus_template_function
#define SYMBOL_TYPE(symbol)		(symbol)->type
#define SYMBOL_LINE(symbol)		(symbol)->line
#define SYMBOL_COMPUTED_OPS(symbol)	(SYMBOL_IMPL (symbol).ops_computed)
#define SYMBOL_BLOCK_OPS(symbol)	(SYMBOL_IMPL (symbol).ops_block)
#define SYMBOL_REGISTER_OPS(symbol)	(SYMBOL_IMPL (symbol).ops_register)
#define SYMBOL_LOCATION_BATON(symbol)   (symbol)->aux_value

extern int register_symbol_computed_impl (enum address_class,
					  const struct symbol_computed_ops *);

extern int register_symbol_block_impl (enum address_class aclass,
				       const struct symbol_block_ops *ops);

extern int register_symbol_register_impl (enum address_class,
					  const struct symbol_register_ops *);

/* Return the OBJFILE of SYMBOL.
   It is an error to call this if symbol.is_objfile_owned is false, which
   only happens for architecture-provided types.  */

extern struct objfile *symbol_objfile (const struct symbol *symbol);

/* Return the ARCH of SYMBOL.  */

extern struct gdbarch *symbol_arch (const struct symbol *symbol);

/* Return the SYMTAB of SYMBOL.
   It is an error to call this if symbol.is_objfile_owned is false, which
   only happens for architecture-provided types.  */

extern struct symtab *symbol_symtab (const struct symbol *symbol);

/* Set the symtab of SYMBOL to SYMTAB.
   It is an error to call this if symbol.is_objfile_owned is false, which
   only happens for architecture-provided types.  */

extern void symbol_set_symtab (struct symbol *symbol, struct symtab *symtab);

/* An instance of this type is used to represent a C++ template
   function.  It includes a "struct symbol" as a kind of base class;
   users downcast to "struct template_symbol *" when needed.  A symbol
   is really of this type iff SYMBOL_IS_CPLUS_TEMPLATE_FUNCTION is
   true.  */

struct template_symbol
{
  /* The base class.  */
  struct symbol base;

  /* Search name of the template (it's name sans parameters).  */
  char *search_name;

  /* Information on template arguments.  */
  struct template_argument_info *template_arguments;

  /* The template's linkage name.  */
  const char *linkage_name;

  /* The template argument substitutions below are populated lazily to speed
     up initial symbol reading.  This is done by parsing the symbol's
     linkage name.  */

  /* If the return type was specified as a template parameter, this will
     hold the index of the template parameter used;  -1 otherwise.  */
  long template_return_index;

  /* Index into template_arguments describing the function's arguments
     or -1 if the argument is not a template parameter.  There are
     TYPE_NFIELDS entries.  */
  long *template_argument_indices;

  /* If this symbol is a conversion operator, this records which template
     parameter is used for the conversion; -1 otherwise.  */
  long conversion_operator_index;
};


/* Each item represents a line-->pc (or the reverse) mapping.  This is
   somewhat more wasteful of space than one might wish, but since only
   the files which are actually debugged are read in to core, we don't
   waste much space.  */

struct linetable_entry
{
  int line;
  CORE_ADDR pc;
};

/* The order of entries in the linetable is significant.  They should
   be sorted by increasing values of the pc field.  If there is more than
   one entry for a given pc, then I'm not sure what should happen (and
   I not sure whether we currently handle it the best way).

   Example: a C for statement generally looks like this

   10   0x100   - for the init/test part of a for stmt.
   20   0x200
   30   0x300
   10   0x400   - for the increment part of a for stmt.

   If an entry has a line number of zero, it marks the start of a PC
   range for which no line number information is available.  It is
   acceptable, though wasteful of table space, for such a range to be
   zero length.  */

struct linetable
{
  int nitems;

  /* Actually NITEMS elements.  If you don't like this use of the
     `struct hack', you can shove it up your ANSI (seriously, if the
     committee tells us how to do it, we can probably go along).  */
  struct linetable_entry item[1];
};

/* How to relocate the symbols from each section in a symbol file.
   Each struct contains an array of offsets.
   The ordering and meaning of the offsets is file-type-dependent;
   typically it is indexed by section numbers or symbol types or
   something like that.

   To give us flexibility in changing the internal representation
   of these offsets, the ANOFFSET macro must be used to insert and
   extract offset values in the struct.  */

struct section_offsets
{
  CORE_ADDR offsets[1];		/* As many as needed.  */
};

#define	ANOFFSET(secoff, whichone) \
  ((whichone == -1)			  \
   ? (internal_error (__FILE__, __LINE__, \
		      _("Section index is uninitialized")), -1) \
   : secoff->offsets[whichone])

/* The size of a section_offsets table for N sections.  */
#define SIZEOF_N_SECTION_OFFSETS(n) \
  (sizeof (struct section_offsets) \
   + sizeof (((struct section_offsets *) 0)->offsets) * ((n)-1))

/* Each source file or header is represented by a struct symtab.
   The name "symtab" is historical, another name for it is "filetab".
   These objects are chained through the `next' field.  */

struct symtab
{
  /* Unordered chain of all filetabs in the compunit,  with the exception
     that the "main" source file is the first entry in the list.  */

  struct symtab *next;

  /* Backlink to containing compunit symtab.  */

  struct compunit_symtab *compunit_symtab;

  /* Table mapping core addresses to line numbers for this file.
     Can be NULL if none.  Never shared between different symtabs.  */

  struct linetable *linetable;

  /* Name of this source file.  This pointer is never NULL.  */

  const char *filename;

  /* Total number of lines found in source file.  */

  int nlines;

  /* line_charpos[N] is the position of the (N-1)th line of the
     source file.  "position" means something we can lseek() to; it
     is not guaranteed to be useful any other way.  */

  int *line_charpos;

  /* Language of this source file.  */

  enum language language;

  /* Full name of file as found by searching the source path.
     NULL if not yet known.  */

  char *fullname;
};

#define SYMTAB_COMPUNIT(symtab) ((symtab)->compunit_symtab)
#define SYMTAB_LINETABLE(symtab) ((symtab)->linetable)
#define SYMTAB_LANGUAGE(symtab) ((symtab)->language)
#define SYMTAB_BLOCKVECTOR(symtab) \
  COMPUNIT_BLOCKVECTOR (SYMTAB_COMPUNIT (symtab))
#define SYMTAB_OBJFILE(symtab) \
  COMPUNIT_OBJFILE (SYMTAB_COMPUNIT (symtab))
#define SYMTAB_PSPACE(symtab) (SYMTAB_OBJFILE (symtab)->pspace)
#define SYMTAB_DIRNAME(symtab) \
  COMPUNIT_DIRNAME (SYMTAB_COMPUNIT (symtab))

typedef struct symtab *symtab_ptr;
DEF_VEC_P (symtab_ptr);

/* Compunit symtabs contain the actual "symbol table", aka blockvector, as well
   as the list of all source files (what gdb has historically associated with
   the term "symtab").
   Additional information is recorded here that is common to all symtabs in a
   compilation unit (DWARF or otherwise).

   Example:
   For the case of a program built out of these files:

   foo.c
     foo1.h
     foo2.h
   bar.c
     foo1.h
     bar.h

   This is recorded as:

   objfile -> foo.c(cu) -> bar.c(cu) -> NULL
                |            |
                v            v
              foo.c        bar.c
                |            |
                v            v
              foo1.h       foo1.h
                |            |
                v            v
              foo2.h       bar.h
                |            |
                v            v
               NULL         NULL

   where "foo.c(cu)" and "bar.c(cu)" are struct compunit_symtab objects,
   and the files foo.c, etc. are struct symtab objects.  */

struct compunit_symtab
{
  /* Unordered chain of all compunit symtabs of this objfile.  */
  struct compunit_symtab *next;

  /* Object file from which this symtab information was read.  */
  struct objfile *objfile;

  /* Name of the symtab.
     This is *not* intended to be a usable filename, and is
     for debugging purposes only.  */
  const char *name;

  /* Unordered list of file symtabs, except that by convention the "main"
     source file (e.g., .c, .cc) is guaranteed to be first.
     Each symtab is a file, either the "main" source file (e.g., .c, .cc)
     or header (e.g., .h).  */
  struct symtab *filetabs;

  /* Last entry in FILETABS list.
     Subfiles are added to the end of the list so they accumulate in order,
     with the main source subfile living at the front.
     The main reason is so that the main source file symtab is at the head
     of the list, and the rest appear in order for debugging convenience.  */
  struct symtab *last_filetab;

  /* Non-NULL string that identifies the format of the debugging information,
     such as "stabs", "dwarf 1", "dwarf 2", "coff", etc.  This is mostly useful
     for automated testing of gdb but may also be information that is
     useful to the user.  */
  const char *debugformat;

  /* String of producer version information, or NULL if we don't know.  */
  const char *producer;

  /* Directory in which it was compiled, or NULL if we don't know.  */
  const char *dirname;

  /* List of all symbol scope blocks for this symtab.  It is shared among
     all symtabs in a given compilation unit.  */
  const struct blockvector *blockvector;

  /* Section in objfile->section_offsets for the blockvector and
     the linetable.  Probably always SECT_OFF_TEXT.  */
  int block_line_section;

  /* Symtab has been compiled with both optimizations and debug info so that
     GDB may stop skipping prologues as variables locations are valid already
     at function entry points.  */
  unsigned int locations_valid : 1;

  /* DWARF unwinder for this CU is valid even for epilogues (PC at the return
     instruction).  This is supported by GCC since 4.5.0.  */
  unsigned int epilogue_unwind_valid : 1;

  /* struct call_site entries for this compilation unit or NULL.  */
  htab_t call_site_htab;

  /* The macro table for this symtab.  Like the blockvector, this
     is shared between different symtabs in a given compilation unit.
     It's debatable whether it *should* be shared among all the symtabs in
     the given compilation unit, but it currently is.  */
  struct macro_table *macro_table;

  /* If non-NULL, then this points to a NULL-terminated vector of
     included compunits.  When searching the static or global
     block of this compunit, the corresponding block of all
     included compunits will also be searched.  Note that this
     list must be flattened -- the symbol reader is responsible for
     ensuring that this vector contains the transitive closure of all
     included compunits.  */
  struct compunit_symtab **includes;

  /* If this is an included compunit, this points to one includer
     of the table.  This user is considered the canonical compunit
     containing this one.  An included compunit may itself be
     included by another.  */
  struct compunit_symtab *user;
};

#define COMPUNIT_OBJFILE(cust) ((cust)->objfile)
#define COMPUNIT_FILETABS(cust) ((cust)->filetabs)
#define COMPUNIT_DEBUGFORMAT(cust) ((cust)->debugformat)
#define COMPUNIT_PRODUCER(cust) ((cust)->producer)
#define COMPUNIT_DIRNAME(cust) ((cust)->dirname)
#define COMPUNIT_BLOCKVECTOR(cust) ((cust)->blockvector)
#define COMPUNIT_BLOCK_LINE_SECTION(cust) ((cust)->block_line_section)
#define COMPUNIT_LOCATIONS_VALID(cust) ((cust)->locations_valid)
#define COMPUNIT_EPILOGUE_UNWIND_VALID(cust) ((cust)->epilogue_unwind_valid)
#define COMPUNIT_CALL_SITE_HTAB(cust) ((cust)->call_site_htab)
#define COMPUNIT_MACRO_TABLE(cust) ((cust)->macro_table)

/* Iterate over all file tables (struct symtab) within a compunit.  */

#define ALL_COMPUNIT_FILETABS(cu, s) \
  for ((s) = (cu) -> filetabs; (s) != NULL; (s) = (s) -> next)

/* Return the primary symtab of CUST.  */

extern struct symtab *
  compunit_primary_filetab (const struct compunit_symtab *cust);

/* Return the language of CUST.  */

extern enum language compunit_language (const struct compunit_symtab *cust);

typedef struct compunit_symtab *compunit_symtab_ptr;
DEF_VEC_P (compunit_symtab_ptr);



/* The virtual function table is now an array of structures which have the
   form { int16 offset, delta; void *pfn; }. 

   In normal virtual function tables, OFFSET is unused.
   DELTA is the amount which is added to the apparent object's base
   address in order to point to the actual object to which the
   virtual function should be applied.
   PFN is a pointer to the virtual function.

   Note that this macro is g++ specific (FIXME).  */

#define VTBL_FNADDR_OFFSET 2

/* External variables and functions for the objects described above.  */

/* True if we are nested inside psymtab_to_symtab.  */

extern int currently_reading_symtab;

/* symtab.c lookup functions */

extern const char multiple_symbols_ask[];
extern const char multiple_symbols_all[];
extern const char multiple_symbols_cancel[];

const char *multiple_symbols_select_mode (void);

int symbol_matches_domain (enum language symbol_language, 
			   domain_enum symbol_domain,
			   domain_enum domain);

/* lookup a symbol table by source file name.  */

extern struct symtab *lookup_symtab (const char *);

/* An object of this type is passed as the 'is_a_field_of_this'
   argument to lookup_symbol and lookup_symbol_in_language.  */

struct field_of_this_result
{
  /* The type in which the field was found.  If this is NULL then the
     symbol was not found in 'this'.  If non-NULL, then one of the
     other fields will be non-NULL as well.  */

  struct type *type;

  /* If the symbol was found as an ordinary field of 'this', then this
     is non-NULL and points to the particular field.  */

  struct field *field;

  /* If the symbol was found as a function field of 'this', then this
     is non-NULL and points to the particular field.  */

  struct fn_fieldlist *fn_field;
};

/* Find the definition for a specified symbol name NAME
   in domain DOMAIN in language LANGUAGE, visible from lexical block BLOCK
   if non-NULL or from global/static blocks if BLOCK is NULL.
   Returns the struct symbol pointer, or NULL if no symbol is found.
   C++: if IS_A_FIELD_OF_THIS is non-NULL on entry, check to see if
   NAME is a field of the current implied argument `this'.  If so fill in the
   fields of IS_A_FIELD_OF_THIS, otherwise the fields are set to NULL.
   The symbol's section is fixed up if necessary.  */

extern struct block_symbol
  lookup_symbol_in_language (const char *,
			     const struct block *,
			     const domain_enum,
			     enum language,
			     struct field_of_this_result *);

/* Same as lookup_symbol_in_language, but using the current language.  */

extern struct block_symbol lookup_symbol (const char *,
					  const struct block *,
					  const domain_enum,
					  struct field_of_this_result *);

/* A default version of lookup_symbol_nonlocal for use by languages
   that can't think of anything better to do.
   This implements the C lookup rules.  */

extern struct block_symbol
  basic_lookup_symbol_nonlocal (const struct language_defn *langdef,
				const char *,
				const struct block *,
				const domain_enum);

/* Some helper functions for languages that need to write their own
   lookup_symbol_nonlocal functions.  */

/* Lookup a symbol in the static block associated to BLOCK, if there
   is one; do nothing if BLOCK is NULL or a global block.
   Upon success fixes up the symbol's section if necessary.  */

extern struct block_symbol
  lookup_symbol_in_static_block (const char *name,
				 const struct block *block,
				 const domain_enum domain);

/* Search all static file-level symbols for NAME from DOMAIN.
   Upon success fixes up the symbol's section if necessary.  */

extern struct block_symbol lookup_static_symbol (const char *name,
						 const domain_enum domain);

/* Lookup a symbol in all files' global blocks.

   If BLOCK is non-NULL then it is used for two things:
   1) If a target-specific lookup routine for libraries exists, then use the
      routine for the objfile of BLOCK, and
   2) The objfile of BLOCK is used to assist in determining the search order
      if the target requires it.
      See gdbarch_iterate_over_objfiles_in_search_order.

   Upon success fixes up the symbol's section if necessary.  */

extern struct block_symbol
  lookup_global_symbol (const char *name,
			const struct block *block,
			const domain_enum domain);

/* Lookup a symbol in block BLOCK.
   Upon success fixes up the symbol's section if necessary.  */

extern struct symbol *
  lookup_symbol_in_block (const char *name,
			  const struct block *block,
			  const domain_enum domain);

/* Look up the `this' symbol for LANG in BLOCK.  Return the symbol if
   found, or NULL if not found.  */

extern struct block_symbol
  lookup_language_this (const struct language_defn *lang,
			const struct block *block);

/* Lookup a [struct, union, enum] by name, within a specified block.  */

extern struct type *lookup_struct (const char *, const struct block *);

extern struct type *lookup_union (const char *, const struct block *);

extern struct type *lookup_enum (const char *, const struct block *);

/* from blockframe.c: */

/* lookup the function symbol corresponding to the address.  */

extern struct symbol *find_pc_function (CORE_ADDR);

/* lookup the function corresponding to the address and section.  */

extern struct symbol *find_pc_sect_function (CORE_ADDR, struct obj_section *);

extern int find_pc_partial_function_gnu_ifunc (CORE_ADDR pc, const char **name,
					       CORE_ADDR *address,
					       CORE_ADDR *endaddr,
					       int *is_gnu_ifunc_p);

/* lookup function from address, return name, start addr and end addr.  */

extern int find_pc_partial_function (CORE_ADDR, const char **, CORE_ADDR *,
				     CORE_ADDR *);

extern void clear_pc_function_cache (void);

/* Expand symtab containing PC, SECTION if not already expanded.  */

extern void expand_symtab_containing_pc (CORE_ADDR, struct obj_section *);

/* lookup full symbol table by address.  */

extern struct compunit_symtab *find_pc_compunit_symtab (CORE_ADDR);

/* lookup full symbol table by address and section.  */

extern struct compunit_symtab *
  find_pc_sect_compunit_symtab (CORE_ADDR, struct obj_section *);

extern int find_pc_line_pc_range (CORE_ADDR, CORE_ADDR *, CORE_ADDR *);

extern void reread_symbols (void);

/* Look up a type named NAME in STRUCT_DOMAIN in the current language.
   The type returned must not be opaque -- i.e., must have at least one field
   defined.  */

extern struct type *lookup_transparent_type (const char *);

extern struct type *basic_lookup_transparent_type (const char *);

/* Macro for name of symbol to indicate a file compiled with gcc.  */
#ifndef GCC_COMPILED_FLAG_SYMBOL
#define GCC_COMPILED_FLAG_SYMBOL "gcc_compiled."
#endif

/* Macro for name of symbol to indicate a file compiled with gcc2.  */
#ifndef GCC2_COMPILED_FLAG_SYMBOL
#define GCC2_COMPILED_FLAG_SYMBOL "gcc2_compiled."
#endif

extern int in_gnu_ifunc_stub (CORE_ADDR pc);

/* Functions for resolving STT_GNU_IFUNC symbols which are implemented only
   for ELF symbol files.  */

struct gnu_ifunc_fns
{
  /* See elf_gnu_ifunc_resolve_addr for its real implementation.  */
  CORE_ADDR (*gnu_ifunc_resolve_addr) (struct gdbarch *gdbarch, CORE_ADDR pc);

  /* See elf_gnu_ifunc_resolve_name for its real implementation.  */
  int (*gnu_ifunc_resolve_name) (const char *function_name,
				 CORE_ADDR *function_address_p);

  /* See elf_gnu_ifunc_resolver_stop for its real implementation.  */
  void (*gnu_ifunc_resolver_stop) (struct breakpoint *b);

  /* See elf_gnu_ifunc_resolver_return_stop for its real implementation.  */
  void (*gnu_ifunc_resolver_return_stop) (struct breakpoint *b);
};

#define gnu_ifunc_resolve_addr gnu_ifunc_fns_p->gnu_ifunc_resolve_addr
#define gnu_ifunc_resolve_name gnu_ifunc_fns_p->gnu_ifunc_resolve_name
#define gnu_ifunc_resolver_stop gnu_ifunc_fns_p->gnu_ifunc_resolver_stop
#define gnu_ifunc_resolver_return_stop \
  gnu_ifunc_fns_p->gnu_ifunc_resolver_return_stop

extern const struct gnu_ifunc_fns *gnu_ifunc_fns_p;

extern CORE_ADDR find_solib_trampoline_target (struct frame_info *, CORE_ADDR);

struct symtab_and_line
{
  /* The program space of this sal.  */
  struct program_space *pspace;

  struct symtab *symtab;
  struct obj_section *section;
  /* Line number.  Line numbers start at 1 and proceed through symtab->nlines.
     0 is never a valid line number; it is used to indicate that line number
     information is not available.  */
  int line;

  CORE_ADDR pc;
  CORE_ADDR end;
  int explicit_pc;
  int explicit_line;

  /* The probe associated with this symtab_and_line.  */
  struct probe *probe;
  /* If PROBE is not NULL, then this is the objfile in which the probe
     originated.  */
  struct objfile *objfile;
};

extern void init_sal (struct symtab_and_line *sal);

struct symtabs_and_lines
{
  struct symtab_and_line *sals;
  int nelts;
};


/* Given a pc value, return line number it is in.  Second arg nonzero means
   if pc is on the boundary use the previous statement's line number.  */

extern struct symtab_and_line find_pc_line (CORE_ADDR, int);

/* Same function, but specify a section as well as an address.  */

extern struct symtab_and_line find_pc_sect_line (CORE_ADDR,
						 struct obj_section *, int);

/* Wrapper around find_pc_line to just return the symtab.  */

extern struct symtab *find_pc_line_symtab (CORE_ADDR);

/* Given a symtab and line number, return the pc there.  */

extern int find_line_pc (struct symtab *, int, CORE_ADDR *);

extern int find_line_pc_range (struct symtab_and_line, CORE_ADDR *,
			       CORE_ADDR *);

extern void resolve_sal_pc (struct symtab_and_line *);

/* solib.c */

extern void clear_solib (void);

/* source.c */

extern int identify_source_line (struct symtab *, int, int, CORE_ADDR);

/* Flags passed as 4th argument to print_source_lines.  */

enum print_source_lines_flag
  {
    /* Do not print an error message.  */
    PRINT_SOURCE_LINES_NOERROR = (1 << 0),

    /* Print the filename in front of the source lines.  */
    PRINT_SOURCE_LINES_FILENAME = (1 << 1)
  };
DEF_ENUM_FLAGS_TYPE (enum print_source_lines_flag, print_source_lines_flags);

extern void print_source_lines (struct symtab *, int, int,
				print_source_lines_flags);

extern void forget_cached_source_info_for_objfile (struct objfile *);
extern void forget_cached_source_info (void);

extern void select_source_symtab (struct symtab *);

extern VEC (char_ptr) *default_make_symbol_completion_list_break_on
  (const char *text, const char *word, const char *break_on,
   enum type_code code);
extern VEC (char_ptr) *default_make_symbol_completion_list (const char *,
							    const char *,
							    enum type_code);
extern VEC (char_ptr) *make_symbol_completion_list (const char *, const char *);
extern VEC (char_ptr) *make_symbol_completion_type (const char *, const char *,
						    enum type_code);
extern VEC (char_ptr) *make_symbol_completion_list_fn (struct cmd_list_element *,
						       const char *,
						       const char *);

extern VEC (char_ptr) *make_file_symbol_completion_list (const char *,
							 const char *,
							 const char *);

extern VEC (char_ptr) *make_source_files_completion_list (const char *,
							  const char *);

/* symtab.c */

int matching_obj_sections (struct obj_section *, struct obj_section *);

extern struct symtab *find_line_symtab (struct symtab *, int, int *, int *);

extern struct symtab_and_line find_function_start_sal (struct symbol *sym,
						       int);

extern void skip_prologue_sal (struct symtab_and_line *);

/* symtab.c */

extern CORE_ADDR skip_prologue_using_sal (struct gdbarch *gdbarch,
					  CORE_ADDR func_addr);

extern struct symbol *fixup_symbol_section (struct symbol *,
					    struct objfile *);

/* Symbol searching */
/* Note: struct symbol_search, search_symbols, et.al. are declared here,
   instead of making them local to symtab.c, for gdbtk's sake.  */

/* When using search_symbols, a list of the following structs is returned.
   Callers must free the search list using free_search_symbols!  */
struct symbol_search
{
  /* The block in which the match was found.  Could be, for example,
     STATIC_BLOCK or GLOBAL_BLOCK.  */
  int block;

  /* Information describing what was found.

     If symbol is NOT NULL, then information was found for this match.  */
  struct symbol *symbol;

  /* If msymbol is non-null, then a match was made on something for
     which only minimal_symbols exist.  */
  struct bound_minimal_symbol msymbol;

  /* A link to the next match, or NULL for the end.  */
  struct symbol_search *next;
};

extern void search_symbols (const char *, enum search_domain, int,
			    const char **, struct symbol_search **);
extern void free_search_symbols (struct symbol_search *);
extern struct cleanup *make_cleanup_free_search_symbols (struct symbol_search
							 **);

/* The name of the ``main'' function.
   FIXME: cagney/2001-03-20: Can't make main_name() const since some
   of the calling code currently assumes that the string isn't
   const.  */
extern /*const */ char *main_name (void);
extern enum language main_language (void);

/* Lookup symbol NAME from DOMAIN in MAIN_OBJFILE's global blocks.
   This searches MAIN_OBJFILE as well as any associated separate debug info
   objfiles of MAIN_OBJFILE.
   Upon success fixes up the symbol's section if necessary.  */

extern struct block_symbol
  lookup_global_symbol_from_objfile (struct objfile *main_objfile,
				     const char *name,
				     const domain_enum domain);

/* Return 1 if the supplied producer string matches the ARM RealView
   compiler (armcc).  */
int producer_is_realview (const char *producer);

void fixup_section (struct general_symbol_info *ginfo,
		    CORE_ADDR addr, struct objfile *objfile);

/* Look up objfile containing BLOCK.  */

struct objfile *lookup_objfile_from_block (const struct block *block);

extern unsigned int symtab_create_debug;

extern unsigned int symbol_lookup_debug;

extern int basenames_may_differ;

int compare_filenames_for_search (const char *filename,
				  const char *search_name);

int compare_glob_filenames_for_search (const char *filename,
				       const char *search_name);

bool iterate_over_some_symtabs (const char *name,
				const char *real_path,
				struct compunit_symtab *first,
				struct compunit_symtab *after_last,
				gdb::function_view<bool (symtab *)> callback);

void iterate_over_symtabs (const char *name,
			   gdb::function_view<bool (symtab *)> callback);


std::vector<CORE_ADDR> find_pcs_for_symtab_line
    (struct symtab *symtab, int line, struct linetable_entry **best_entry);

<<<<<<< HEAD
typedef int (symbol_found_callback_ftype) (struct block_symbol sym, void *data);
=======
/* Prototype for callbacks for LA_ITERATE_OVER_SYMBOLS.  The callback
   is called once per matching symbol SYM.  The callback should return
   true to indicate that LA_ITERATE_OVER_SYMBOLS should continue
   iterating, or false to indicate that the iteration should end.  */

typedef bool (symbol_found_callback_ftype) (symbol *sym);
>>>>>>> 8e9e35b1

void iterate_over_symbols (const struct block *block, const char *name,
			   const domain_enum domain,
			   gdb::function_view<symbol_found_callback_ftype> callback);

/* Storage type used by demangle_for_lookup.  demangle_for_lookup
   either returns a const char * pointer that points to either of the
   fields of this type, or a pointer to the input NAME.  This is done
   this way because the underlying functions that demangle_for_lookup
   calls either return a std::string (e.g., cp_canonicalize_string) or
   a malloc'ed buffer (libiberty's demangled), and we want to avoid
   unnecessary reallocation/string copying.  */
class demangle_result_storage
{
public:

  /* Swap the std::string storage with STR, and return a pointer to
     the beginning of the new string.  */
  const char *swap_string (std::string &str)
  {
    std::swap (m_string, str);
    return m_string.c_str ();
  }

  /* Set the malloc storage to now point at PTR.  Any previous malloc
     storage is released.  */
  const char *set_malloc_ptr (char *ptr)
  {
    m_malloc.reset (ptr);
    return ptr;
  }

private:

  /* The storage.  */
  std::string m_string;
  gdb::unique_xmalloc_ptr<char> m_malloc;
};

const char *
  demangle_for_lookup (const char *name, enum language lang,
		       demangle_result_storage &storage);

struct symbol *allocate_symbol (struct objfile *);

void initialize_objfile_symbol (struct symbol *);

struct template_symbol *allocate_template_symbol (struct objfile *);

/* Result of a multi-symbol search.  */

struct search_multiple_result
{
  /* Matching debug symbols.  */
  VEC (block_symbol_d) *symbols;

  /* Matching non-debug symbols.  */
  VEC (bound_minimal_symbol_d) *minimal_symbols;
};

/* Search for all symbols named NAME in LANGUAGE with DOMAIN, restricting
   search to FILE_SYMTABS and SEARCH_PSPACE, both of which may be NULL
   to search all symtabs and program spaces.  */

extern struct search_multiple_result
  search_symbols_multiple (const char *name,
			   const struct language_defn *language,
			   domain_enum domain,
			   VEC (symtab_ptr) *file_symtabs,
			   struct program_space *search_pspace);

/* Free the result of search_symbols_multiple.  */

extern void free_search_multiple_result (struct search_multiple_result *);

/* A cleanup function for the return result of search_symbols_multiple.  */

extern void search_multiple_result_cleanup (void *);

#endif /* !defined(SYMTAB_H) */<|MERGE_RESOLUTION|>--- conflicted
+++ resolved
@@ -1647,16 +1647,12 @@
 std::vector<CORE_ADDR> find_pcs_for_symtab_line
     (struct symtab *symtab, int line, struct linetable_entry **best_entry);
 
-<<<<<<< HEAD
-typedef int (symbol_found_callback_ftype) (struct block_symbol sym, void *data);
-=======
 /* Prototype for callbacks for LA_ITERATE_OVER_SYMBOLS.  The callback
    is called once per matching symbol SYM.  The callback should return
    true to indicate that LA_ITERATE_OVER_SYMBOLS should continue
    iterating, or false to indicate that the iteration should end.  */
 
-typedef bool (symbol_found_callback_ftype) (symbol *sym);
->>>>>>> 8e9e35b1
+typedef bool (symbol_found_callback_ftype) (struct block_symbol *sym);
 
 void iterate_over_symbols (const struct block *block, const char *name,
 			   const domain_enum domain,

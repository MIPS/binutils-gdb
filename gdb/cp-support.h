/* Helper routines for C++ support in GDB.
   Copyright (C) 2002-2017 Free Software Foundation, Inc.

   Contributed by MontaVista Software.
   Namespace support contributed by David Carlton.

   This file is part of GDB.

   This program is free software; you can redistribute it and/or modify
   it under the terms of the GNU General Public License as published by
   the Free Software Foundation; either version 3 of the License, or
   (at your option) any later version.

   This program is distributed in the hope that it will be useful,
   but WITHOUT ANY WARRANTY; without even the implied warranty of
   MERCHANTABILITY or FITNESS FOR A PARTICULAR PURPOSE.  See the
   GNU General Public License for more details.

   You should have received a copy of the GNU General Public License
   along with this program.  If not, see <http://www.gnu.org/licenses/>.  */

#ifndef CP_SUPPORT_H
#define CP_SUPPORT_H

/* We need this for 'domain_enum', alas...  */

#include "symtab.h"
#include "vec.h"
#include "gdb_vecs.h"
#include "gdb_obstack.h"

#include <string>

/* Opaque declarations.  */

struct symbol;
struct block;
struct objfile;
struct type;
struct demangle_component;
struct using_direct;

/* A string representing the name of the anonymous namespace used in GDB.  */

#define CP_ANONYMOUS_NAMESPACE_STR "(anonymous namespace)"

/* The length of the string representing the anonymous namespace.  */

#define CP_ANONYMOUS_NAMESPACE_LEN 21

/* A string representing the start of an operator name.  */

#define CP_OPERATOR_STR "operator"

/* The length of CP_OPERATOR_STR.  */

#define CP_OPERATOR_LEN 8

/* The result of parsing a name.  */

struct demangle_parse_info
{
  demangle_parse_info ();

  ~demangle_parse_info ();

  /* The memory used during the parse.  */
  struct demangle_info *info;

  /* The result of the parse.  */
  struct demangle_component *tree;

  /* Any temporary memory used, e.g., during typedef replacement
     or demangling a name.  */
  struct obstack obstack;

  /* The memory used for demangling a name prior to parsing.  */
  void *memory;
};

/* Functions from cp-support.c.  */

extern std::string cp_canonicalize_string (const char *string);

extern std::string cp_canonicalize_string_no_typedefs (const char *string);

typedef const char *(canonicalization_ftype) (struct type *, void *);

extern std::string cp_canonicalize_string_full (const char *string,
						canonicalization_ftype *finder,
						void *data);

extern char *cp_class_name_from_physname (const char *physname);

extern char *method_name_from_physname (const char *physname);

extern unsigned int cp_find_first_component (const char *name);

extern unsigned int cp_entire_prefix_len (const char *name);

extern char *cp_func_name (const char *full_name);

/* Strip any template parameters from the template in LINKAGE_NAME.
   Result must be free'd.  */

extern char *cp_strip_template_parameters (const char *linkage_name);

extern char *cp_remove_params (const char *demangled_name);

extern struct symbol **make_symbol_overload_list (const char *,
						  const char *);

extern struct symbol **make_symbol_overload_list_adl (struct type **arg_types,
                                                      int nargs,
                                                      const char *func_name);

extern struct type *cp_lookup_rtti_type (const char *name,
					 struct block *block);

/* Functions/variables from cp-namespace.c.  */

extern int cp_is_in_anonymous (const char *symbol_name);

extern void cp_scan_for_anonymous_namespaces (const struct symbol *symbol,
					      struct objfile *objfile);

extern struct block_symbol cp_lookup_symbol_nonlocal
     (const struct language_defn *langdef,
      const char *name,
      const struct block *block,
      const domain_enum domain);

extern struct block_symbol
  cp_lookup_symbol_namespace (const char *the_namespace,
			      const char *name,
			      const struct block *block,
			      const domain_enum domain);

extern struct block_symbol cp_lookup_symbol_imports_or_template
     (const char *scope,
      const char *name,
      const struct block *block,
      const domain_enum domain);

extern struct block_symbol
  cp_lookup_nested_symbol (struct type *parent_type,
			   const char *nested_name,
			   const struct block *block,
			   const domain_enum domain);

struct type *cp_lookup_transparent_type (const char *name);

/* See description in cp-namespace.c.  */

struct type *cp_find_type_baseclass_by_name (struct type *parent_type,
					     const char *name);

/* Functions from cp-name-parser.y.  */

extern std::unique_ptr<demangle_parse_info> cp_demangled_name_to_comp
     (const char *demangled_name, const char **errmsg);

<<<<<<< HEAD
/* Convert a mangled name to a demangle_component tree.  OPTIONS will be
   passed to the demangler.  */

extern std::unique_ptr<demangle_parse_info>
  cp_mangled_name_to_comp (const char *mangled_name, int options);

/* Convenience macros to move through the demangle tree.  */

#define d_left(dc) (dc)->u.s_binary.left
#define d_right(dc) (dc)->u.s_binary.right

extern char *cp_comp_to_string (struct demangle_component *result,
				int estimated_len);
=======
extern gdb::unique_xmalloc_ptr<char> cp_comp_to_string
  (struct demangle_component *result, int estimated_len);
>>>>>>> 1a457753

extern void cp_merge_demangle_parse_infos (struct demangle_parse_info *,
					   struct demangle_component *,
					   struct demangle_parse_info *);

/* The list of "maint cplus" commands.  */

extern struct cmd_list_element *maint_cplus_cmd_list;

/* A wrapper for bfd_demangle.  */

char *gdb_demangle (const char *name, int options);

/* Decode template information for TSYMBOL.  This function determines whether
   the template's return and argument types are concrete types or template
   parameters.  The symbol's obstack is used to allocate any needed memory.
   If OPT_INFO is non-NULL, use the given demangle tree to do this.  Otherwise,
   this function will demangle the template's linkage name.  */

extern void
  cp_decode_template_type_indices (struct template_symbol *tsymbol,
				   const struct demangle_parse_info *opt_info);

/* Like gdb_demangle, but suitable for use as la_sniff_from_mangled_name.  */

int gdb_sniff_from_mangled_name (const char *mangled, char **demangled);

#endif /* CP_SUPPORT_H */<|MERGE_RESOLUTION|>--- conflicted
+++ resolved
@@ -160,7 +160,6 @@
 extern std::unique_ptr<demangle_parse_info> cp_demangled_name_to_comp
      (const char *demangled_name, const char **errmsg);
 
-<<<<<<< HEAD
 /* Convert a mangled name to a demangle_component tree.  OPTIONS will be
    passed to the demangler.  */
 
@@ -172,12 +171,8 @@
 #define d_left(dc) (dc)->u.s_binary.left
 #define d_right(dc) (dc)->u.s_binary.right
 
-extern char *cp_comp_to_string (struct demangle_component *result,
-				int estimated_len);
-=======
 extern gdb::unique_xmalloc_ptr<char> cp_comp_to_string
   (struct demangle_component *result, int estimated_len);
->>>>>>> 1a457753
 
 extern void cp_merge_demangle_parse_infos (struct demangle_parse_info *,
 					   struct demangle_component *,

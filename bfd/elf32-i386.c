/* Intel 80386/80486-specific support for 32-bit ELF
   Copyright (C) 1993-2015 Free Software Foundation, Inc.

   This file is part of BFD, the Binary File Descriptor library.

   This program is free software; you can redistribute it and/or modify
   it under the terms of the GNU General Public License as published by
   the Free Software Foundation; either version 3 of the License, or
   (at your option) any later version.

   This program is distributed in the hope that it will be useful,
   but WITHOUT ANY WARRANTY; without even the implied warranty of
   MERCHANTABILITY or FITNESS FOR A PARTICULAR PURPOSE.  See the
   GNU General Public License for more details.

   You should have received a copy of the GNU General Public License
   along with this program; if not, write to the Free Software
   Foundation, Inc., 51 Franklin Street - Fifth Floor, Boston,
   MA 02110-1301, USA.  */

#include "sysdep.h"
#include "bfd.h"
#include "bfdlink.h"
#include "libbfd.h"
#include "elf-bfd.h"
#include "elf-nacl.h"
#include "elf-vxworks.h"
#include "bfd_stdint.h"
#include "objalloc.h"
#include "hashtab.h"
#include "dwarf2.h"

/* 386 uses REL relocations instead of RELA.  */
#define USE_REL	1

#include "elf/i386.h"

static reloc_howto_type elf_howto_table[]=
{
  HOWTO(R_386_NONE, 0, 3, 0, FALSE, 0, complain_overflow_dont,
	bfd_elf_generic_reloc, "R_386_NONE",
	TRUE, 0x00000000, 0x00000000, FALSE),
  HOWTO(R_386_32, 0, 2, 32, FALSE, 0, complain_overflow_bitfield,
	bfd_elf_generic_reloc, "R_386_32",
	TRUE, 0xffffffff, 0xffffffff, FALSE),
  HOWTO(R_386_PC32, 0, 2, 32, TRUE, 0, complain_overflow_bitfield,
	bfd_elf_generic_reloc, "R_386_PC32",
	TRUE, 0xffffffff, 0xffffffff, TRUE),
  HOWTO(R_386_GOT32, 0, 2, 32, FALSE, 0, complain_overflow_bitfield,
	bfd_elf_generic_reloc, "R_386_GOT32",
	TRUE, 0xffffffff, 0xffffffff, FALSE),
  HOWTO(R_386_PLT32, 0, 2, 32, TRUE, 0, complain_overflow_bitfield,
	bfd_elf_generic_reloc, "R_386_PLT32",
	TRUE, 0xffffffff, 0xffffffff, TRUE),
  HOWTO(R_386_COPY, 0, 2, 32, FALSE, 0, complain_overflow_bitfield,
	bfd_elf_generic_reloc, "R_386_COPY",
	TRUE, 0xffffffff, 0xffffffff, FALSE),
  HOWTO(R_386_GLOB_DAT, 0, 2, 32, FALSE, 0, complain_overflow_bitfield,
	bfd_elf_generic_reloc, "R_386_GLOB_DAT",
	TRUE, 0xffffffff, 0xffffffff, FALSE),
  HOWTO(R_386_JUMP_SLOT, 0, 2, 32, FALSE, 0, complain_overflow_bitfield,
	bfd_elf_generic_reloc, "R_386_JUMP_SLOT",
	TRUE, 0xffffffff, 0xffffffff, FALSE),
  HOWTO(R_386_RELATIVE, 0, 2, 32, FALSE, 0, complain_overflow_bitfield,
	bfd_elf_generic_reloc, "R_386_RELATIVE",
	TRUE, 0xffffffff, 0xffffffff, FALSE),
  HOWTO(R_386_GOTOFF, 0, 2, 32, FALSE, 0, complain_overflow_bitfield,
	bfd_elf_generic_reloc, "R_386_GOTOFF",
	TRUE, 0xffffffff, 0xffffffff, FALSE),
  HOWTO(R_386_GOTPC, 0, 2, 32, TRUE, 0, complain_overflow_bitfield,
	bfd_elf_generic_reloc, "R_386_GOTPC",
	TRUE, 0xffffffff, 0xffffffff, TRUE),

  /* We have a gap in the reloc numbers here.
     R_386_standard counts the number up to this point, and
     R_386_ext_offset is the value to subtract from a reloc type of
     R_386_16 thru R_386_PC8 to form an index into this table.  */
#define R_386_standard (R_386_GOTPC + 1)
#define R_386_ext_offset (R_386_TLS_TPOFF - R_386_standard)

  /* These relocs are a GNU extension.  */
  HOWTO(R_386_TLS_TPOFF, 0, 2, 32, FALSE, 0, complain_overflow_bitfield,
	bfd_elf_generic_reloc, "R_386_TLS_TPOFF",
	TRUE, 0xffffffff, 0xffffffff, FALSE),
  HOWTO(R_386_TLS_IE, 0, 2, 32, FALSE, 0, complain_overflow_bitfield,
	bfd_elf_generic_reloc, "R_386_TLS_IE",
	TRUE, 0xffffffff, 0xffffffff, FALSE),
  HOWTO(R_386_TLS_GOTIE, 0, 2, 32, FALSE, 0, complain_overflow_bitfield,
	bfd_elf_generic_reloc, "R_386_TLS_GOTIE",
	TRUE, 0xffffffff, 0xffffffff, FALSE),
  HOWTO(R_386_TLS_LE, 0, 2, 32, FALSE, 0, complain_overflow_bitfield,
	bfd_elf_generic_reloc, "R_386_TLS_LE",
	TRUE, 0xffffffff, 0xffffffff, FALSE),
  HOWTO(R_386_TLS_GD, 0, 2, 32, FALSE, 0, complain_overflow_bitfield,
	bfd_elf_generic_reloc, "R_386_TLS_GD",
	TRUE, 0xffffffff, 0xffffffff, FALSE),
  HOWTO(R_386_TLS_LDM, 0, 2, 32, FALSE, 0, complain_overflow_bitfield,
	bfd_elf_generic_reloc, "R_386_TLS_LDM",
	TRUE, 0xffffffff, 0xffffffff, FALSE),
  HOWTO(R_386_16, 0, 1, 16, FALSE, 0, complain_overflow_bitfield,
	bfd_elf_generic_reloc, "R_386_16",
	TRUE, 0xffff, 0xffff, FALSE),
  HOWTO(R_386_PC16, 0, 1, 16, TRUE, 0, complain_overflow_bitfield,
	bfd_elf_generic_reloc, "R_386_PC16",
	TRUE, 0xffff, 0xffff, TRUE),
  HOWTO(R_386_8, 0, 0, 8, FALSE, 0, complain_overflow_bitfield,
	bfd_elf_generic_reloc, "R_386_8",
	TRUE, 0xff, 0xff, FALSE),
  HOWTO(R_386_PC8, 0, 0, 8, TRUE, 0, complain_overflow_signed,
	bfd_elf_generic_reloc, "R_386_PC8",
	TRUE, 0xff, 0xff, TRUE),

#define R_386_ext (R_386_PC8 + 1 - R_386_ext_offset)
#define R_386_tls_offset (R_386_TLS_LDO_32 - R_386_ext)
  /* These are common with Solaris TLS implementation.  */
  HOWTO(R_386_TLS_LDO_32, 0, 2, 32, FALSE, 0, complain_overflow_bitfield,
	bfd_elf_generic_reloc, "R_386_TLS_LDO_32",
	TRUE, 0xffffffff, 0xffffffff, FALSE),
  HOWTO(R_386_TLS_IE_32, 0, 2, 32, FALSE, 0, complain_overflow_bitfield,
	bfd_elf_generic_reloc, "R_386_TLS_IE_32",
	TRUE, 0xffffffff, 0xffffffff, FALSE),
  HOWTO(R_386_TLS_LE_32, 0, 2, 32, FALSE, 0, complain_overflow_bitfield,
	bfd_elf_generic_reloc, "R_386_TLS_LE_32",
	TRUE, 0xffffffff, 0xffffffff, FALSE),
  HOWTO(R_386_TLS_DTPMOD32, 0, 2, 32, FALSE, 0, complain_overflow_bitfield,
	bfd_elf_generic_reloc, "R_386_TLS_DTPMOD32",
	TRUE, 0xffffffff, 0xffffffff, FALSE),
  HOWTO(R_386_TLS_DTPOFF32, 0, 2, 32, FALSE, 0, complain_overflow_bitfield,
	bfd_elf_generic_reloc, "R_386_TLS_DTPOFF32",
	TRUE, 0xffffffff, 0xffffffff, FALSE),
  HOWTO(R_386_TLS_TPOFF32, 0, 2, 32, FALSE, 0, complain_overflow_bitfield,
	bfd_elf_generic_reloc, "R_386_TLS_TPOFF32",
	TRUE, 0xffffffff, 0xffffffff, FALSE),
  HOWTO(R_386_SIZE32, 0, 2, 32, FALSE, 0, complain_overflow_unsigned,
	bfd_elf_generic_reloc, "R_386_SIZE32",
	TRUE, 0xffffffff, 0xffffffff, FALSE),
  HOWTO(R_386_TLS_GOTDESC, 0, 2, 32, FALSE, 0, complain_overflow_bitfield,
	bfd_elf_generic_reloc, "R_386_TLS_GOTDESC",
	TRUE, 0xffffffff, 0xffffffff, FALSE),
  HOWTO(R_386_TLS_DESC_CALL, 0, 0, 0, FALSE, 0, complain_overflow_dont,
	bfd_elf_generic_reloc, "R_386_TLS_DESC_CALL",
	FALSE, 0, 0, FALSE),
  HOWTO(R_386_TLS_DESC, 0, 2, 32, FALSE, 0, complain_overflow_bitfield,
	bfd_elf_generic_reloc, "R_386_TLS_DESC",
	TRUE, 0xffffffff, 0xffffffff, FALSE),
  HOWTO(R_386_IRELATIVE, 0, 2, 32, FALSE, 0, complain_overflow_bitfield,
	bfd_elf_generic_reloc, "R_386_IRELATIVE",
	TRUE, 0xffffffff, 0xffffffff, FALSE),

  /* Another gap.  */
#define R_386_irelative (R_386_IRELATIVE + 1 - R_386_tls_offset)
#define R_386_vt_offset (R_386_GNU_VTINHERIT - R_386_irelative)

/* GNU extension to record C++ vtable hierarchy.  */
  HOWTO (R_386_GNU_VTINHERIT,	/* type */
	 0,			/* rightshift */
	 2,			/* size (0 = byte, 1 = short, 2 = long) */
	 0,			/* bitsize */
	 FALSE,			/* pc_relative */
	 0,			/* bitpos */
	 complain_overflow_dont, /* complain_on_overflow */
	 NULL,			/* special_function */
	 "R_386_GNU_VTINHERIT",	/* name */
	 FALSE,			/* partial_inplace */
	 0,			/* src_mask */
	 0,			/* dst_mask */
	 FALSE),		/* pcrel_offset */

/* GNU extension to record C++ vtable member usage.  */
  HOWTO (R_386_GNU_VTENTRY,	/* type */
	 0,			/* rightshift */
	 2,			/* size (0 = byte, 1 = short, 2 = long) */
	 0,			/* bitsize */
	 FALSE,			/* pc_relative */
	 0,			/* bitpos */
	 complain_overflow_dont, /* complain_on_overflow */
	 _bfd_elf_rel_vtable_reloc_fn, /* special_function */
	 "R_386_GNU_VTENTRY",	/* name */
	 FALSE,			/* partial_inplace */
	 0,			/* src_mask */
	 0,			/* dst_mask */
	 FALSE)			/* pcrel_offset */

#define R_386_vt (R_386_GNU_VTENTRY + 1 - R_386_vt_offset)

};

#ifdef DEBUG_GEN_RELOC
#define TRACE(str) \
  fprintf (stderr, "i386 bfd reloc lookup %d (%s)\n", code, str)
#else
#define TRACE(str)
#endif

static reloc_howto_type *
elf_i386_reloc_type_lookup (bfd *abfd ATTRIBUTE_UNUSED,
			    bfd_reloc_code_real_type code)
{
  switch (code)
    {
    case BFD_RELOC_NONE:
      TRACE ("BFD_RELOC_NONE");
      return &elf_howto_table[R_386_NONE];

    case BFD_RELOC_32:
      TRACE ("BFD_RELOC_32");
      return &elf_howto_table[R_386_32];

    case BFD_RELOC_CTOR:
      TRACE ("BFD_RELOC_CTOR");
      return &elf_howto_table[R_386_32];

    case BFD_RELOC_32_PCREL:
      TRACE ("BFD_RELOC_PC32");
      return &elf_howto_table[R_386_PC32];

    case BFD_RELOC_386_GOT32:
      TRACE ("BFD_RELOC_386_GOT32");
      return &elf_howto_table[R_386_GOT32];

    case BFD_RELOC_386_PLT32:
      TRACE ("BFD_RELOC_386_PLT32");
      return &elf_howto_table[R_386_PLT32];

    case BFD_RELOC_386_COPY:
      TRACE ("BFD_RELOC_386_COPY");
      return &elf_howto_table[R_386_COPY];

    case BFD_RELOC_386_GLOB_DAT:
      TRACE ("BFD_RELOC_386_GLOB_DAT");
      return &elf_howto_table[R_386_GLOB_DAT];

    case BFD_RELOC_386_JUMP_SLOT:
      TRACE ("BFD_RELOC_386_JUMP_SLOT");
      return &elf_howto_table[R_386_JUMP_SLOT];

    case BFD_RELOC_386_RELATIVE:
      TRACE ("BFD_RELOC_386_RELATIVE");
      return &elf_howto_table[R_386_RELATIVE];

    case BFD_RELOC_386_GOTOFF:
      TRACE ("BFD_RELOC_386_GOTOFF");
      return &elf_howto_table[R_386_GOTOFF];

    case BFD_RELOC_386_GOTPC:
      TRACE ("BFD_RELOC_386_GOTPC");
      return &elf_howto_table[R_386_GOTPC];

      /* These relocs are a GNU extension.  */
    case BFD_RELOC_386_TLS_TPOFF:
      TRACE ("BFD_RELOC_386_TLS_TPOFF");
      return &elf_howto_table[R_386_TLS_TPOFF - R_386_ext_offset];

    case BFD_RELOC_386_TLS_IE:
      TRACE ("BFD_RELOC_386_TLS_IE");
      return &elf_howto_table[R_386_TLS_IE - R_386_ext_offset];

    case BFD_RELOC_386_TLS_GOTIE:
      TRACE ("BFD_RELOC_386_TLS_GOTIE");
      return &elf_howto_table[R_386_TLS_GOTIE - R_386_ext_offset];

    case BFD_RELOC_386_TLS_LE:
      TRACE ("BFD_RELOC_386_TLS_LE");
      return &elf_howto_table[R_386_TLS_LE - R_386_ext_offset];

    case BFD_RELOC_386_TLS_GD:
      TRACE ("BFD_RELOC_386_TLS_GD");
      return &elf_howto_table[R_386_TLS_GD - R_386_ext_offset];

    case BFD_RELOC_386_TLS_LDM:
      TRACE ("BFD_RELOC_386_TLS_LDM");
      return &elf_howto_table[R_386_TLS_LDM - R_386_ext_offset];

    case BFD_RELOC_16:
      TRACE ("BFD_RELOC_16");
      return &elf_howto_table[R_386_16 - R_386_ext_offset];

    case BFD_RELOC_16_PCREL:
      TRACE ("BFD_RELOC_16_PCREL");
      return &elf_howto_table[R_386_PC16 - R_386_ext_offset];

    case BFD_RELOC_8:
      TRACE ("BFD_RELOC_8");
      return &elf_howto_table[R_386_8 - R_386_ext_offset];

    case BFD_RELOC_8_PCREL:
      TRACE ("BFD_RELOC_8_PCREL");
      return &elf_howto_table[R_386_PC8 - R_386_ext_offset];

    /* Common with Sun TLS implementation.  */
    case BFD_RELOC_386_TLS_LDO_32:
      TRACE ("BFD_RELOC_386_TLS_LDO_32");
      return &elf_howto_table[R_386_TLS_LDO_32 - R_386_tls_offset];

    case BFD_RELOC_386_TLS_IE_32:
      TRACE ("BFD_RELOC_386_TLS_IE_32");
      return &elf_howto_table[R_386_TLS_IE_32 - R_386_tls_offset];

    case BFD_RELOC_386_TLS_LE_32:
      TRACE ("BFD_RELOC_386_TLS_LE_32");
      return &elf_howto_table[R_386_TLS_LE_32 - R_386_tls_offset];

    case BFD_RELOC_386_TLS_DTPMOD32:
      TRACE ("BFD_RELOC_386_TLS_DTPMOD32");
      return &elf_howto_table[R_386_TLS_DTPMOD32 - R_386_tls_offset];

    case BFD_RELOC_386_TLS_DTPOFF32:
      TRACE ("BFD_RELOC_386_TLS_DTPOFF32");
      return &elf_howto_table[R_386_TLS_DTPOFF32 - R_386_tls_offset];

    case BFD_RELOC_386_TLS_TPOFF32:
      TRACE ("BFD_RELOC_386_TLS_TPOFF32");
      return &elf_howto_table[R_386_TLS_TPOFF32 - R_386_tls_offset];

    case BFD_RELOC_SIZE32:
      TRACE ("BFD_RELOC_SIZE32");
      return &elf_howto_table[R_386_SIZE32 - R_386_tls_offset];

    case BFD_RELOC_386_TLS_GOTDESC:
      TRACE ("BFD_RELOC_386_TLS_GOTDESC");
      return &elf_howto_table[R_386_TLS_GOTDESC - R_386_tls_offset];

    case BFD_RELOC_386_TLS_DESC_CALL:
      TRACE ("BFD_RELOC_386_TLS_DESC_CALL");
      return &elf_howto_table[R_386_TLS_DESC_CALL - R_386_tls_offset];

    case BFD_RELOC_386_TLS_DESC:
      TRACE ("BFD_RELOC_386_TLS_DESC");
      return &elf_howto_table[R_386_TLS_DESC - R_386_tls_offset];

    case BFD_RELOC_386_IRELATIVE:
      TRACE ("BFD_RELOC_386_IRELATIVE");
      return &elf_howto_table[R_386_IRELATIVE - R_386_tls_offset];

    case BFD_RELOC_VTABLE_INHERIT:
      TRACE ("BFD_RELOC_VTABLE_INHERIT");
      return &elf_howto_table[R_386_GNU_VTINHERIT - R_386_vt_offset];

    case BFD_RELOC_VTABLE_ENTRY:
      TRACE ("BFD_RELOC_VTABLE_ENTRY");
      return &elf_howto_table[R_386_GNU_VTENTRY - R_386_vt_offset];

    default:
      break;
    }

  TRACE ("Unknown");
  return 0;
}

static reloc_howto_type *
elf_i386_reloc_name_lookup (bfd *abfd ATTRIBUTE_UNUSED,
			    const char *r_name)
{
  unsigned int i;

  for (i = 0; i < sizeof (elf_howto_table) / sizeof (elf_howto_table[0]); i++)
    if (elf_howto_table[i].name != NULL
	&& strcasecmp (elf_howto_table[i].name, r_name) == 0)
      return &elf_howto_table[i];

  return NULL;
}

static reloc_howto_type *
elf_i386_rtype_to_howto (bfd *abfd, unsigned r_type)
{
  unsigned int indx;

  if ((indx = r_type) >= R_386_standard
      && ((indx = r_type - R_386_ext_offset) - R_386_standard
	  >= R_386_ext - R_386_standard)
      && ((indx = r_type - R_386_tls_offset) - R_386_ext
	  >= R_386_irelative - R_386_ext)
      && ((indx = r_type - R_386_vt_offset) - R_386_irelative
	  >= R_386_vt - R_386_irelative))
    {
      (*_bfd_error_handler) (_("%B: invalid relocation type %d"),
			     abfd, (int) r_type);
      indx = R_386_NONE;
    }
  /* PR 17512: file: 0f67f69d.  */
  if (elf_howto_table [indx].type != r_type)
    return NULL;
  return &elf_howto_table[indx];
}

static void
elf_i386_info_to_howto_rel (bfd *abfd ATTRIBUTE_UNUSED,
			    arelent *cache_ptr,
			    Elf_Internal_Rela *dst)
{
  unsigned int r_type = ELF32_R_TYPE (dst->r_info);
  cache_ptr->howto = elf_i386_rtype_to_howto (abfd, r_type);
}

/* Return whether a symbol name implies a local label.  The UnixWare
   2.1 cc generates temporary symbols that start with .X, so we
   recognize them here.  FIXME: do other SVR4 compilers also use .X?.
   If so, we should move the .X recognition into
   _bfd_elf_is_local_label_name.  */

static bfd_boolean
elf_i386_is_local_label_name (bfd *abfd, const char *name)
{
  if (name[0] == '.' && name[1] == 'X')
    return TRUE;

  return _bfd_elf_is_local_label_name (abfd, name);
}

/* Support for core dump NOTE sections.  */

static bfd_boolean
elf_i386_grok_prstatus (bfd *abfd, Elf_Internal_Note *note)
{
  int offset;
  size_t size;

  if (note->namesz == 8 && strcmp (note->namedata, "FreeBSD") == 0)
    {
      int pr_version = bfd_get_32 (abfd, note->descdata);

      if (pr_version != 1)
 	return FALSE;

      /* pr_cursig */
      elf_tdata (abfd)->core->signal = bfd_get_32 (abfd, note->descdata + 20);

      /* pr_pid */
      elf_tdata (abfd)->core->lwpid = bfd_get_32 (abfd, note->descdata + 24);

      /* pr_reg */
      offset = 28;
      size = bfd_get_32 (abfd, note->descdata + 8);
    }
  else
    {
      switch (note->descsz)
	{
	default:
	  return FALSE;

	case 144:		/* Linux/i386 */
	  /* pr_cursig */
	  elf_tdata (abfd)->core->signal = bfd_get_16 (abfd, note->descdata + 12);

	  /* pr_pid */
	  elf_tdata (abfd)->core->lwpid = bfd_get_32 (abfd, note->descdata + 24);

	  /* pr_reg */
	  offset = 72;
	  size = 68;

	  break;
	}
    }

  /* Make a ".reg/999" section.  */
  return _bfd_elfcore_make_pseudosection (abfd, ".reg",
					  size, note->descpos + offset);
}

static bfd_boolean
elf_i386_grok_psinfo (bfd *abfd, Elf_Internal_Note *note)
{
  if (note->namesz == 8 && strcmp (note->namedata, "FreeBSD") == 0)
    {
      int pr_version = bfd_get_32 (abfd, note->descdata);

      if (pr_version != 1)
	return FALSE;

      elf_tdata (abfd)->core->program
	= _bfd_elfcore_strndup (abfd, note->descdata + 8, 17);
      elf_tdata (abfd)->core->command
	= _bfd_elfcore_strndup (abfd, note->descdata + 25, 81);
    }
  else
    {
      switch (note->descsz)
	{
	default:
	  return FALSE;

	case 124:		/* Linux/i386 elf_prpsinfo.  */
	  elf_tdata (abfd)->core->pid
	    = bfd_get_32 (abfd, note->descdata + 12);
	  elf_tdata (abfd)->core->program
	    = _bfd_elfcore_strndup (abfd, note->descdata + 28, 16);
	  elf_tdata (abfd)->core->command
	    = _bfd_elfcore_strndup (abfd, note->descdata + 44, 80);
	}
    }

  /* Note that for some reason, a spurious space is tacked
     onto the end of the args in some (at least one anyway)
     implementations, so strip it off if it exists.  */
  {
    char *command = elf_tdata (abfd)->core->command;
    int n = strlen (command);

    if (0 < n && command[n - 1] == ' ')
      command[n - 1] = '\0';
  }

  return TRUE;
}

/* Functions for the i386 ELF linker.

   In order to gain some understanding of code in this file without
   knowing all the intricate details of the linker, note the
   following:

   Functions named elf_i386_* are called by external routines, other
   functions are only called locally.  elf_i386_* functions appear
   in this file more or less in the order in which they are called
   from external routines.  eg. elf_i386_check_relocs is called
   early in the link process, elf_i386_finish_dynamic_sections is
   one of the last functions.  */


/* The name of the dynamic interpreter.  This is put in the .interp
   section.  */

#define ELF_DYNAMIC_INTERPRETER "/usr/lib/libc.so.1"

/* If ELIMINATE_COPY_RELOCS is non-zero, the linker will try to avoid
   copying dynamic variables from a shared lib into an app's dynbss
   section, and instead use a dynamic relocation to point into the
   shared lib.  */
#define ELIMINATE_COPY_RELOCS 1

/* The size in bytes of an entry in the procedure linkage table.  */

#define PLT_ENTRY_SIZE 16

/* The first entry in an absolute procedure linkage table looks like
   this.  See the SVR4 ABI i386 supplement to see how this works.
   Will be padded to PLT_ENTRY_SIZE with htab->plt0_pad_byte.  */

static const bfd_byte elf_i386_plt0_entry[12] =
{
  0xff, 0x35,	/* pushl contents of address */
  0, 0, 0, 0,	/* replaced with address of .got + 4.  */
  0xff, 0x25,	/* jmp indirect */
  0, 0, 0, 0	/* replaced with address of .got + 8.  */
};

/* Subsequent entries in an absolute procedure linkage table look like
   this.  */

static const bfd_byte elf_i386_plt_entry[PLT_ENTRY_SIZE] =
{
  0xff, 0x25,	/* jmp indirect */
  0, 0, 0, 0,	/* replaced with address of this symbol in .got.  */
  0x68,		/* pushl immediate */
  0, 0, 0, 0,	/* replaced with offset into relocation table.  */
  0xe9,		/* jmp relative */
  0, 0, 0, 0	/* replaced with offset to start of .plt.  */
};

/* The first entry in a PIC procedure linkage table look like this.
   Will be padded to PLT_ENTRY_SIZE with htab->plt0_pad_byte.  */

static const bfd_byte elf_i386_pic_plt0_entry[12] =
{
  0xff, 0xb3, 4, 0, 0, 0,	/* pushl 4(%ebx) */
  0xff, 0xa3, 8, 0, 0, 0	/* jmp *8(%ebx) */
};

/* Subsequent entries in a PIC procedure linkage table look like this.  */

static const bfd_byte elf_i386_pic_plt_entry[PLT_ENTRY_SIZE] =
{
  0xff, 0xa3,	/* jmp *offset(%ebx) */
  0, 0, 0, 0,	/* replaced with offset of this symbol in .got.  */
  0x68,		/* pushl immediate */
  0, 0, 0, 0,	/* replaced with offset into relocation table.  */
  0xe9,		/* jmp relative */
  0, 0, 0, 0	/* replaced with offset to start of .plt.  */
};

/* Entries in the GOT procedure linkage table look like this.  */

static const bfd_byte elf_i386_got_plt_entry[8] =
{
  0xff, 0x25,	/* jmp indirect */
  0, 0, 0, 0,	/* replaced with offset of this symbol in .got.  */
  0x66, 0x90	/* xchg %ax,%ax  */
};

/* Entries in the PIC GOT procedure linkage table look like this.  */

static const bfd_byte elf_i386_pic_got_plt_entry[8] =
{
  0xff, 0xa3,	/* jmp *offset(%ebx)  */
  0, 0, 0, 0,	/* replaced with offset of this symbol in .got.  */
  0x66, 0x90	/* xchg %ax,%ax  */
};

/* .eh_frame covering the .plt section.  */

static const bfd_byte elf_i386_eh_frame_plt[] =
{
#define PLT_CIE_LENGTH		20
#define PLT_FDE_LENGTH		36
#define PLT_FDE_START_OFFSET	4 + PLT_CIE_LENGTH + 8
#define PLT_FDE_LEN_OFFSET	4 + PLT_CIE_LENGTH + 12
  PLT_CIE_LENGTH, 0, 0, 0,	/* CIE length */
  0, 0, 0, 0,			/* CIE ID */
  1,				/* CIE version */
  'z', 'R', 0,			/* Augmentation string */
  1,				/* Code alignment factor */
  0x7c,				/* Data alignment factor */
  8,				/* Return address column */
  1,				/* Augmentation size */
  DW_EH_PE_pcrel | DW_EH_PE_sdata4, /* FDE encoding */
  DW_CFA_def_cfa, 4, 4,		/* DW_CFA_def_cfa: r4 (esp) ofs 4 */
  DW_CFA_offset + 8, 1,		/* DW_CFA_offset: r8 (eip) at cfa-4 */
  DW_CFA_nop, DW_CFA_nop,

  PLT_FDE_LENGTH, 0, 0, 0,	/* FDE length */
  PLT_CIE_LENGTH + 8, 0, 0, 0,	/* CIE pointer */
  0, 0, 0, 0,			/* R_386_PC32 .plt goes here */
  0, 0, 0, 0,			/* .plt size goes here */
  0,				/* Augmentation size */
  DW_CFA_def_cfa_offset, 8,	/* DW_CFA_def_cfa_offset: 8 */
  DW_CFA_advance_loc + 6,	/* DW_CFA_advance_loc: 6 to __PLT__+6 */
  DW_CFA_def_cfa_offset, 12,	/* DW_CFA_def_cfa_offset: 12 */
  DW_CFA_advance_loc + 10,	/* DW_CFA_advance_loc: 10 to __PLT__+16 */
  DW_CFA_def_cfa_expression,	/* DW_CFA_def_cfa_expression */
  11,				/* Block length */
  DW_OP_breg4, 4,		/* DW_OP_breg4 (esp): 4 */
  DW_OP_breg8, 0,		/* DW_OP_breg8 (eip): 0 */
  DW_OP_lit15, DW_OP_and, DW_OP_lit11, DW_OP_ge,
  DW_OP_lit2, DW_OP_shl, DW_OP_plus,
  DW_CFA_nop, DW_CFA_nop, DW_CFA_nop, DW_CFA_nop
};

struct elf_i386_plt_layout
{
  /* The first entry in an absolute procedure linkage table looks like this.  */
  const bfd_byte *plt0_entry;
  unsigned int plt0_entry_size;

  /* Offsets into plt0_entry that are to be replaced with GOT[1] and GOT[2].  */
  unsigned int plt0_got1_offset;
  unsigned int plt0_got2_offset;

  /* Later entries in an absolute procedure linkage table look like this.  */
  const bfd_byte *plt_entry;
  unsigned int plt_entry_size;

  /* Offsets into plt_entry that are to be replaced with...  */
  unsigned int plt_got_offset;    /* ... address of this symbol in .got. */
  unsigned int plt_reloc_offset;  /* ... offset into relocation table. */
  unsigned int plt_plt_offset;    /* ... offset to start of .plt. */

  /* Offset into plt_entry where the initial value of the GOT entry points.  */
  unsigned int plt_lazy_offset;

  /* The first entry in a PIC procedure linkage table looks like this.  */
  const bfd_byte *pic_plt0_entry;

  /* Subsequent entries in a PIC procedure linkage table look like this.  */
  const bfd_byte *pic_plt_entry;

  /* .eh_frame covering the .plt section.  */
  const bfd_byte *eh_frame_plt;
  unsigned int eh_frame_plt_size;
};

#define GET_PLT_ENTRY_SIZE(abfd) \
  get_elf_i386_backend_data (abfd)->plt->plt_entry_size

/* These are the standard parameters.  */
static const struct elf_i386_plt_layout elf_i386_plt =
  {
    elf_i386_plt0_entry,                /* plt0_entry */
    sizeof (elf_i386_plt0_entry),       /* plt0_entry_size */
    2,                                  /* plt0_got1_offset */
    8,                                  /* plt0_got2_offset */
    elf_i386_plt_entry,                 /* plt_entry */
    PLT_ENTRY_SIZE,                     /* plt_entry_size */
    2,                                  /* plt_got_offset */
    7,                                  /* plt_reloc_offset */
    12,                                 /* plt_plt_offset */
    6,                                  /* plt_lazy_offset */
    elf_i386_pic_plt0_entry,            /* pic_plt0_entry */
    elf_i386_pic_plt_entry,             /* pic_plt_entry */
    elf_i386_eh_frame_plt,              /* eh_frame_plt */
    sizeof (elf_i386_eh_frame_plt),     /* eh_frame_plt_size */
  };


/* On VxWorks, the .rel.plt.unloaded section has absolute relocations
   for the PLTResolve stub and then for each PLT entry.  */
#define PLTRESOLVE_RELOCS_SHLIB 0
#define PLTRESOLVE_RELOCS 2
#define PLT_NON_JUMP_SLOT_RELOCS 2

/* Architecture-specific backend data for i386.  */

struct elf_i386_backend_data
{
  /* Parameters describing PLT generation.  */
  const struct elf_i386_plt_layout *plt;

  /* Value used to fill the unused bytes of the first PLT entry.  */
  bfd_byte plt0_pad_byte;

  /* True if the target system is VxWorks.  */
  int is_vxworks;
};

#define get_elf_i386_backend_data(abfd) \
  ((const struct elf_i386_backend_data *) \
   get_elf_backend_data (abfd)->arch_data)

/* These are the standard parameters.  */
static const struct elf_i386_backend_data elf_i386_arch_bed =
  {
    &elf_i386_plt,                      /* plt */
    0,                                  /* plt0_pad_byte */
    0,                                  /* is_vxworks */
  };

#define	elf_backend_arch_data	&elf_i386_arch_bed

/* i386 ELF linker hash entry.  */

struct elf_i386_link_hash_entry
{
  struct elf_link_hash_entry elf;

  /* Track dynamic relocs copied for this symbol.  */
  struct elf_dyn_relocs *dyn_relocs;

#define GOT_UNKNOWN	0
#define GOT_NORMAL	1
#define GOT_TLS_GD	2
#define GOT_TLS_IE	4
#define GOT_TLS_IE_POS	5
#define GOT_TLS_IE_NEG	6
#define GOT_TLS_IE_BOTH 7
#define GOT_TLS_GDESC	8
#define GOT_TLS_GD_BOTH_P(type)						\
  ((type) == (GOT_TLS_GD | GOT_TLS_GDESC))
#define GOT_TLS_GD_P(type)						\
  ((type) == GOT_TLS_GD || GOT_TLS_GD_BOTH_P (type))
#define GOT_TLS_GDESC_P(type)						\
  ((type) == GOT_TLS_GDESC || GOT_TLS_GD_BOTH_P (type))
#define GOT_TLS_GD_ANY_P(type)						\
  (GOT_TLS_GD_P (type) || GOT_TLS_GDESC_P (type))
  unsigned char tls_type;

  /* Symbol is referenced by R_386_GOTOFF relocation.  */
  unsigned int gotoff_ref : 1;

  /* Information about the GOT PLT entry. Filled when there are both
     GOT and PLT relocations against the same function.  */
  union gotplt_union plt_got;

  /* Offset of the GOTPLT entry reserved for the TLS descriptor,
     starting at the end of the jump table.  */
  bfd_vma tlsdesc_got;
};

#define elf_i386_hash_entry(ent) ((struct elf_i386_link_hash_entry *)(ent))

struct elf_i386_obj_tdata
{
  struct elf_obj_tdata root;

  /* tls_type for each local got entry.  */
  char *local_got_tls_type;

  /* GOTPLT entries for TLS descriptors.  */
  bfd_vma *local_tlsdesc_gotent;
};

#define elf_i386_tdata(abfd) \
  ((struct elf_i386_obj_tdata *) (abfd)->tdata.any)

#define elf_i386_local_got_tls_type(abfd) \
  (elf_i386_tdata (abfd)->local_got_tls_type)

#define elf_i386_local_tlsdesc_gotent(abfd) \
  (elf_i386_tdata (abfd)->local_tlsdesc_gotent)

#define is_i386_elf(bfd)				\
  (bfd_get_flavour (bfd) == bfd_target_elf_flavour	\
   && elf_tdata (bfd) != NULL				\
   && elf_object_id (bfd) == I386_ELF_DATA)

static bfd_boolean
elf_i386_mkobject (bfd *abfd)
{
  return bfd_elf_allocate_object (abfd, sizeof (struct elf_i386_obj_tdata),
				  I386_ELF_DATA);
}

/* i386 ELF linker hash table.  */

struct elf_i386_link_hash_table
{
  struct elf_link_hash_table elf;

  /* Short-cuts to get to dynamic linker sections.  */
  asection *sdynbss;
  asection *srelbss;
  asection *plt_eh_frame;
  asection *plt_got;

  union
  {
    bfd_signed_vma refcount;
    bfd_vma offset;
  } tls_ldm_got;

  /* The amount of space used by the reserved portion of the sgotplt
     section, plus whatever space is used by the jump slots.  */
  bfd_vma sgotplt_jump_table_size;

  /* Small local sym cache.  */
  struct sym_cache sym_cache;

  /* _TLS_MODULE_BASE_ symbol.  */
  struct bfd_link_hash_entry *tls_module_base;

  /* Used by local STT_GNU_IFUNC symbols.  */
  htab_t loc_hash_table;
  void * loc_hash_memory;

  /* The (unloaded but important) .rel.plt.unloaded section on VxWorks.  */
  asection *srelplt2;

  /* The index of the next unused R_386_TLS_DESC slot in .rel.plt.  */
  bfd_vma next_tls_desc_index;

  /* The index of the next unused R_386_JUMP_SLOT slot in .rel.plt.  */
  bfd_vma next_jump_slot_index;

  /* The index of the next unused R_386_IRELATIVE slot in .rel.plt.  */
  bfd_vma next_irelative_index;

  asection *sdynsharablebss;
  asection *srelsharablebss;
};

/* Get the i386 ELF linker hash table from a link_info structure.  */

#define elf_i386_hash_table(p) \
  (elf_hash_table_id  ((struct elf_link_hash_table *) ((p)->hash)) \
  == I386_ELF_DATA ? ((struct elf_i386_link_hash_table *) ((p)->hash)) : NULL)

#define elf_i386_compute_jump_table_size(htab) \
  ((htab)->elf.srelplt->reloc_count * 4)

/* Create an entry in an i386 ELF linker hash table.  */

static struct bfd_hash_entry *
elf_i386_link_hash_newfunc (struct bfd_hash_entry *entry,
			    struct bfd_hash_table *table,
			    const char *string)
{
  /* Allocate the structure if it has not already been allocated by a
     subclass.  */
  if (entry == NULL)
    {
      entry = (struct bfd_hash_entry *)
          bfd_hash_allocate (table, sizeof (struct elf_i386_link_hash_entry));
      if (entry == NULL)
	return entry;
    }

  /* Call the allocation method of the superclass.  */
  entry = _bfd_elf_link_hash_newfunc (entry, table, string);
  if (entry != NULL)
    {
      struct elf_i386_link_hash_entry *eh;

      eh = (struct elf_i386_link_hash_entry *) entry;
      eh->dyn_relocs = NULL;
      eh->tls_type = GOT_UNKNOWN;
      eh->gotoff_ref = 0;
      eh->plt_got.offset = (bfd_vma) -1;
      eh->tlsdesc_got = (bfd_vma) -1;
    }

  return entry;
}

/* Compute a hash of a local hash entry.  We use elf_link_hash_entry
  for local symbol so that we can handle local STT_GNU_IFUNC symbols
  as global symbol.  We reuse indx and dynstr_index for local symbol
  hash since they aren't used by global symbols in this backend.  */

static hashval_t
elf_i386_local_htab_hash (const void *ptr)
{
  struct elf_link_hash_entry *h
    = (struct elf_link_hash_entry *) ptr;
  return ELF_LOCAL_SYMBOL_HASH (h->indx, h->dynstr_index);
}

/* Compare local hash entries.  */

static int
elf_i386_local_htab_eq (const void *ptr1, const void *ptr2)
{
  struct elf_link_hash_entry *h1
     = (struct elf_link_hash_entry *) ptr1;
  struct elf_link_hash_entry *h2
    = (struct elf_link_hash_entry *) ptr2;

  return h1->indx == h2->indx && h1->dynstr_index == h2->dynstr_index;
}

/* Find and/or create a hash entry for local symbol.  */

static struct elf_link_hash_entry *
elf_i386_get_local_sym_hash (struct elf_i386_link_hash_table *htab,
			     bfd *abfd, const Elf_Internal_Rela *rel,
			     bfd_boolean create)
{
  struct elf_i386_link_hash_entry e, *ret;
  asection *sec = abfd->sections;
  hashval_t h = ELF_LOCAL_SYMBOL_HASH (sec->id,
				       ELF32_R_SYM (rel->r_info));
  void **slot;

  e.elf.indx = sec->id;
  e.elf.dynstr_index = ELF32_R_SYM (rel->r_info);
  slot = htab_find_slot_with_hash (htab->loc_hash_table, &e, h,
				   create ? INSERT : NO_INSERT);

  if (!slot)
    return NULL;

  if (*slot)
    {
      ret = (struct elf_i386_link_hash_entry *) *slot;
      return &ret->elf;
    }

  ret = (struct elf_i386_link_hash_entry *)
	objalloc_alloc ((struct objalloc *) htab->loc_hash_memory,
			sizeof (struct elf_i386_link_hash_entry));
  if (ret)
    {
      memset (ret, 0, sizeof (*ret));
      ret->elf.indx = sec->id;
      ret->elf.dynstr_index = ELF32_R_SYM (rel->r_info);
      ret->elf.dynindx = -1;
      ret->plt_got.offset = (bfd_vma) -1;
      *slot = ret;
    }
  return &ret->elf;
}

/* Destroy an i386 ELF linker hash table.  */

static void
elf_i386_link_hash_table_free (bfd *obfd)
{
  struct elf_i386_link_hash_table *htab
    = (struct elf_i386_link_hash_table *) obfd->link.hash;

  if (htab->loc_hash_table)
    htab_delete (htab->loc_hash_table);
  if (htab->loc_hash_memory)
    objalloc_free ((struct objalloc *) htab->loc_hash_memory);
  _bfd_elf_link_hash_table_free (obfd);
}

/* Create an i386 ELF linker hash table.  */

static struct bfd_link_hash_table *
elf_i386_link_hash_table_create (bfd *abfd)
{
  struct elf_i386_link_hash_table *ret;
  bfd_size_type amt = sizeof (struct elf_i386_link_hash_table);

  ret = (struct elf_i386_link_hash_table *) bfd_zmalloc (amt);
  if (ret == NULL)
    return NULL;

  if (!_bfd_elf_link_hash_table_init (&ret->elf, abfd,
				      elf_i386_link_hash_newfunc,
				      sizeof (struct elf_i386_link_hash_entry),
				      I386_ELF_DATA))
    {
      free (ret);
      return NULL;
    }

  ret->loc_hash_table = htab_try_create (1024,
					 elf_i386_local_htab_hash,
					 elf_i386_local_htab_eq,
					 NULL);
  ret->loc_hash_memory = objalloc_create ();
  if (!ret->loc_hash_table || !ret->loc_hash_memory)
    {
      elf_i386_link_hash_table_free (abfd);
      return NULL;
    }
  ret->elf.root.hash_table_free = elf_i386_link_hash_table_free;

  return &ret->elf.root;
}

/* Create .plt, .rel.plt, .got, .got.plt, .rel.got, .dynbss, and
   .rel.bss sections in DYNOBJ, and set up shortcuts to them in our
   hash table.  */

static bfd_boolean
elf_i386_create_dynamic_sections (bfd *dynobj, struct bfd_link_info *info)
{
  struct elf_i386_link_hash_table *htab;

  if (!_bfd_elf_create_dynamic_sections (dynobj, info))
    return FALSE;

  htab = elf_i386_hash_table (info);
  if (htab == NULL)
    return FALSE;

  htab->sdynbss = bfd_get_linker_section (dynobj, ".dynbss");
<<<<<<< HEAD
  if (!info->shared)
    {
      htab->srelbss = bfd_get_linker_section (dynobj, ".rel.bss");
      htab->sdynsharablebss
	= bfd_get_linker_section (dynobj, ".dynsharablebss");
      htab->srelsharablebss
	= bfd_get_linker_section (dynobj, ".rel.sharable_bss");
    }

  if (!htab->sdynbss
      || (!info->shared
	  && (!htab->srelbss
	      || !htab->sdynsharablebss
	      || !htab->srelsharablebss)))
=======
  if (!htab->sdynbss)
>>>>>>> b300fed6
    abort ();

  if (info->executable)
    {
      /* Always allow copy relocs for building executables.  */
      asection *s = bfd_get_linker_section (dynobj, ".rel.bss");
      if (s == NULL)
	{
	  const struct elf_backend_data *bed = get_elf_backend_data (dynobj);
	  s = bfd_make_section_anyway_with_flags (dynobj,
						  ".rel.bss",
						  (bed->dynamic_sec_flags
						   | SEC_READONLY));
	  if (s == NULL
	      || ! bfd_set_section_alignment (dynobj, s,
					      bed->s->log_file_align))
	    return FALSE;
	}
      htab->srelbss = s;
    }

  if (get_elf_i386_backend_data (dynobj)->is_vxworks
      && !elf_vxworks_create_dynamic_sections (dynobj, info,
					       &htab->srelplt2))
    return FALSE;

  if (!info->no_ld_generated_unwind_info
      && htab->plt_eh_frame == NULL
      && htab->elf.splt != NULL)
    {
      flagword flags = (SEC_ALLOC | SEC_LOAD | SEC_READONLY
			| SEC_HAS_CONTENTS | SEC_IN_MEMORY
			| SEC_LINKER_CREATED);
      htab->plt_eh_frame
	= bfd_make_section_anyway_with_flags (dynobj, ".eh_frame", flags);
      if (htab->plt_eh_frame == NULL
	  || !bfd_set_section_alignment (dynobj, htab->plt_eh_frame, 2))
	return FALSE;
    }

  return TRUE;
}

/* Copy the extra info we tack onto an elf_link_hash_entry.  */

static void
elf_i386_copy_indirect_symbol (struct bfd_link_info *info,
			       struct elf_link_hash_entry *dir,
			       struct elf_link_hash_entry *ind)
{
  struct elf_i386_link_hash_entry *edir, *eind;

  edir = (struct elf_i386_link_hash_entry *) dir;
  eind = (struct elf_i386_link_hash_entry *) ind;

  if (eind->dyn_relocs != NULL)
    {
      if (edir->dyn_relocs != NULL)
	{
	  struct elf_dyn_relocs **pp;
	  struct elf_dyn_relocs *p;

	  /* Add reloc counts against the indirect sym to the direct sym
	     list.  Merge any entries against the same section.  */
	  for (pp = &eind->dyn_relocs; (p = *pp) != NULL; )
	    {
	      struct elf_dyn_relocs *q;

	      for (q = edir->dyn_relocs; q != NULL; q = q->next)
		if (q->sec == p->sec)
		  {
		    q->pc_count += p->pc_count;
		    q->count += p->count;
		    *pp = p->next;
		    break;
		  }
	      if (q == NULL)
		pp = &p->next;
	    }
	  *pp = edir->dyn_relocs;
	}

      edir->dyn_relocs = eind->dyn_relocs;
      eind->dyn_relocs = NULL;
    }

  if (ind->root.type == bfd_link_hash_indirect
      && dir->got.refcount <= 0)
    {
      edir->tls_type = eind->tls_type;
      eind->tls_type = GOT_UNKNOWN;
    }

  /* Copy gotoff_ref so that elf_i386_adjust_dynamic_symbol will
     generate a R_386_COPY reloc.  */
  edir->gotoff_ref |= eind->gotoff_ref;

  if (ELIMINATE_COPY_RELOCS
      && ind->root.type != bfd_link_hash_indirect
      && dir->dynamic_adjusted)
    {
      /* If called to transfer flags for a weakdef during processing
	 of elf_adjust_dynamic_symbol, don't copy non_got_ref.
	 We clear it ourselves for ELIMINATE_COPY_RELOCS.  */
      dir->ref_dynamic |= ind->ref_dynamic;
      dir->ref_regular |= ind->ref_regular;
      dir->ref_regular_nonweak |= ind->ref_regular_nonweak;
      dir->needs_plt |= ind->needs_plt;
      dir->pointer_equality_needed |= ind->pointer_equality_needed;
    }
  else
    _bfd_elf_link_hash_copy_indirect (info, dir, ind);
}

/* Return TRUE if the TLS access code sequence support transition
   from R_TYPE.  */

static bfd_boolean
elf_i386_check_tls_transition (bfd *abfd, asection *sec,
			       bfd_byte *contents,
			       Elf_Internal_Shdr *symtab_hdr,
			       struct elf_link_hash_entry **sym_hashes,
			       unsigned int r_type,
			       const Elf_Internal_Rela *rel,
			       const Elf_Internal_Rela *relend)
{
  unsigned int val, type;
  unsigned long r_symndx;
  struct elf_link_hash_entry *h;
  bfd_vma offset;

  /* Get the section contents.  */
  if (contents == NULL)
    {
      if (elf_section_data (sec)->this_hdr.contents != NULL)
	contents = elf_section_data (sec)->this_hdr.contents;
      else
	{
	  /* FIXME: How to better handle error condition?  */
	  if (!bfd_malloc_and_get_section (abfd, sec, &contents))
	    return FALSE;

	  /* Cache the section contents for elf_link_input_bfd.  */
	  elf_section_data (sec)->this_hdr.contents = contents;
	}
    }

  offset = rel->r_offset;
  switch (r_type)
    {
    case R_386_TLS_GD:
    case R_386_TLS_LDM:
      if (offset < 2 || (rel + 1) >= relend)
	return FALSE;

      type = bfd_get_8 (abfd, contents + offset - 2);
      if (r_type == R_386_TLS_GD)
	{
	  /* Check transition from GD access model.  Only
		leal foo@tlsgd(,%reg,1), %eax; call ___tls_get_addr
		leal foo@tlsgd(%reg), %eax; call ___tls_get_addr; nop
	     can transit to different access model.  */
	  if ((offset + 10) > sec->size ||
	      (type != 0x8d && type != 0x04))
	    return FALSE;

	  val = bfd_get_8 (abfd, contents + offset - 1);
	  if (type == 0x04)
	    {
	      /* leal foo@tlsgd(,%reg,1), %eax; call ___tls_get_addr */
	      if (offset < 3)
		return FALSE;

	      if (bfd_get_8 (abfd, contents + offset - 3) != 0x8d)
		return FALSE;

	      if ((val & 0xc7) != 0x05 || val == (4 << 3))
		return FALSE;
	    }
	  else
	    {
	      /* leal foo@tlsgd(%reg), %eax; call ___tls_get_addr; nop  */
	      if ((val & 0xf8) != 0x80 || (val & 7) == 4)
		return FALSE;

	      if (bfd_get_8 (abfd, contents + offset + 9) != 0x90)
		return FALSE;
	    }
	}
      else
	{
	  /* Check transition from LD access model.  Only
		leal foo@tlsgd(%reg), %eax; call ___tls_get_addr
	     can transit to different access model.  */
	  if (type != 0x8d || (offset + 9) > sec->size)
	    return FALSE;

	  val = bfd_get_8 (abfd, contents + offset - 1);
	  if ((val & 0xf8) != 0x80 || (val & 7) == 4)
	    return FALSE;
	}

      if (bfd_get_8 (abfd, contents + offset + 4) != 0xe8)
	return FALSE;

      r_symndx = ELF32_R_SYM (rel[1].r_info);
      if (r_symndx < symtab_hdr->sh_info)
	return FALSE;

      h = sym_hashes[r_symndx - symtab_hdr->sh_info];
      /* Use strncmp to check ___tls_get_addr since ___tls_get_addr
	 may be versioned.  */
      return (h != NULL
	      && h->root.root.string != NULL
	      && (ELF32_R_TYPE (rel[1].r_info) == R_386_PC32
		  || ELF32_R_TYPE (rel[1].r_info) == R_386_PLT32)
	      && (strncmp (h->root.root.string, "___tls_get_addr",
			   15) == 0));

    case R_386_TLS_IE:
      /* Check transition from IE access model:
		movl foo@indntpoff(%rip), %eax
		movl foo@indntpoff(%rip), %reg
		addl foo@indntpoff(%rip), %reg
       */

      if (offset < 1 || (offset + 4) > sec->size)
	return FALSE;

      /* Check "movl foo@tpoff(%rip), %eax" first.  */
      val = bfd_get_8 (abfd, contents + offset - 1);
      if (val == 0xa1)
	return TRUE;

      if (offset < 2)
	return FALSE;

      /* Check movl|addl foo@tpoff(%rip), %reg.   */
      type = bfd_get_8 (abfd, contents + offset - 2);
      return ((type == 0x8b || type == 0x03)
	      && (val & 0xc7) == 0x05);

    case R_386_TLS_GOTIE:
    case R_386_TLS_IE_32:
      /* Check transition from {IE_32,GOTIE} access model:
		subl foo@{tpoff,gontoff}(%reg1), %reg2
		movl foo@{tpoff,gontoff}(%reg1), %reg2
		addl foo@{tpoff,gontoff}(%reg1), %reg2
       */

      if (offset < 2 || (offset + 4) > sec->size)
	return FALSE;

      val = bfd_get_8 (abfd, contents + offset - 1);
      if ((val & 0xc0) != 0x80 || (val & 7) == 4)
	return FALSE;

      type = bfd_get_8 (abfd, contents + offset - 2);
      return type == 0x8b || type == 0x2b || type == 0x03;

    case R_386_TLS_GOTDESC:
      /* Check transition from GDesc access model:
		leal x@tlsdesc(%ebx), %eax

	 Make sure it's a leal adding ebx to a 32-bit offset
	 into any register, although it's probably almost always
	 going to be eax.  */

      if (offset < 2 || (offset + 4) > sec->size)
	return FALSE;

      if (bfd_get_8 (abfd, contents + offset - 2) != 0x8d)
	return FALSE;

      val = bfd_get_8 (abfd, contents + offset - 1);
      return (val & 0xc7) == 0x83;

    case R_386_TLS_DESC_CALL:
      /* Check transition from GDesc access model:
		call *x@tlsdesc(%rax)
       */
      if (offset + 2 <= sec->size)
	{
	  /* Make sure that it's a call *x@tlsdesc(%rax).  */
	  static const unsigned char call[] = { 0xff, 0x10 };
	  return memcmp (contents + offset, call, 2) == 0;
	}

      return FALSE;

    default:
      abort ();
    }
}

/* Return TRUE if the TLS access transition is OK or no transition
   will be performed.  Update R_TYPE if there is a transition.  */

static bfd_boolean
elf_i386_tls_transition (struct bfd_link_info *info, bfd *abfd,
			 asection *sec, bfd_byte *contents,
			 Elf_Internal_Shdr *symtab_hdr,
			 struct elf_link_hash_entry **sym_hashes,
			 unsigned int *r_type, int tls_type,
			 const Elf_Internal_Rela *rel,
			 const Elf_Internal_Rela *relend,
			 struct elf_link_hash_entry *h,
			 unsigned long r_symndx)
{
  unsigned int from_type = *r_type;
  unsigned int to_type = from_type;
  bfd_boolean check = TRUE;

  /* Skip TLS transition for functions.  */
  if (h != NULL
      && (h->type == STT_FUNC
	  || h->type == STT_GNU_IFUNC))
    return TRUE;

  switch (from_type)
    {
    case R_386_TLS_GD:
    case R_386_TLS_GOTDESC:
    case R_386_TLS_DESC_CALL:
    case R_386_TLS_IE_32:
    case R_386_TLS_IE:
    case R_386_TLS_GOTIE:
      if (info->executable)
	{
	  if (h == NULL)
	    to_type = R_386_TLS_LE_32;
	  else if (from_type != R_386_TLS_IE
		   && from_type != R_386_TLS_GOTIE)
	    to_type = R_386_TLS_IE_32;
	}

      /* When we are called from elf_i386_relocate_section, CONTENTS
	 isn't NULL and there may be additional transitions based on
	 TLS_TYPE.  */
      if (contents != NULL)
	{
	  unsigned int new_to_type = to_type;

	  if (info->executable
	      && h != NULL
	      && h->dynindx == -1
	      && (tls_type & GOT_TLS_IE))
	    new_to_type = R_386_TLS_LE_32;

	  if (to_type == R_386_TLS_GD
	      || to_type == R_386_TLS_GOTDESC
	      || to_type == R_386_TLS_DESC_CALL)
	    {
	      if (tls_type == GOT_TLS_IE_POS)
		new_to_type = R_386_TLS_GOTIE;
	      else if (tls_type & GOT_TLS_IE)
		new_to_type = R_386_TLS_IE_32;
	    }

	  /* We checked the transition before when we were called from
	     elf_i386_check_relocs.  We only want to check the new
	     transition which hasn't been checked before.  */
	  check = new_to_type != to_type && from_type == to_type;
	  to_type = new_to_type;
	}

      break;

    case R_386_TLS_LDM:
      if (info->executable)
	to_type = R_386_TLS_LE_32;
      break;

    default:
      return TRUE;
    }

  /* Return TRUE if there is no transition.  */
  if (from_type == to_type)
    return TRUE;

  /* Check if the transition can be performed.  */
  if (check
      && ! elf_i386_check_tls_transition (abfd, sec, contents,
					  symtab_hdr, sym_hashes,
					  from_type, rel, relend))
    {
      reloc_howto_type *from, *to;
      const char *name;

      from = elf_i386_rtype_to_howto (abfd, from_type);
      to = elf_i386_rtype_to_howto (abfd, to_type);

      if (h)
	name = h->root.root.string;
      else
	{
	  struct elf_i386_link_hash_table *htab;

	  htab = elf_i386_hash_table (info);
	  if (htab == NULL)
	    name = "*unknown*";
	  else
	    {
	      Elf_Internal_Sym *isym;

	      isym = bfd_sym_from_r_symndx (&htab->sym_cache,
					    abfd, r_symndx);
	      name = bfd_elf_sym_name (abfd, symtab_hdr, isym, NULL);
	    }
	}

      (*_bfd_error_handler)
	(_("%B: TLS transition from %s to %s against `%s' at 0x%lx "
	   "in section `%A' failed"),
	 abfd, sec, from->name, to->name, name,
	 (unsigned long) rel->r_offset);
      bfd_set_error (bfd_error_bad_value);
      return FALSE;
    }

  *r_type = to_type;
  return TRUE;
}

/* Rename some of the generic section flags to better document how they
   are used here.  */
#define need_convert_mov_to_lea sec_flg0

/* Look through the relocs for a section during the first phase, and
   calculate needed space in the global offset table, procedure linkage
   table, and dynamic reloc sections.  */

static bfd_boolean
elf_i386_check_relocs (bfd *abfd,
		       struct bfd_link_info *info,
		       asection *sec,
		       const Elf_Internal_Rela *relocs)
{
  struct elf_i386_link_hash_table *htab;
  Elf_Internal_Shdr *symtab_hdr;
  struct elf_link_hash_entry **sym_hashes;
  const Elf_Internal_Rela *rel;
  const Elf_Internal_Rela *rel_end;
  asection *sreloc;
  bfd_boolean use_plt_got;

  if (info->relocatable)
    return TRUE;

  BFD_ASSERT (is_i386_elf (abfd));

  htab = elf_i386_hash_table (info);
  if (htab == NULL)
    return FALSE;

  use_plt_got = (!get_elf_i386_backend_data (abfd)->is_vxworks
		 && (get_elf_i386_backend_data (abfd)
		     == &elf_i386_arch_bed));

  symtab_hdr = &elf_symtab_hdr (abfd);
  sym_hashes = elf_sym_hashes (abfd);

  sreloc = NULL;

  rel_end = relocs + sec->reloc_count;
  for (rel = relocs; rel < rel_end; rel++)
    {
      unsigned int r_type;
      unsigned long r_symndx;
      struct elf_link_hash_entry *h;
      struct elf_i386_link_hash_entry *eh;
      Elf_Internal_Sym *isym;
      const char *name;
      bfd_boolean size_reloc;

      r_symndx = ELF32_R_SYM (rel->r_info);
      r_type = ELF32_R_TYPE (rel->r_info);

      if (r_symndx >= NUM_SHDR_ENTRIES (symtab_hdr))
	{
	  (*_bfd_error_handler) (_("%B: bad symbol index: %d"),
				 abfd,
				 r_symndx);
	  return FALSE;
	}

      if (r_symndx < symtab_hdr->sh_info)
	{
	  /* A local symbol.  */
	  isym = bfd_sym_from_r_symndx (&htab->sym_cache,
					abfd, r_symndx);
	  if (isym == NULL)
	    return FALSE;

	  /* Check relocation against local STT_GNU_IFUNC symbol.  */
	  if (ELF32_ST_TYPE (isym->st_info) == STT_GNU_IFUNC)
	    {
	      h = elf_i386_get_local_sym_hash (htab, abfd, rel, TRUE);
	      if (h == NULL)
		return FALSE;

	      /* Fake a STT_GNU_IFUNC symbol.  */
	      h->type = STT_GNU_IFUNC;
	      h->def_regular = 1;
	      h->ref_regular = 1;
	      h->forced_local = 1;
	      h->root.type = bfd_link_hash_defined;
	    }
	  else
	    h = NULL;
	}
      else
	{
	  isym = NULL;
	  h = sym_hashes[r_symndx - symtab_hdr->sh_info];
	  while (h->root.type == bfd_link_hash_indirect
		 || h->root.type == bfd_link_hash_warning)
	    h = (struct elf_link_hash_entry *) h->root.u.i.link;
	}

      eh = (struct elf_i386_link_hash_entry *) h;
      if (h != NULL)
	{
	  /* Create the ifunc sections for static executables.  If we
	     never see an indirect function symbol nor we are building
	     a static executable, those sections will be empty and
	     won't appear in output.  */
	  switch (r_type)
	    {
	    default:
	      break;

	    case R_386_GOTOFF:
	      eh->gotoff_ref = 1;
	    case R_386_32:
	    case R_386_PC32:
	    case R_386_PLT32:
	    case R_386_GOT32:
	      if (htab->elf.dynobj == NULL)
		htab->elf.dynobj = abfd;
	      if (!_bfd_elf_create_ifunc_sections (htab->elf.dynobj, info))
		return FALSE;
	      break;
	    }

	  /* It is referenced by a non-shared object. */
	  h->ref_regular = 1;
	  h->root.non_ir_ref = 1;
	}

      if (! elf_i386_tls_transition (info, abfd, sec, NULL,
				     symtab_hdr, sym_hashes,
				     &r_type, GOT_UNKNOWN,
				     rel, rel_end, h, r_symndx))
	return FALSE;

      switch (r_type)
	{
	case R_386_TLS_LDM:
	  htab->tls_ldm_got.refcount += 1;
	  goto create_got;

	case R_386_PLT32:
	  /* This symbol requires a procedure linkage table entry.  We
	     actually build the entry in adjust_dynamic_symbol,
	     because this might be a case of linking PIC code which is
	     never referenced by a dynamic object, in which case we
	     don't need to generate a procedure linkage table entry
	     after all.  */

	  /* If this is a local symbol, we resolve it directly without
	     creating a procedure linkage table entry.  */
	  if (h == NULL)
	    continue;

	  h->needs_plt = 1;
	  h->plt.refcount += 1;
	  break;

	case R_386_SIZE32:
	  size_reloc = TRUE;
	  goto do_size;

	case R_386_TLS_IE_32:
	case R_386_TLS_IE:
	case R_386_TLS_GOTIE:
	  if (!info->executable)
	    info->flags |= DF_STATIC_TLS;
	  /* Fall through */

	case R_386_GOT32:
	case R_386_TLS_GD:
	case R_386_TLS_GOTDESC:
	case R_386_TLS_DESC_CALL:
	  /* This symbol requires a global offset table entry.  */
	  {
	    int tls_type, old_tls_type;

	    switch (r_type)
	      {
	      default:
	      case R_386_GOT32: tls_type = GOT_NORMAL; break;
	      case R_386_TLS_GD: tls_type = GOT_TLS_GD; break;
	      case R_386_TLS_GOTDESC:
	      case R_386_TLS_DESC_CALL:
		tls_type = GOT_TLS_GDESC; break;
	      case R_386_TLS_IE_32:
		if (ELF32_R_TYPE (rel->r_info) == r_type)
		  tls_type = GOT_TLS_IE_NEG;
		else
		  /* If this is a GD->IE transition, we may use either of
		     R_386_TLS_TPOFF and R_386_TLS_TPOFF32.  */
		  tls_type = GOT_TLS_IE;
		break;
	      case R_386_TLS_IE:
	      case R_386_TLS_GOTIE:
		tls_type = GOT_TLS_IE_POS; break;
	      }

	    if (h != NULL)
	      {
		h->got.refcount += 1;
		old_tls_type = elf_i386_hash_entry(h)->tls_type;
	      }
	    else
	      {
		bfd_signed_vma *local_got_refcounts;

		/* This is a global offset table entry for a local symbol.  */
		local_got_refcounts = elf_local_got_refcounts (abfd);
		if (local_got_refcounts == NULL)
		  {
		    bfd_size_type size;

		    size = symtab_hdr->sh_info;
		    size *= (sizeof (bfd_signed_vma)
			     + sizeof (bfd_vma) + sizeof(char));
		    local_got_refcounts = (bfd_signed_vma *)
                        bfd_zalloc (abfd, size);
		    if (local_got_refcounts == NULL)
		      return FALSE;
		    elf_local_got_refcounts (abfd) = local_got_refcounts;
		    elf_i386_local_tlsdesc_gotent (abfd)
		      = (bfd_vma *) (local_got_refcounts + symtab_hdr->sh_info);
		    elf_i386_local_got_tls_type (abfd)
		      = (char *) (local_got_refcounts + 2 * symtab_hdr->sh_info);
		  }
		local_got_refcounts[r_symndx] += 1;
		old_tls_type = elf_i386_local_got_tls_type (abfd) [r_symndx];
	      }

	    if ((old_tls_type & GOT_TLS_IE) && (tls_type & GOT_TLS_IE))
	      tls_type |= old_tls_type;
	    /* If a TLS symbol is accessed using IE at least once,
	       there is no point to use dynamic model for it.  */
	    else if (old_tls_type != tls_type && old_tls_type != GOT_UNKNOWN
		     && (! GOT_TLS_GD_ANY_P (old_tls_type)
			 || (tls_type & GOT_TLS_IE) == 0))
	      {
		if ((old_tls_type & GOT_TLS_IE) && GOT_TLS_GD_ANY_P (tls_type))
		  tls_type = old_tls_type;
		else if (GOT_TLS_GD_ANY_P (old_tls_type)
			 && GOT_TLS_GD_ANY_P (tls_type))
		  tls_type |= old_tls_type;
		else
		  {
		    if (h)
		      name = h->root.root.string;
		    else
		      name = bfd_elf_sym_name (abfd, symtab_hdr, isym,
					     NULL);
		    (*_bfd_error_handler)
		      (_("%B: `%s' accessed both as normal and "
			 "thread local symbol"),
		       abfd, name);
		    bfd_set_error (bfd_error_bad_value);
		    return FALSE;
		  }
	      }

	    if (old_tls_type != tls_type)
	      {
		if (h != NULL)
		  elf_i386_hash_entry (h)->tls_type = tls_type;
		else
		  elf_i386_local_got_tls_type (abfd) [r_symndx] = tls_type;
	      }
	  }
	  /* Fall through */

	case R_386_GOTOFF:
	case R_386_GOTPC:
	create_got:
	  if (htab->elf.sgot == NULL)
	    {
	      if (htab->elf.dynobj == NULL)
		htab->elf.dynobj = abfd;
	      if (!_bfd_elf_create_got_section (htab->elf.dynobj, info))
		return FALSE;
	    }
	  if (r_type != R_386_TLS_IE)
	    break;
	  /* Fall through */

	case R_386_TLS_LE_32:
	case R_386_TLS_LE:
	  if (info->executable)
	    break;
	  info->flags |= DF_STATIC_TLS;
	  /* Fall through */

	case R_386_32:
	case R_386_PC32:
	  if (h != NULL && info->executable)
	    {
	      /* If this reloc is in a read-only section, we might
		 need a copy reloc.  We can't check reliably at this
		 stage whether the section is read-only, as input
		 sections have not yet been mapped to output sections.
		 Tentatively set the flag for now, and correct in
		 adjust_dynamic_symbol.  */
	      h->non_got_ref = 1;

	      /* We may need a .plt entry if the function this reloc
		 refers to is in a shared lib.  */
	      h->plt.refcount += 1;
	      if (r_type != R_386_PC32)
		h->pointer_equality_needed = 1;
	    }

	  size_reloc = FALSE;
do_size:
	  /* If we are creating a shared library, and this is a reloc
	     against a global symbol, or a non PC relative reloc
	     against a local symbol, then we need to copy the reloc
	     into the shared library.  However, if we are linking with
	     -Bsymbolic, we do not need to copy a reloc against a
	     global symbol which is defined in an object we are
	     including in the link (i.e., DEF_REGULAR is set).  At
	     this point we have not seen all the input files, so it is
	     possible that DEF_REGULAR is not set now but will be set
	     later (it is never cleared).  In case of a weak definition,
	     DEF_REGULAR may be cleared later by a strong definition in
	     a shared library.  We account for that possibility below by
	     storing information in the relocs_copied field of the hash
	     table entry.  A similar situation occurs when creating
	     shared libraries and symbol visibility changes render the
	     symbol local.

	     If on the other hand, we are creating an executable, we
	     may need to keep relocations for symbols satisfied by a
	     dynamic library if we manage to avoid copy relocs for the
	     symbol.  */
	  if ((info->shared
	       && (sec->flags & SEC_ALLOC) != 0
	       && (r_type != R_386_PC32
		   || (h != NULL
		       && (! SYMBOLIC_BIND (info, h)
			   || h->root.type == bfd_link_hash_defweak
			   || !h->def_regular))))
	      || (ELIMINATE_COPY_RELOCS
		  && !info->shared
		  && (sec->flags & SEC_ALLOC) != 0
		  && h != NULL
		  && (h->root.type == bfd_link_hash_defweak
		      || !h->def_regular)))
	    {
	      struct elf_dyn_relocs *p;
	      struct elf_dyn_relocs **head;

	      /* We must copy these reloc types into the output file.
		 Create a reloc section in dynobj and make room for
		 this reloc.  */
	      if (sreloc == NULL)
		{
		  if (htab->elf.dynobj == NULL)
		    htab->elf.dynobj = abfd;

		  sreloc = _bfd_elf_make_dynamic_reloc_section
		    (sec, htab->elf.dynobj, 2, abfd, /*rela?*/ FALSE);

		  if (sreloc == NULL)
		    return FALSE;
		}

	      /* If this is a global symbol, we count the number of
		 relocations we need for this symbol.  */
	      if (h != NULL)
		{
		  head = &eh->dyn_relocs;
		}
	      else
		{
		  /* Track dynamic relocs needed for local syms too.
		     We really need local syms available to do this
		     easily.  Oh well.  */
		  void **vpp;
		  asection *s;

		  isym = bfd_sym_from_r_symndx (&htab->sym_cache,
						abfd, r_symndx);
		  if (isym == NULL)
		    return FALSE;

		  s = bfd_section_from_elf_index (abfd, isym->st_shndx);
		  if (s == NULL)
		    s = sec;

		  vpp = &elf_section_data (s)->local_dynrel;
		  head = (struct elf_dyn_relocs **)vpp;
		}

	      p = *head;
	      if (p == NULL || p->sec != sec)
		{
		  bfd_size_type amt = sizeof *p;
		  p = (struct elf_dyn_relocs *) bfd_alloc (htab->elf.dynobj,
                                                           amt);
		  if (p == NULL)
		    return FALSE;
		  p->next = *head;
		  *head = p;
		  p->sec = sec;
		  p->count = 0;
		  p->pc_count = 0;
		}

	      p->count += 1;
	      /* Count size relocation as PC-relative relocation.  */
	      if (r_type == R_386_PC32 || size_reloc)
		p->pc_count += 1;
	    }
	  break;

	  /* This relocation describes the C++ object vtable hierarchy.
	     Reconstruct it for later use during GC.  */
	case R_386_GNU_VTINHERIT:
	  if (!bfd_elf_gc_record_vtinherit (abfd, sec, h, rel->r_offset))
	    return FALSE;
	  break;

	  /* This relocation describes which C++ vtable entries are actually
	     used.  Record for later use during GC.  */
	case R_386_GNU_VTENTRY:
	  BFD_ASSERT (h != NULL);
	  if (h != NULL
	      && !bfd_elf_gc_record_vtentry (abfd, sec, h, rel->r_offset))
	    return FALSE;
	  break;

	default:
	  break;
	}

      if (use_plt_got
	  && h != NULL
	  && h->plt.refcount > 0
	  && h->got.refcount > 0
	  && htab->plt_got == NULL)
	{
	  /* Create the GOT procedure linkage table.  */
	  unsigned int plt_got_align;
	  const struct elf_backend_data *bed;

	  bed = get_elf_backend_data (info->output_bfd);
	  BFD_ASSERT (sizeof (elf_i386_got_plt_entry) == 8
		      && (sizeof (elf_i386_got_plt_entry)
			  == sizeof (elf_i386_pic_got_plt_entry)));
	  plt_got_align = 3;

	  if (htab->elf.dynobj == NULL)
	    htab->elf.dynobj = abfd;
	  htab->plt_got
	    = bfd_make_section_anyway_with_flags (htab->elf.dynobj,
						  ".plt.got",
						  (bed->dynamic_sec_flags
						   | SEC_ALLOC
						   | SEC_CODE
						   | SEC_LOAD
						   | SEC_READONLY));
	  if (htab->plt_got == NULL
	      || !bfd_set_section_alignment (htab->elf.dynobj,
					     htab->plt_got,
					     plt_got_align))
	    return FALSE;
	}

      if (r_type == R_386_GOT32
	  && (h == NULL || h->type != STT_GNU_IFUNC))
	sec->need_convert_mov_to_lea = 1;
    }

  return TRUE;
}

/* Return the section that should be marked against GC for a given
   relocation.  */

static asection *
elf_i386_gc_mark_hook (asection *sec,
		       struct bfd_link_info *info,
		       Elf_Internal_Rela *rel,
		       struct elf_link_hash_entry *h,
		       Elf_Internal_Sym *sym)
{
  if (h != NULL)
    switch (ELF32_R_TYPE (rel->r_info))
      {
      case R_386_GNU_VTINHERIT:
      case R_386_GNU_VTENTRY:
	return NULL;
      }

  return _bfd_elf_gc_mark_hook (sec, info, rel, h, sym);
}

/* Update the got entry reference counts for the section being removed.  */

static bfd_boolean
elf_i386_gc_sweep_hook (bfd *abfd,
			struct bfd_link_info *info,
			asection *sec,
			const Elf_Internal_Rela *relocs)
{
  struct elf_i386_link_hash_table *htab;
  Elf_Internal_Shdr *symtab_hdr;
  struct elf_link_hash_entry **sym_hashes;
  bfd_signed_vma *local_got_refcounts;
  const Elf_Internal_Rela *rel, *relend;

  if (info->relocatable)
    return TRUE;

  htab = elf_i386_hash_table (info);
  if (htab == NULL)
    return FALSE;

  elf_section_data (sec)->local_dynrel = NULL;

  symtab_hdr = &elf_symtab_hdr (abfd);
  sym_hashes = elf_sym_hashes (abfd);
  local_got_refcounts = elf_local_got_refcounts (abfd);

  relend = relocs + sec->reloc_count;
  for (rel = relocs; rel < relend; rel++)
    {
      unsigned long r_symndx;
      unsigned int r_type;
      struct elf_link_hash_entry *h = NULL;

      r_symndx = ELF32_R_SYM (rel->r_info);
      if (r_symndx >= symtab_hdr->sh_info)
	{
	  h = sym_hashes[r_symndx - symtab_hdr->sh_info];
	  while (h->root.type == bfd_link_hash_indirect
		 || h->root.type == bfd_link_hash_warning)
	    h = (struct elf_link_hash_entry *) h->root.u.i.link;
	}
      else
	{
	  /* A local symbol.  */
	  Elf_Internal_Sym *isym;

	  isym = bfd_sym_from_r_symndx (&htab->sym_cache,
					abfd, r_symndx);

	  /* Check relocation against local STT_GNU_IFUNC symbol.  */
	  if (isym != NULL
	      && ELF32_ST_TYPE (isym->st_info) == STT_GNU_IFUNC)
	    {
	      h = elf_i386_get_local_sym_hash (htab, abfd, rel, FALSE);
	      if (h == NULL)
		abort ();
	    }
	}

      if (h)
	{
	  struct elf_i386_link_hash_entry *eh;
	  struct elf_dyn_relocs **pp;
	  struct elf_dyn_relocs *p;

	  eh = (struct elf_i386_link_hash_entry *) h;
	  for (pp = &eh->dyn_relocs; (p = *pp) != NULL; pp = &p->next)
	    if (p->sec == sec)
	      {
		/* Everything must go for SEC.  */
		*pp = p->next;
		break;
	      }
	}

      r_type = ELF32_R_TYPE (rel->r_info);
      if (! elf_i386_tls_transition (info, abfd, sec, NULL,
				     symtab_hdr, sym_hashes,
				     &r_type, GOT_UNKNOWN,
				     rel, relend, h, r_symndx))
	return FALSE;

      switch (r_type)
	{
	case R_386_TLS_LDM:
	  if (htab->tls_ldm_got.refcount > 0)
	    htab->tls_ldm_got.refcount -= 1;
	  break;

	case R_386_TLS_GD:
	case R_386_TLS_GOTDESC:
	case R_386_TLS_DESC_CALL:
	case R_386_TLS_IE_32:
	case R_386_TLS_IE:
	case R_386_TLS_GOTIE:
	case R_386_GOT32:
	  if (h != NULL)
	    {
	      if (h->got.refcount > 0)
		h->got.refcount -= 1;
	      if (h->type == STT_GNU_IFUNC)
		{
		  if (h->plt.refcount > 0)
		    h->plt.refcount -= 1;
		}
	    }
	  else if (local_got_refcounts != NULL)
	    {
	      if (local_got_refcounts[r_symndx] > 0)
		local_got_refcounts[r_symndx] -= 1;
	    }
	  break;

	case R_386_32:
	case R_386_PC32:
	case R_386_SIZE32:
	  if (info->shared
	      && (h == NULL || h->type != STT_GNU_IFUNC))
	    break;
	  /* Fall through */

	case R_386_PLT32:
	  if (h != NULL)
	    {
	      if (h->plt.refcount > 0)
		h->plt.refcount -= 1;
	    }
	  break;

	case R_386_GOTOFF:
	  if (h != NULL && h->type == STT_GNU_IFUNC)
	    {
	      if (h->got.refcount > 0)
		h->got.refcount -= 1;
	      if (h->plt.refcount > 0)
		h->plt.refcount -= 1;
	    }
	  break;

	default:
	  break;
	}
    }

  return TRUE;
}

/* Adjust a symbol defined by a dynamic object and referenced by a
   regular object.  The current definition is in some section of the
   dynamic object, but we're not including those sections.  We have to
   change the definition to something the rest of the link can
   understand.  */

static bfd_boolean
elf_i386_adjust_dynamic_symbol (struct bfd_link_info *info,
				struct elf_link_hash_entry *h)
{
  struct elf_i386_link_hash_table *htab;
  asection *s;
  struct elf_i386_link_hash_entry *eh;
  struct elf_dyn_relocs *p;

  /* STT_GNU_IFUNC symbol must go through PLT. */
  if (h->type == STT_GNU_IFUNC)
    {
      /* All local STT_GNU_IFUNC references must be treate as local
	 calls via local PLT.  */
      if (h->ref_regular
	  && SYMBOL_CALLS_LOCAL (info, h))
	{
	  bfd_size_type pc_count = 0, count = 0;
	  struct elf_dyn_relocs **pp;

	  eh = (struct elf_i386_link_hash_entry *) h;
	  for (pp = &eh->dyn_relocs; (p = *pp) != NULL; )
	    {
	      pc_count += p->pc_count;
	      p->count -= p->pc_count;
	      p->pc_count = 0;
	      count += p->count;
	      if (p->count == 0)
		*pp = p->next;
	      else
		pp = &p->next;
	    }

	  if (pc_count || count)
	    {
	      h->needs_plt = 1;
	      h->non_got_ref = 1;
	      if (h->plt.refcount <= 0)
		h->plt.refcount = 1;
	      else
		h->plt.refcount += 1;
	    }
	}

      if (h->plt.refcount <= 0)
	{
	  h->plt.offset = (bfd_vma) -1;
	  h->needs_plt = 0;
	}
      return TRUE;
    }

  /* If this is a function, put it in the procedure linkage table.  We
     will fill in the contents of the procedure linkage table later,
     when we know the address of the .got section.  */
  if (h->type == STT_FUNC
      || h->needs_plt)
    {
      if (h->plt.refcount <= 0
	  || SYMBOL_CALLS_LOCAL (info, h)
	  || (ELF_ST_VISIBILITY (h->other) != STV_DEFAULT
	      && h->root.type == bfd_link_hash_undefweak))
	{
	  /* This case can occur if we saw a PLT32 reloc in an input
	     file, but the symbol was never referred to by a dynamic
	     object, or if all references were garbage collected.  In
	     such a case, we don't actually need to build a procedure
	     linkage table, and we can just do a PC32 reloc instead.  */
	  h->plt.offset = (bfd_vma) -1;
	  h->needs_plt = 0;
	}

      return TRUE;
    }
  else
    /* It's possible that we incorrectly decided a .plt reloc was
       needed for an R_386_PC32 reloc to a non-function sym in
       check_relocs.  We can't decide accurately between function and
       non-function syms in check-relocs;  Objects loaded later in
       the link may change h->type.  So fix it now.  */
    h->plt.offset = (bfd_vma) -1;

  /* If this is a weak symbol, and there is a real definition, the
     processor independent code will have arranged for us to see the
     real definition first, and we can just use the same value.  */
  if (h->u.weakdef != NULL)
    {
      BFD_ASSERT (h->u.weakdef->root.type == bfd_link_hash_defined
		  || h->u.weakdef->root.type == bfd_link_hash_defweak);
      h->root.u.def.section = h->u.weakdef->root.u.def.section;
      h->root.u.def.value = h->u.weakdef->root.u.def.value;
      if (ELIMINATE_COPY_RELOCS || info->nocopyreloc)
	h->non_got_ref = h->u.weakdef->non_got_ref;
      return TRUE;
    }

  /* This is a reference to a symbol defined by a dynamic object which
     is not a function.  */

  /* If we are creating a shared library, we must presume that the
     only references to the symbol are via the global offset table.
     For such cases we need not do anything here; the relocations will
     be handled correctly by relocate_section.  */
  if (!info->executable)
    return TRUE;

  /* If there are no references to this symbol that do not use the
     GOT nor R_386_GOTOFF relocation, we don't need to generate a copy
     reloc.  */
  eh = (struct elf_i386_link_hash_entry *) h;
  if (!h->non_got_ref && !eh->gotoff_ref)
    return TRUE;

  /* If -z nocopyreloc was given, we won't generate them either.  */
  if (info->nocopyreloc)
    {
      h->non_got_ref = 0;
      return TRUE;
    }

  htab = elf_i386_hash_table (info);
  if (htab == NULL)
    return FALSE;

  /* If there aren't any dynamic relocs in read-only sections nor
     R_386_GOTOFF relocation, then we can keep the dynamic relocs and
     avoid the copy reloc.  This doesn't work on VxWorks, where we can
     not have dynamic relocations (other than copy and jump slot
     relocations) in an executable.  */
  if (ELIMINATE_COPY_RELOCS
      && !eh->gotoff_ref
      && !get_elf_i386_backend_data (info->output_bfd)->is_vxworks)
    {
      for (p = eh->dyn_relocs; p != NULL; p = p->next)
	{
	  s = p->sec->output_section;
	  if (s != NULL && (s->flags & SEC_READONLY) != 0)
	    break;
	}

      if (p == NULL)
	{
	  h->non_got_ref = 0;
	  return TRUE;
	}
    }

  /* We must allocate the symbol in our .dynbss section, which will
     become part of the .bss section of the executable.  There will be
     an entry for this symbol in the .dynsym section.  The dynamic
     object will contain position independent code, so all references
     from the dynamic object to this symbol will go through the global
     offset table.  The dynamic linker will use the .dynsym entry to
     determine the address it must put in the global offset table, so
     both the dynamic object and the regular object will refer to the
     same memory location for the variable.  */

  s = htab->sdynbss;

  /* We must generate a R_386_COPY reloc to tell the dynamic linker to
     copy the initial value out of the dynamic object and into the
     runtime process image.  */
  if ((h->root.u.def.section->flags & SEC_ALLOC) != 0 && h->size != 0)
    {
      if (elf_section_flags (h->root.u.def.section) & SHF_GNU_SHARABLE)
	{
	  htab->srelsharablebss->size += sizeof (Elf32_External_Rel);
	  s = htab->sdynsharablebss;
	}
      else
	htab->srelbss->size += sizeof (Elf32_External_Rel);
      h->needs_copy = 1;
    }

  return _bfd_elf_adjust_dynamic_copy (info, h, s);
}

/* Allocate space in .plt, .got and associated reloc sections for
   dynamic relocs.  */

static bfd_boolean
elf_i386_allocate_dynrelocs (struct elf_link_hash_entry *h, void *inf)
{
  struct bfd_link_info *info;
  struct elf_i386_link_hash_table *htab;
  struct elf_i386_link_hash_entry *eh;
  struct elf_dyn_relocs *p;
  unsigned plt_entry_size;

  if (h->root.type == bfd_link_hash_indirect)
    return TRUE;

  eh = (struct elf_i386_link_hash_entry *) h;

  info = (struct bfd_link_info *) inf;
  htab = elf_i386_hash_table (info);
  if (htab == NULL)
    return FALSE;

  plt_entry_size = GET_PLT_ENTRY_SIZE (info->output_bfd);

  /* We can't use the GOT PLT if pointer equality is needed since
     finish_dynamic_symbol won't clear symbol value and the dynamic
     linker won't update the GOT slot.  We will get into an infinite
     loop at run-time.  */
  if (htab->plt_got != NULL
      && h->type != STT_GNU_IFUNC
      && !h->pointer_equality_needed
      && h->plt.refcount > 0
      && h->got.refcount > 0)
    {
      /* Don't use the regular PLT if there are both GOT and GOTPLT
         reloctions.  */
      h->plt.offset = (bfd_vma) -1;

      /* Use the GOT PLT.  */
      eh->plt_got.refcount = 1;
    }

  /* Since STT_GNU_IFUNC symbol must go through PLT, we handle it
     here if it is defined and referenced in a non-shared object.  */
  if (h->type == STT_GNU_IFUNC
      && h->def_regular)
    return _bfd_elf_allocate_ifunc_dyn_relocs (info, h, &eh->dyn_relocs,
                                               plt_entry_size,
					       plt_entry_size, 4);
  else if (htab->elf.dynamic_sections_created
	   && (h->plt.refcount > 0 || eh->plt_got.refcount > 0))
    {
      bfd_boolean use_plt_got = eh->plt_got.refcount > 0;

      /* Make sure this symbol is output as a dynamic symbol.
	 Undefined weak syms won't yet be marked as dynamic.  */
      if (h->dynindx == -1
	  && !h->forced_local)
	{
	  if (! bfd_elf_link_record_dynamic_symbol (info, h))
	    return FALSE;
	}

      if (info->shared
	  || WILL_CALL_FINISH_DYNAMIC_SYMBOL (1, 0, h))
	{
	  asection *s = htab->elf.splt;
	  asection *got_s = htab->plt_got;

	  if (use_plt_got)
	    eh->plt_got.offset = got_s->size;
	  else
	    {
	      /* If this is the first .plt entry, make room for the
		 special first entry.  */
	      if (s->size == 0)
		s->size = plt_entry_size;
	      h->plt.offset = s->size;
	    }

	  /* If this symbol is not defined in a regular file, and we are
	     not generating a shared library, then set the symbol to this
	     location in the .plt.  This is required to make function
	     pointers compare as equal between the normal executable and
	     the shared library.  */
	  if (! info->shared
	      && !h->def_regular)
	    {
	      if (use_plt_got)
		{
		  /* We need to make a call to the entry of the GOT PLT
		     instead of regular PLT entry.  */
		  h->root.u.def.section = got_s;
		  h->root.u.def.value = eh->plt_got.offset;
		}
	      else
		{
		  h->root.u.def.section = s;
		  h->root.u.def.value = h->plt.offset;
		}
	    }

	  /* Make room for this entry.  */
	  if (use_plt_got)
	    got_s->size += sizeof (elf_i386_got_plt_entry);
	  else
	    {
	      s->size += plt_entry_size;

	      /* We also need to make an entry in the .got.plt section,
		 which will be placed in the .got section by the linker
		 script.  */
	      htab->elf.sgotplt->size += 4;

	      /* We also need to make an entry in the .rel.plt section.  */
	      htab->elf.srelplt->size += sizeof (Elf32_External_Rel);
	      htab->elf.srelplt->reloc_count++;
	    }

	  if (get_elf_i386_backend_data (info->output_bfd)->is_vxworks
              && !info->shared)
	    {
	      /* VxWorks has a second set of relocations for each PLT entry
		 in executables.  They go in a separate relocation section,
		 which is processed by the kernel loader.  */

	      /* There are two relocations for the initial PLT entry: an
		 R_386_32 relocation for _GLOBAL_OFFSET_TABLE_ + 4 and an
		 R_386_32 relocation for _GLOBAL_OFFSET_TABLE_ + 8.  */

	      if (h->plt.offset == plt_entry_size)
		htab->srelplt2->size += (sizeof (Elf32_External_Rel) * 2);

	      /* There are two extra relocations for each subsequent PLT entry:
		 an R_386_32 relocation for the GOT entry, and an R_386_32
		 relocation for the PLT entry.  */

	      htab->srelplt2->size += (sizeof (Elf32_External_Rel) * 2);
	    }
	}
      else
	{
	  h->plt.offset = (bfd_vma) -1;
	  h->needs_plt = 0;
	}
    }
  else
    {
      h->plt.offset = (bfd_vma) -1;
      h->needs_plt = 0;
    }

  eh->tlsdesc_got = (bfd_vma) -1;

  /* If R_386_TLS_{IE_32,IE,GOTIE} symbol is now local to the binary,
     make it a R_386_TLS_LE_32 requiring no TLS entry.  */
  if (h->got.refcount > 0
      && info->executable
      && h->dynindx == -1
      && (elf_i386_hash_entry(h)->tls_type & GOT_TLS_IE))
    h->got.offset = (bfd_vma) -1;
  else if (h->got.refcount > 0)
    {
      asection *s;
      bfd_boolean dyn;
      int tls_type = elf_i386_hash_entry(h)->tls_type;

      /* Make sure this symbol is output as a dynamic symbol.
	 Undefined weak syms won't yet be marked as dynamic.  */
      if (h->dynindx == -1
	  && !h->forced_local)
	{
	  if (! bfd_elf_link_record_dynamic_symbol (info, h))
	    return FALSE;
	}

      s = htab->elf.sgot;
      if (GOT_TLS_GDESC_P (tls_type))
	{
	  eh->tlsdesc_got = htab->elf.sgotplt->size
	    - elf_i386_compute_jump_table_size (htab);
	  htab->elf.sgotplt->size += 8;
	  h->got.offset = (bfd_vma) -2;
	}
      if (! GOT_TLS_GDESC_P (tls_type)
	  || GOT_TLS_GD_P (tls_type))
	{
	  h->got.offset = s->size;
	  s->size += 4;
	  /* R_386_TLS_GD needs 2 consecutive GOT slots.  */
	  if (GOT_TLS_GD_P (tls_type) || tls_type == GOT_TLS_IE_BOTH)
	    s->size += 4;
	}
      dyn = htab->elf.dynamic_sections_created;
      /* R_386_TLS_IE_32 needs one dynamic relocation,
	 R_386_TLS_IE resp. R_386_TLS_GOTIE needs one dynamic relocation,
	 (but if both R_386_TLS_IE_32 and R_386_TLS_IE is present, we
	 need two), R_386_TLS_GD needs one if local symbol and two if
	 global.  */
      if (tls_type == GOT_TLS_IE_BOTH)
	htab->elf.srelgot->size += 2 * sizeof (Elf32_External_Rel);
      else if ((GOT_TLS_GD_P (tls_type) && h->dynindx == -1)
	       || (tls_type & GOT_TLS_IE))
	htab->elf.srelgot->size += sizeof (Elf32_External_Rel);
      else if (GOT_TLS_GD_P (tls_type))
	htab->elf.srelgot->size += 2 * sizeof (Elf32_External_Rel);
      else if (! GOT_TLS_GDESC_P (tls_type)
	       && (ELF_ST_VISIBILITY (h->other) == STV_DEFAULT
		   || h->root.type != bfd_link_hash_undefweak)
	       && (info->shared
		   || WILL_CALL_FINISH_DYNAMIC_SYMBOL (dyn, 0, h)))
	htab->elf.srelgot->size += sizeof (Elf32_External_Rel);
      if (GOT_TLS_GDESC_P (tls_type))
	htab->elf.srelplt->size += sizeof (Elf32_External_Rel);
    }
  else
    h->got.offset = (bfd_vma) -1;

  if (eh->dyn_relocs == NULL)
    return TRUE;

  /* In the shared -Bsymbolic case, discard space allocated for
     dynamic pc-relative relocs against symbols which turn out to be
     defined in regular objects.  For the normal shared case, discard
     space for pc-relative relocs that have become local due to symbol
     visibility changes.  */

  if (info->shared)
    {
      /* The only reloc that uses pc_count is R_386_PC32, which will
	 appear on a call or on something like ".long foo - .".  We
	 want calls to protected symbols to resolve directly to the
	 function rather than going via the plt.  If people want
	 function pointer comparisons to work as expected then they
	 should avoid writing assembly like ".long foo - .".  */
      if (SYMBOL_CALLS_LOCAL (info, h))
	{
	  struct elf_dyn_relocs **pp;

	  for (pp = &eh->dyn_relocs; (p = *pp) != NULL; )
	    {
	      p->count -= p->pc_count;
	      p->pc_count = 0;
	      if (p->count == 0)
		*pp = p->next;
	      else
		pp = &p->next;
	    }
	}

      if (get_elf_i386_backend_data (info->output_bfd)->is_vxworks)
	{
	  struct elf_dyn_relocs **pp;
	  for (pp = &eh->dyn_relocs; (p = *pp) != NULL; )
	    {
	      if (strcmp (p->sec->output_section->name, ".tls_vars") == 0)
		*pp = p->next;
	      else
		pp = &p->next;
	    }
	}

      /* Also discard relocs on undefined weak syms with non-default
    	 visibility.  */
      if (eh->dyn_relocs != NULL
	  && h->root.type == bfd_link_hash_undefweak)
	{
	  if (ELF_ST_VISIBILITY (h->other) != STV_DEFAULT)
	    eh->dyn_relocs = NULL;

	  /* Make sure undefined weak symbols are output as a dynamic
	     symbol in PIEs.  */
	  else if (h->dynindx == -1
		   && !h->forced_local)
	    {
	      if (! bfd_elf_link_record_dynamic_symbol (info, h))
		return FALSE;
	    }
	}
    }
  else if (ELIMINATE_COPY_RELOCS)
    {
      /* For the non-shared case, discard space for relocs against
	 symbols which turn out to need copy relocs or are not
	 dynamic.  */

      if (!h->non_got_ref
	  && ((h->def_dynamic
	       && !h->def_regular)
	      || (htab->elf.dynamic_sections_created
		  && (h->root.type == bfd_link_hash_undefweak
		      || h->root.type == bfd_link_hash_undefined))))
	{
	  /* Make sure this symbol is output as a dynamic symbol.
	     Undefined weak syms won't yet be marked as dynamic.  */
	  if (h->dynindx == -1
	      && !h->forced_local)
	    {
	      if (! bfd_elf_link_record_dynamic_symbol (info, h))
		return FALSE;
	    }

	  /* If that succeeded, we know we'll be keeping all the
	     relocs.  */
	  if (h->dynindx != -1)
	    goto keep;
	}

      eh->dyn_relocs = NULL;

    keep: ;
    }

  /* Finally, allocate space.  */
  for (p = eh->dyn_relocs; p != NULL; p = p->next)
    {
      asection *sreloc;

      sreloc = elf_section_data (p->sec)->sreloc;

      BFD_ASSERT (sreloc != NULL);
      sreloc->size += p->count * sizeof (Elf32_External_Rel);
    }

  return TRUE;
}

/* Allocate space in .plt, .got and associated reloc sections for
   local dynamic relocs.  */

static bfd_boolean
elf_i386_allocate_local_dynrelocs (void **slot, void *inf)
{
  struct elf_link_hash_entry *h
    = (struct elf_link_hash_entry *) *slot;

  if (h->type != STT_GNU_IFUNC
      || !h->def_regular
      || !h->ref_regular
      || !h->forced_local
      || h->root.type != bfd_link_hash_defined)
    abort ();

  return elf_i386_allocate_dynrelocs (h, inf);
}

/* Find any dynamic relocs that apply to read-only sections.  */

static bfd_boolean
elf_i386_readonly_dynrelocs (struct elf_link_hash_entry *h, void *inf)
{
  struct elf_i386_link_hash_entry *eh;
  struct elf_dyn_relocs *p;

  /* Skip local IFUNC symbols. */
  if (h->forced_local && h->type == STT_GNU_IFUNC)
    return TRUE;

  eh = (struct elf_i386_link_hash_entry *) h;
  for (p = eh->dyn_relocs; p != NULL; p = p->next)
    {
      asection *s = p->sec->output_section;

      if (s != NULL && (s->flags & SEC_READONLY) != 0)
	{
	  struct bfd_link_info *info = (struct bfd_link_info *) inf;

	  info->flags |= DF_TEXTREL;

	  if ((info->warn_shared_textrel && info->shared)
	      || info->error_textrel)
	    info->callbacks->einfo (_("%P: %B: warning: relocation against `%s' in readonly section `%A'\n"),
				    p->sec->owner, h->root.root.string,
				    p->sec);

	  /* Not an error, just cut short the traversal.  */
	  return FALSE;
	}
    }
  return TRUE;
}

/* Convert
   mov foo@GOT(%reg), %reg
   to
   lea foo@GOTOFF(%reg), %reg
   with the local symbol, foo.  */

static bfd_boolean
elf_i386_convert_mov_to_lea (bfd *abfd, asection *sec,
			     struct bfd_link_info *link_info)
{
  Elf_Internal_Shdr *symtab_hdr;
  Elf_Internal_Rela *internal_relocs;
  Elf_Internal_Rela *irel, *irelend;
  bfd_byte *contents;
  struct elf_i386_link_hash_table *htab;
  bfd_boolean changed_contents;
  bfd_boolean changed_relocs;
  bfd_signed_vma *local_got_refcounts;

  /* Don't even try to convert non-ELF outputs.  */
  if (!is_elf_hash_table (link_info->hash))
    return FALSE;

  /* Nothing to do if there is no need or no output.  */
  if ((sec->flags & (SEC_CODE | SEC_RELOC)) != (SEC_CODE | SEC_RELOC)
      || sec->need_convert_mov_to_lea == 0
      || bfd_is_abs_section (sec->output_section))
    return TRUE;

  symtab_hdr = &elf_tdata (abfd)->symtab_hdr;

  /* Load the relocations for this section.  */
  internal_relocs = (_bfd_elf_link_read_relocs
		     (abfd, sec, NULL, (Elf_Internal_Rela *) NULL,
		      link_info->keep_memory));
  if (internal_relocs == NULL)
    return FALSE;

  htab = elf_i386_hash_table (link_info);
  changed_contents = FALSE;
  changed_relocs = FALSE;
  local_got_refcounts = elf_local_got_refcounts (abfd);

  /* Get the section contents.  */
  if (elf_section_data (sec)->this_hdr.contents != NULL)
    contents = elf_section_data (sec)->this_hdr.contents;
  else
    {
      if (!bfd_malloc_and_get_section (abfd, sec, &contents))
	goto error_return;
    }

  irelend = internal_relocs + sec->reloc_count;
  for (irel = internal_relocs; irel < irelend; irel++)
    {
      unsigned int r_type = ELF32_R_TYPE (irel->r_info);
      unsigned int r_symndx = ELF32_R_SYM (irel->r_info);
      unsigned int indx;
      struct elf_link_hash_entry *h;

      if (r_type != R_386_GOT32)
	continue;

      /* Get the symbol referred to by the reloc.  */
      if (r_symndx < symtab_hdr->sh_info)
	{
	  Elf_Internal_Sym *isym;

	  isym = bfd_sym_from_r_symndx (&htab->sym_cache,
					abfd, r_symndx);

	  /* STT_GNU_IFUNC must keep R_386_GOT32 relocation.  */
	  if (ELF_ST_TYPE (isym->st_info) != STT_GNU_IFUNC
	      && irel->r_offset >= 2
	      && bfd_get_8 (abfd, contents + irel->r_offset - 2) == 0x8b)
	    {
	      bfd_put_8 (abfd, 0x8d, contents + irel->r_offset - 2);
	      irel->r_info = ELF32_R_INFO (r_symndx, R_386_GOTOFF);
	      if (local_got_refcounts != NULL
		  && local_got_refcounts[r_symndx] > 0)
		local_got_refcounts[r_symndx] -= 1;
	      changed_contents = TRUE;
	      changed_relocs = TRUE;
	    }
	  continue;
	}

      indx = r_symndx - symtab_hdr->sh_info;
      h = elf_sym_hashes (abfd)[indx];
      BFD_ASSERT (h != NULL);

      while (h->root.type == bfd_link_hash_indirect
	     || h->root.type == bfd_link_hash_warning)
	h = (struct elf_link_hash_entry *) h->root.u.i.link;

      /* STT_GNU_IFUNC must keep R_386_GOT32 relocation.  We also avoid
	 optimizing _DYNAMIC since ld.so may use its link-time address.  */
      if (h->def_regular
	  && h->type != STT_GNU_IFUNC
	  && h != htab->elf.hdynamic
	  && SYMBOL_REFERENCES_LOCAL (link_info, h)
	  && irel->r_offset >= 2
	  && bfd_get_8 (abfd, contents + irel->r_offset - 2) == 0x8b)
	{
	  bfd_put_8 (abfd, 0x8d, contents + irel->r_offset - 2);
	  irel->r_info = ELF32_R_INFO (r_symndx, R_386_GOTOFF);
	  if (h->got.refcount > 0)
	    h->got.refcount -= 1;
	  changed_contents = TRUE;
	  changed_relocs = TRUE;
	}
    }

  if (contents != NULL
      && elf_section_data (sec)->this_hdr.contents != contents)
    {
      if (!changed_contents && !link_info->keep_memory)
	free (contents);
      else
	{
	  /* Cache the section contents for elf_link_input_bfd.  */
	  elf_section_data (sec)->this_hdr.contents = contents;
	}
    }

  if (elf_section_data (sec)->relocs != internal_relocs)
    {
      if (!changed_relocs)
	free (internal_relocs);
      else
	elf_section_data (sec)->relocs = internal_relocs;
    }

  return TRUE;

 error_return:
  if (contents != NULL
      && elf_section_data (sec)->this_hdr.contents != contents)
    free (contents);
  if (internal_relocs != NULL
      && elf_section_data (sec)->relocs != internal_relocs)
    free (internal_relocs);
  return FALSE;
}

/* Set the sizes of the dynamic sections.  */

static bfd_boolean
elf_i386_size_dynamic_sections (bfd *output_bfd, struct bfd_link_info *info)
{
  struct elf_i386_link_hash_table *htab;
  bfd *dynobj;
  asection *s;
  bfd_boolean relocs;
  bfd *ibfd;

  htab = elf_i386_hash_table (info);
  if (htab == NULL)
    return FALSE;
  dynobj = htab->elf.dynobj;
  if (dynobj == NULL)
    abort ();

  if (htab->elf.dynamic_sections_created)
    {
      /* Set the contents of the .interp section to the interpreter.  */
      if (info->executable)
	{
	  s = bfd_get_linker_section (dynobj, ".interp");
	  if (s == NULL)
	    abort ();
	  s->size = sizeof ELF_DYNAMIC_INTERPRETER;
	  s->contents = (unsigned char *) ELF_DYNAMIC_INTERPRETER;
	}
    }

  /* Set up .got offsets for local syms, and space for local dynamic
     relocs.  */
  for (ibfd = info->input_bfds; ibfd != NULL; ibfd = ibfd->link.next)
    {
      bfd_signed_vma *local_got;
      bfd_signed_vma *end_local_got;
      char *local_tls_type;
      bfd_vma *local_tlsdesc_gotent;
      bfd_size_type locsymcount;
      Elf_Internal_Shdr *symtab_hdr;
      asection *srel;

      if (! is_i386_elf (ibfd))
	continue;

      for (s = ibfd->sections; s != NULL; s = s->next)
	{
	  struct elf_dyn_relocs *p;

	  if (!elf_i386_convert_mov_to_lea (ibfd, s, info))
	    return FALSE;

	  for (p = ((struct elf_dyn_relocs *)
		     elf_section_data (s)->local_dynrel);
	       p != NULL;
	       p = p->next)
	    {
	      if (!bfd_is_abs_section (p->sec)
		  && bfd_is_abs_section (p->sec->output_section))
		{
		  /* Input section has been discarded, either because
		     it is a copy of a linkonce section or due to
		     linker script /DISCARD/, so we'll be discarding
		     the relocs too.  */
		}
	      else if (get_elf_i386_backend_data (output_bfd)->is_vxworks
		       && strcmp (p->sec->output_section->name,
				  ".tls_vars") == 0)
		{
		  /* Relocations in vxworks .tls_vars sections are
		     handled specially by the loader.  */
		}
	      else if (p->count != 0)
		{
		  srel = elf_section_data (p->sec)->sreloc;
		  srel->size += p->count * sizeof (Elf32_External_Rel);
		  if ((p->sec->output_section->flags & SEC_READONLY) != 0
		      && (info->flags & DF_TEXTREL) == 0)
		    {
		      info->flags |= DF_TEXTREL;
		      if ((info->warn_shared_textrel && info->shared)
			  || info->error_textrel)
			info->callbacks->einfo (_("%P: %B: warning: relocation in readonly section `%A'\n"),
						p->sec->owner, p->sec);
		    }
		}
	    }
	}

      local_got = elf_local_got_refcounts (ibfd);
      if (!local_got)
	continue;

      symtab_hdr = &elf_symtab_hdr (ibfd);
      locsymcount = symtab_hdr->sh_info;
      end_local_got = local_got + locsymcount;
      local_tls_type = elf_i386_local_got_tls_type (ibfd);
      local_tlsdesc_gotent = elf_i386_local_tlsdesc_gotent (ibfd);
      s = htab->elf.sgot;
      srel = htab->elf.srelgot;
      for (; local_got < end_local_got;
	   ++local_got, ++local_tls_type, ++local_tlsdesc_gotent)
	{
	  *local_tlsdesc_gotent = (bfd_vma) -1;
	  if (*local_got > 0)
	    {
	      if (GOT_TLS_GDESC_P (*local_tls_type))
		{
		  *local_tlsdesc_gotent = htab->elf.sgotplt->size
		    - elf_i386_compute_jump_table_size (htab);
		  htab->elf.sgotplt->size += 8;
		  *local_got = (bfd_vma) -2;
		}
	      if (! GOT_TLS_GDESC_P (*local_tls_type)
		  || GOT_TLS_GD_P (*local_tls_type))
		{
		  *local_got = s->size;
		  s->size += 4;
		  if (GOT_TLS_GD_P (*local_tls_type)
		      || *local_tls_type == GOT_TLS_IE_BOTH)
		    s->size += 4;
		}
	      if (info->shared
		  || GOT_TLS_GD_ANY_P (*local_tls_type)
		  || (*local_tls_type & GOT_TLS_IE))
		{
		  if (*local_tls_type == GOT_TLS_IE_BOTH)
		    srel->size += 2 * sizeof (Elf32_External_Rel);
		  else if (GOT_TLS_GD_P (*local_tls_type)
			   || ! GOT_TLS_GDESC_P (*local_tls_type))
		    srel->size += sizeof (Elf32_External_Rel);
		  if (GOT_TLS_GDESC_P (*local_tls_type))
		    htab->elf.srelplt->size += sizeof (Elf32_External_Rel);
		}
	    }
	  else
	    *local_got = (bfd_vma) -1;
	}
    }

  if (htab->tls_ldm_got.refcount > 0)
    {
      /* Allocate 2 got entries and 1 dynamic reloc for R_386_TLS_LDM
	 relocs.  */
      htab->tls_ldm_got.offset = htab->elf.sgot->size;
      htab->elf.sgot->size += 8;
      htab->elf.srelgot->size += sizeof (Elf32_External_Rel);
    }
  else
    htab->tls_ldm_got.offset = -1;

  /* Allocate global sym .plt and .got entries, and space for global
     sym dynamic relocs.  */
  elf_link_hash_traverse (&htab->elf, elf_i386_allocate_dynrelocs, info);

  /* Allocate .plt and .got entries, and space for local symbols.  */
  htab_traverse (htab->loc_hash_table,
		 elf_i386_allocate_local_dynrelocs,
		 info);

  /* For every jump slot reserved in the sgotplt, reloc_count is
     incremented.  However, when we reserve space for TLS descriptors,
     it's not incremented, so in order to compute the space reserved
     for them, it suffices to multiply the reloc count by the jump
     slot size.

     PR ld/13302: We start next_irelative_index at the end of .rela.plt
     so that R_386_IRELATIVE entries come last.  */
  if (htab->elf.srelplt)
    {
      htab->next_tls_desc_index = htab->elf.srelplt->reloc_count;
      htab->sgotplt_jump_table_size = htab->next_tls_desc_index * 4;
      htab->next_irelative_index = htab->elf.srelplt->reloc_count - 1;
    }
  else if (htab->elf.irelplt)
    htab->next_irelative_index = htab->elf.irelplt->reloc_count - 1;


  if (htab->elf.sgotplt)
    {
      /* Don't allocate .got.plt section if there are no GOT nor PLT
         entries and there is no reference to _GLOBAL_OFFSET_TABLE_.  */
      if ((htab->elf.hgot == NULL
	   || !htab->elf.hgot->ref_regular_nonweak)
	  && (htab->elf.sgotplt->size
	      == get_elf_backend_data (output_bfd)->got_header_size)
	  && (htab->elf.splt == NULL
	      || htab->elf.splt->size == 0)
	  && (htab->elf.sgot == NULL
	      || htab->elf.sgot->size == 0)
	  && (htab->elf.iplt == NULL
	      || htab->elf.iplt->size == 0)
	  && (htab->elf.igotplt == NULL
	      || htab->elf.igotplt->size == 0))
	htab->elf.sgotplt->size = 0;
    }


  if (htab->plt_eh_frame != NULL
      && htab->elf.splt != NULL
      && htab->elf.splt->size != 0
      && !bfd_is_abs_section (htab->elf.splt->output_section)
      && _bfd_elf_eh_frame_present (info))
    htab->plt_eh_frame->size = sizeof (elf_i386_eh_frame_plt);

  /* We now have determined the sizes of the various dynamic sections.
     Allocate memory for them.  */
  relocs = FALSE;
  for (s = dynobj->sections; s != NULL; s = s->next)
    {
      bfd_boolean strip_section = TRUE;

      if ((s->flags & SEC_LINKER_CREATED) == 0)
	continue;

      if (s == htab->elf.splt
	  || s == htab->elf.sgot)
	{
	  /* Strip this section if we don't need it; see the
	     comment below.  */
	  /* We'd like to strip these sections if they aren't needed, but if
	     we've exported dynamic symbols from them we must leave them.
	     It's too late to tell BFD to get rid of the symbols.  */

	  if (htab->elf.hplt != NULL)
	    strip_section = FALSE;
	}
      else if (s == htab->elf.sgotplt
	       || s == htab->elf.iplt
	       || s == htab->elf.igotplt
	       || s == htab->plt_got
	       || s == htab->plt_eh_frame
	       || s == htab->sdynsharablebss
	       || s == htab->sdynbss)
	{
	  /* Strip these too.  */
	}
      else if (CONST_STRNEQ (bfd_get_section_name (dynobj, s), ".rel"))
	{
	  if (s->size != 0
	      && s != htab->elf.srelplt
	      && s != htab->srelplt2)
	    relocs = TRUE;

	  /* We use the reloc_count field as a counter if we need
	     to copy relocs into the output file.  */
	  s->reloc_count = 0;
	}
      else
	{
	  /* It's not one of our sections, so don't allocate space.  */
	  continue;
	}

      if (s->size == 0)
	{
	  /* If we don't need this section, strip it from the
	     output file.  This is mostly to handle .rel.bss and
	     .rel.plt.  We must create both sections in
	     create_dynamic_sections, because they must be created
	     before the linker maps input sections to output
	     sections.  The linker does that before
	     adjust_dynamic_symbol is called, and it is that
	     function which decides whether anything needs to go
	     into these sections.  */
	  if (strip_section)
	    s->flags |= SEC_EXCLUDE;
	  continue;
	}

      if ((s->flags & SEC_HAS_CONTENTS) == 0)
	continue;

      /* Allocate memory for the section contents.  We use bfd_zalloc
	 here in case unused entries are not reclaimed before the
	 section's contents are written out.  This should not happen,
	 but this way if it does, we get a R_386_NONE reloc instead
	 of garbage.  */
      s->contents = (unsigned char *) bfd_zalloc (dynobj, s->size);
      if (s->contents == NULL)
	return FALSE;
    }

  if (htab->plt_eh_frame != NULL
      && htab->plt_eh_frame->contents != NULL)
    {
      memcpy (htab->plt_eh_frame->contents, elf_i386_eh_frame_plt,
	      sizeof (elf_i386_eh_frame_plt));
      bfd_put_32 (dynobj, htab->elf.splt->size,
		  htab->plt_eh_frame->contents + PLT_FDE_LEN_OFFSET);
    }

  if (htab->elf.dynamic_sections_created)
    {
      /* Add some entries to the .dynamic section.  We fill in the
	 values later, in elf_i386_finish_dynamic_sections, but we
	 must add the entries now so that we get the correct size for
	 the .dynamic section.  The DT_DEBUG entry is filled in by the
	 dynamic linker and used by the debugger.  */
#define add_dynamic_entry(TAG, VAL) \
  _bfd_elf_add_dynamic_entry (info, TAG, VAL)

      if (info->executable)
	{
	  if (!add_dynamic_entry (DT_DEBUG, 0))
	    return FALSE;
	}

      if (htab->elf.splt->size != 0)
	{
	  if (!add_dynamic_entry (DT_PLTGOT, 0)
	      || !add_dynamic_entry (DT_PLTRELSZ, 0)
	      || !add_dynamic_entry (DT_PLTREL, DT_REL)
	      || !add_dynamic_entry (DT_JMPREL, 0))
	    return FALSE;
	}

      if (relocs)
	{
	  if (!add_dynamic_entry (DT_REL, 0)
	      || !add_dynamic_entry (DT_RELSZ, 0)
	      || !add_dynamic_entry (DT_RELENT, sizeof (Elf32_External_Rel)))
	    return FALSE;

	  /* If any dynamic relocs apply to a read-only section,
	     then we need a DT_TEXTREL entry.  */
	  if ((info->flags & DF_TEXTREL) == 0)
	    elf_link_hash_traverse (&htab->elf,
				    elf_i386_readonly_dynrelocs, info);

	  if ((info->flags & DF_TEXTREL) != 0)
	    {
	      if (!add_dynamic_entry (DT_TEXTREL, 0))
		return FALSE;
	    }
	}
      if (get_elf_i386_backend_data (output_bfd)->is_vxworks
	  && !elf_vxworks_add_dynamic_entries (output_bfd, info))
	return FALSE;
    }
#undef add_dynamic_entry

  return TRUE;
}

static bfd_boolean
elf_i386_always_size_sections (bfd *output_bfd,
			       struct bfd_link_info *info)
{
  asection *tls_sec = elf_hash_table (info)->tls_sec;

  if (tls_sec)
    {
      struct elf_link_hash_entry *tlsbase;

      tlsbase = elf_link_hash_lookup (elf_hash_table (info),
				      "_TLS_MODULE_BASE_",
				      FALSE, FALSE, FALSE);

      if (tlsbase && tlsbase->type == STT_TLS)
	{
	  struct elf_i386_link_hash_table *htab;
	  struct bfd_link_hash_entry *bh = NULL;
	  const struct elf_backend_data *bed
	    = get_elf_backend_data (output_bfd);

	  htab = elf_i386_hash_table (info);
	  if (htab == NULL)
	    return FALSE;

	  if (!(_bfd_generic_link_add_one_symbol
		(info, output_bfd, "_TLS_MODULE_BASE_", BSF_LOCAL,
		 tls_sec, 0, NULL, FALSE,
		 bed->collect, &bh)))
	    return FALSE;

	  htab->tls_module_base = bh;

	  tlsbase = (struct elf_link_hash_entry *)bh;
	  tlsbase->def_regular = 1;
	  tlsbase->other = STV_HIDDEN;
	  tlsbase->root.linker_def = 1;
	  (*bed->elf_backend_hide_symbol) (info, tlsbase, TRUE);
	}
    }

  return TRUE;
}

/* Set the correct type for an x86 ELF section.  We do this by the
   section name, which is a hack, but ought to work.  */

static bfd_boolean
elf_i386_fake_sections (bfd *abfd ATTRIBUTE_UNUSED,
			Elf_Internal_Shdr *hdr,
			asection *sec)
{
  const char *name;

  name = bfd_get_section_name (abfd, sec);

  /* This is an ugly, but unfortunately necessary hack that is
     needed when producing EFI binaries on x86. It tells
     elf.c:elf_fake_sections() not to consider ".reloc" as a section
     containing ELF relocation info.  We need this hack in order to
     be able to generate ELF binaries that can be translated into
     EFI applications (which are essentially COFF objects).  Those
     files contain a COFF ".reloc" section inside an ELFNN object,
     which would normally cause BFD to segfault because it would
     attempt to interpret this section as containing relocation
     entries for section "oc".  With this hack enabled, ".reloc"
     will be treated as a normal data section, which will avoid the
     segfault.  However, you won't be able to create an ELFNN binary
     with a section named "oc" that needs relocations, but that's
     the kind of ugly side-effects you get when detecting section
     types based on their names...  In practice, this limitation is
     unlikely to bite.  */
  if (strcmp (name, ".reloc") == 0)
    hdr->sh_type = SHT_PROGBITS;

  return TRUE;
}

/* _TLS_MODULE_BASE_ needs to be treated especially when linking
   executables.  Rather than setting it to the beginning of the TLS
   section, we have to set it to the end.    This function may be called
   multiple times, it is idempotent.  */

static void
elf_i386_set_tls_module_base (struct bfd_link_info *info)
{
  struct elf_i386_link_hash_table *htab;
  struct bfd_link_hash_entry *base;

  if (!info->executable)
    return;

  htab = elf_i386_hash_table (info);
  if (htab == NULL)
    return;

  base = htab->tls_module_base;
  if (base == NULL)
    return;

  base->u.def.value = htab->elf.tls_size;
}

/* Return the base VMA address which should be subtracted from real addresses
   when resolving @dtpoff relocation.
   This is PT_TLS segment p_vaddr.  */

static bfd_vma
elf_i386_dtpoff_base (struct bfd_link_info *info)
{
  /* If tls_sec is NULL, we should have signalled an error already.  */
  if (elf_hash_table (info)->tls_sec == NULL)
    return 0;
  return elf_hash_table (info)->tls_sec->vma;
}

/* Return the relocation value for @tpoff relocation
   if STT_TLS virtual address is ADDRESS.  */

static bfd_vma
elf_i386_tpoff (struct bfd_link_info *info, bfd_vma address)
{
  struct elf_link_hash_table *htab = elf_hash_table (info);
  const struct elf_backend_data *bed = get_elf_backend_data (info->output_bfd);
  bfd_vma static_tls_size;

  /* If tls_sec is NULL, we should have signalled an error already.  */
  if (htab->tls_sec == NULL)
    return 0;

  /* Consider special static TLS alignment requirements.  */
  static_tls_size = BFD_ALIGN (htab->tls_size, bed->static_tls_alignment);
  return static_tls_size + htab->tls_sec->vma - address;
}

/* Relocate an i386 ELF section.  */

static bfd_boolean
elf_i386_relocate_section (bfd *output_bfd,
			   struct bfd_link_info *info,
			   bfd *input_bfd,
			   asection *input_section,
			   bfd_byte *contents,
			   Elf_Internal_Rela *relocs,
			   Elf_Internal_Sym *local_syms,
			   asection **local_sections)
{
  struct elf_i386_link_hash_table *htab;
  Elf_Internal_Shdr *symtab_hdr;
  struct elf_link_hash_entry **sym_hashes;
  bfd_vma *local_got_offsets;
  bfd_vma *local_tlsdesc_gotents;
  Elf_Internal_Rela *rel;
  Elf_Internal_Rela *relend;
  bfd_boolean is_vxworks_tls;
  unsigned plt_entry_size;

  BFD_ASSERT (is_i386_elf (input_bfd));

  htab = elf_i386_hash_table (info);
  if (htab == NULL)
    return FALSE;
  symtab_hdr = &elf_symtab_hdr (input_bfd);
  sym_hashes = elf_sym_hashes (input_bfd);
  local_got_offsets = elf_local_got_offsets (input_bfd);
  local_tlsdesc_gotents = elf_i386_local_tlsdesc_gotent (input_bfd);
  /* We have to handle relocations in vxworks .tls_vars sections
     specially, because the dynamic loader is 'weird'.  */
  is_vxworks_tls = (get_elf_i386_backend_data (output_bfd)->is_vxworks
                    && info->shared
		    && !strcmp (input_section->output_section->name,
				".tls_vars"));

  elf_i386_set_tls_module_base (info);

  plt_entry_size = GET_PLT_ENTRY_SIZE (output_bfd);

  rel = relocs;
  relend = relocs + input_section->reloc_count;
  for (; rel < relend; rel++)
    {
      unsigned int r_type;
      reloc_howto_type *howto;
      unsigned long r_symndx;
      struct elf_link_hash_entry *h;
      struct elf_i386_link_hash_entry *eh;
      Elf_Internal_Sym *sym;
      asection *sec;
      bfd_vma off, offplt, plt_offset;
      bfd_vma relocation;
      bfd_boolean unresolved_reloc;
      bfd_reloc_status_type r;
      unsigned int indx;
      int tls_type;
      bfd_vma st_size;
      asection *resolved_plt;

      r_type = ELF32_R_TYPE (rel->r_info);
      if (r_type == R_386_GNU_VTINHERIT
	  || r_type == R_386_GNU_VTENTRY)
	continue;

      if ((indx = r_type) >= R_386_standard
	  && ((indx = r_type - R_386_ext_offset) - R_386_standard
	      >= R_386_ext - R_386_standard)
	  && ((indx = r_type - R_386_tls_offset) - R_386_ext
	      >= R_386_irelative - R_386_ext))
	{
	  (*_bfd_error_handler)
	    (_("%B: unrecognized relocation (0x%x) in section `%A'"),
	     input_bfd, input_section, r_type);
	  bfd_set_error (bfd_error_bad_value);
	  return FALSE;
	}
      howto = elf_howto_table + indx;

      r_symndx = ELF32_R_SYM (rel->r_info);
      h = NULL;
      sym = NULL;
      sec = NULL;
      unresolved_reloc = FALSE;
      if (r_symndx < symtab_hdr->sh_info)
	{
	  sym = local_syms + r_symndx;
	  sec = local_sections[r_symndx];
	  relocation = (sec->output_section->vma
			+ sec->output_offset
			+ sym->st_value);
	  st_size = sym->st_size;

	  if (ELF_ST_TYPE (sym->st_info) == STT_SECTION
	      && ((sec->flags & SEC_MERGE) != 0
		  || (info->relocatable
		      && sec->output_offset != 0)))
	    {
	      bfd_vma addend;
	      bfd_byte *where = contents + rel->r_offset;

	      switch (howto->size)
		{
		case 0:
		  addend = bfd_get_8 (input_bfd, where);
		  if (howto->pc_relative)
		    {
		      addend = (addend ^ 0x80) - 0x80;
		      addend += 1;
		    }
		  break;
		case 1:
		  addend = bfd_get_16 (input_bfd, where);
		  if (howto->pc_relative)
		    {
		      addend = (addend ^ 0x8000) - 0x8000;
		      addend += 2;
		    }
		  break;
		case 2:
		  addend = bfd_get_32 (input_bfd, where);
		  if (howto->pc_relative)
		    {
		      addend = (addend ^ 0x80000000) - 0x80000000;
		      addend += 4;
		    }
		  break;
		default:
		  abort ();
		}

	      if (info->relocatable)
		addend += sec->output_offset;
	      else
		{
		  asection *msec = sec;
		  addend = _bfd_elf_rel_local_sym (output_bfd, sym, &msec,
						   addend);
		  addend -= relocation;
		  addend += msec->output_section->vma + msec->output_offset;
		}

	      switch (howto->size)
		{
		case 0:
		  /* FIXME: overflow checks.  */
		  if (howto->pc_relative)
		    addend -= 1;
		  bfd_put_8 (input_bfd, addend, where);
		  break;
		case 1:
		  if (howto->pc_relative)
		    addend -= 2;
		  bfd_put_16 (input_bfd, addend, where);
		  break;
		case 2:
		  if (howto->pc_relative)
		    addend -= 4;
		  bfd_put_32 (input_bfd, addend, where);
		  break;
		}
	    }
	  else if (!info->relocatable
		   && ELF32_ST_TYPE (sym->st_info) == STT_GNU_IFUNC)
	    {
	      /* Relocate against local STT_GNU_IFUNC symbol.  */
	      h = elf_i386_get_local_sym_hash (htab, input_bfd, rel,
					       FALSE);
	      if (h == NULL)
		abort ();

	      /* Set STT_GNU_IFUNC symbol value.  */
	      h->root.u.def.value = sym->st_value;
	      h->root.u.def.section = sec;
	    }
	}
      else
	{
	  bfd_boolean warned ATTRIBUTE_UNUSED;
	  bfd_boolean ignored ATTRIBUTE_UNUSED;

	  RELOC_FOR_GLOBAL_SYMBOL (info, input_bfd, input_section, rel,
				   r_symndx, symtab_hdr, sym_hashes,
				   h, sec, relocation,
				   unresolved_reloc, warned, ignored);
	  st_size = h->size;
	}

      if (sec != NULL && discarded_section (sec))
	RELOC_AGAINST_DISCARDED_SECTION (info, input_bfd, input_section,
					 rel, 1, relend, howto, 0, contents);

      if (info->relocatable)
	continue;

      /* Since STT_GNU_IFUNC symbol must go through PLT, we handle
	 it here if it is defined in a non-shared object.  */
      if (h != NULL
	  && h->type == STT_GNU_IFUNC
	  && h->def_regular)
	{
	  asection *plt, *gotplt, *base_got;
	  bfd_vma plt_index;
	  const char *name;

	  if ((input_section->flags & SEC_ALLOC) == 0
	      || h->plt.offset == (bfd_vma) -1)
	    abort ();

	  /* STT_GNU_IFUNC symbol must go through PLT.  */
	  if (htab->elf.splt != NULL)
	    {
	      plt = htab->elf.splt;
	      gotplt = htab->elf.sgotplt;
	    }
	  else
	    {
	      plt = htab->elf.iplt;
	      gotplt = htab->elf.igotplt;
	    }

	  relocation = (plt->output_section->vma
			+ plt->output_offset + h->plt.offset);

	  switch (r_type)
	    {
	    default:
	      if (h->root.root.string)
		name = h->root.root.string;
	      else
		name = bfd_elf_sym_name (input_bfd, symtab_hdr, sym,
					 NULL);
	      (*_bfd_error_handler)
		(_("%B: relocation %s against STT_GNU_IFUNC "
		   "symbol `%s' isn't handled by %s"), input_bfd,
		 elf_howto_table[r_type].name,
		 name, __FUNCTION__);
	      bfd_set_error (bfd_error_bad_value);
	      return FALSE;

	    case R_386_32:
	      /* Generate dynamic relcoation only when there is a
		 non-GOT reference in a shared object.  */
	      if (info->shared && h->non_got_ref)
		{
		  Elf_Internal_Rela outrel;
		  asection *sreloc;
		  bfd_vma offset;

		  /* Need a dynamic relocation to get the real function
		     adddress.  */
		  offset = _bfd_elf_section_offset (output_bfd,
						    info,
						    input_section,
						    rel->r_offset);
		  if (offset == (bfd_vma) -1
		      || offset == (bfd_vma) -2)
		    abort ();

		  outrel.r_offset = (input_section->output_section->vma
				     + input_section->output_offset
				     + offset);

		  if (h->dynindx == -1
		      || h->forced_local
		      || info->executable)
		    {
		      /* This symbol is resolved locally.  */
		      outrel.r_info = ELF32_R_INFO (0, R_386_IRELATIVE);
		      bfd_put_32 (output_bfd,
				  (h->root.u.def.value
				   + h->root.u.def.section->output_section->vma
				   + h->root.u.def.section->output_offset),
				  contents + offset);
		    }
		  else
		    outrel.r_info = ELF32_R_INFO (h->dynindx, r_type);

		  sreloc = htab->elf.irelifunc;
		  elf_append_rel (output_bfd, sreloc, &outrel);

		  /* If this reloc is against an external symbol, we
		     do not want to fiddle with the addend.  Otherwise,
		     we need to include the symbol value so that it
		     becomes an addend for the dynamic reloc.  For an
		     internal symbol, we have updated addend.  */
		  continue;
		}
	      /* FALLTHROUGH */
	    case R_386_PC32:
	    case R_386_PLT32:
	      goto do_relocation;

	    case R_386_GOT32:
	      base_got = htab->elf.sgot;
	      off = h->got.offset;

	      if (base_got == NULL)
		abort ();

	      if (off == (bfd_vma) -1)
		{
		  /* We can't use h->got.offset here to save state, or
		     even just remember the offset, as finish_dynamic_symbol
		     would use that as offset into .got.  */

		  if (htab->elf.splt != NULL)
		    {
		      plt_index = h->plt.offset / plt_entry_size - 1;
		      off = (plt_index + 3) * 4;
		      base_got = htab->elf.sgotplt;
		    }
		  else
		    {
		      plt_index = h->plt.offset / plt_entry_size;
		      off = plt_index * 4;
		      base_got = htab->elf.igotplt;
		    }

		  if (h->dynindx == -1
		      || h->forced_local
		      || info->symbolic)
		    {
		      /* This references the local defitionion.  We must
			 initialize this entry in the global offset table.
			 Since the offset must always be a multiple of 8,
			 we use the least significant bit to record
			 whether we have initialized it already.

			 When doing a dynamic link, we create a .rela.got
			 relocation entry to initialize the value.  This
			 is done in the finish_dynamic_symbol routine.	 */
		      if ((off & 1) != 0)
			off &= ~1;
		      else
			{
			  bfd_put_32 (output_bfd, relocation,
				      base_got->contents + off);
			  h->got.offset |= 1;
			}
		    }

		  relocation = off;

		  /* Adjust for static executables.  */
		  if (htab->elf.splt == NULL)
		    relocation += gotplt->output_offset;
		}
	      else
		{
		  relocation = (base_got->output_section->vma
				+ base_got->output_offset + off
				- gotplt->output_section->vma
				- gotplt->output_offset);
		  /* Adjust for static executables.  */
		  if (htab->elf.splt == NULL)
		    relocation += gotplt->output_offset;
		}

	      goto do_relocation;

	    case R_386_GOTOFF:
	      relocation -= (gotplt->output_section->vma
			     + gotplt->output_offset);
	      goto do_relocation;
	    }
	}

      switch (r_type)
	{
	case R_386_GOT32:
	  /* Relocation is to the entry for this symbol in the global
	     offset table.  */
	  if (htab->elf.sgot == NULL)
	    abort ();

	  if (h != NULL)
	    {
	      bfd_boolean dyn;

	      off = h->got.offset;
	      dyn = htab->elf.dynamic_sections_created;
	      if (! WILL_CALL_FINISH_DYNAMIC_SYMBOL (dyn, info->shared, h)
		  || (info->shared
		      && SYMBOL_REFERENCES_LOCAL (info, h))
		  || (ELF_ST_VISIBILITY (h->other)
		      && h->root.type == bfd_link_hash_undefweak))
		{
		  /* This is actually a static link, or it is a
		     -Bsymbolic link and the symbol is defined
		     locally, or the symbol was forced to be local
		     because of a version file.  We must initialize
		     this entry in the global offset table.  Since the
		     offset must always be a multiple of 4, we use the
		     least significant bit to record whether we have
		     initialized it already.

		     When doing a dynamic link, we create a .rel.got
		     relocation entry to initialize the value.  This
		     is done in the finish_dynamic_symbol routine.  */
		  if ((off & 1) != 0)
		    off &= ~1;
		  else
		    {
		      bfd_put_32 (output_bfd, relocation,
				  htab->elf.sgot->contents + off);
		      h->got.offset |= 1;
		    }
		}
	      else
		unresolved_reloc = FALSE;
	    }
	  else
	    {
	      if (local_got_offsets == NULL)
		abort ();

	      off = local_got_offsets[r_symndx];

	      /* The offset must always be a multiple of 4.  We use
		 the least significant bit to record whether we have
		 already generated the necessary reloc.  */
	      if ((off & 1) != 0)
		off &= ~1;
	      else
		{
		  bfd_put_32 (output_bfd, relocation,
			      htab->elf.sgot->contents + off);

		  if (info->shared)
		    {
		      asection *s;
		      Elf_Internal_Rela outrel;

		      s = htab->elf.srelgot;
		      if (s == NULL)
			abort ();

		      outrel.r_offset = (htab->elf.sgot->output_section->vma
					 + htab->elf.sgot->output_offset
					 + off);
		      outrel.r_info = ELF32_R_INFO (0, R_386_RELATIVE);
		      elf_append_rel (output_bfd, s, &outrel);
		    }

		  local_got_offsets[r_symndx] |= 1;
		}
	    }

	  if (off >= (bfd_vma) -2)
	    abort ();

	  relocation = htab->elf.sgot->output_section->vma
		       + htab->elf.sgot->output_offset + off
		       - htab->elf.sgotplt->output_section->vma
		       - htab->elf.sgotplt->output_offset;
	  break;

	case R_386_GOTOFF:
	  /* Relocation is relative to the start of the global offset
	     table.  */

	  /* Check to make sure it isn't a protected function or data
	     symbol for shared library since it may not be local when
	     used as function address or with copy relocation.  We also
	     need to make sure that a symbol is referenced locally.  */
	  if (!info->executable && h)
	    {
	      if (!h->def_regular)
		{
		  const char *v;

		  switch (ELF_ST_VISIBILITY (h->other))
		    {
		    case STV_HIDDEN:
		      v = _("hidden symbol");
		      break;
		    case STV_INTERNAL:
		      v = _("internal symbol");
		      break;
		    case STV_PROTECTED:
		      v = _("protected symbol");
		      break;
		    default:
		      v = _("symbol");
		      break;
		    }

		  (*_bfd_error_handler)
		    (_("%B: relocation R_386_GOTOFF against undefined %s `%s' can not be used when making a shared object"),
		     input_bfd, v, h->root.root.string);
		  bfd_set_error (bfd_error_bad_value);
		  return FALSE;
		}
	      else if (!SYMBOL_REFERENCES_LOCAL (info, h)
		       && (h->type == STT_FUNC
			   || h->type == STT_OBJECT)
		       && ELF_ST_VISIBILITY (h->other) == STV_PROTECTED)
		{
		  (*_bfd_error_handler)
		    (_("%B: relocation R_386_GOTOFF against protected %s `%s' can not be used when making a shared object"),
		     input_bfd,
		     h->type == STT_FUNC ? "function" : "data",
		     h->root.root.string);
		  bfd_set_error (bfd_error_bad_value);
		  return FALSE;
		}
	    }

	  /* Note that sgot is not involved in this
	     calculation.  We always want the start of .got.plt.  If we
	     defined _GLOBAL_OFFSET_TABLE_ in a different way, as is
	     permitted by the ABI, we might have to change this
	     calculation.  */
	  relocation -= htab->elf.sgotplt->output_section->vma
			+ htab->elf.sgotplt->output_offset;
	  break;

	case R_386_GOTPC:
	  /* Use global offset table as symbol value.  */
	  relocation = htab->elf.sgotplt->output_section->vma
		       + htab->elf.sgotplt->output_offset;
	  unresolved_reloc = FALSE;
	  break;

	case R_386_PLT32:
	  /* Relocation is to the entry for this symbol in the
	     procedure linkage table.  */

	  /* Resolve a PLT32 reloc against a local symbol directly,
	     without using the procedure linkage table.  */
	  if (h == NULL)
	    break;

	  eh = (struct elf_i386_link_hash_entry *) h;
	  if ((h->plt.offset == (bfd_vma) -1
	       && eh->plt_got.offset == (bfd_vma) -1)
	      || htab->elf.splt == NULL)
	    {
	      /* We didn't make a PLT entry for this symbol.  This
		 happens when statically linking PIC code, or when
		 using -Bsymbolic.  */
	      break;
	    }

	  if (h->plt.offset != (bfd_vma) -1)
	    {
	      resolved_plt = htab->elf.splt;
	      plt_offset = h->plt.offset;
	    }
	  else
	    {
	      resolved_plt = htab->plt_got;
	      plt_offset = eh->plt_got.offset;
	    }

	  relocation = (resolved_plt->output_section->vma
			+ resolved_plt->output_offset
			+ plt_offset);
	  unresolved_reloc = FALSE;
	  break;

	case R_386_SIZE32:
	  /* Set to symbol size.  */
	  relocation = st_size;
	  /* Fall through.  */

	case R_386_32:
	case R_386_PC32:
	  if ((input_section->flags & SEC_ALLOC) == 0
	      || is_vxworks_tls)
	    break;

	  if ((info->shared
	       && (h == NULL
		   || ELF_ST_VISIBILITY (h->other) == STV_DEFAULT
		   || h->root.type != bfd_link_hash_undefweak)
	       && ((r_type != R_386_PC32 && r_type != R_386_SIZE32)
		   || !SYMBOL_CALLS_LOCAL (info, h)))
	      || (ELIMINATE_COPY_RELOCS
		  && !info->shared
		  && h != NULL
		  && h->dynindx != -1
		  && !h->non_got_ref
		  && ((h->def_dynamic
		       && !h->def_regular)
		      || h->root.type == bfd_link_hash_undefweak
		      || h->root.type == bfd_link_hash_undefined)))
	    {
	      Elf_Internal_Rela outrel;
	      bfd_boolean skip, relocate;
	      asection *sreloc;

	      /* When generating a shared object, these relocations
		 are copied into the output file to be resolved at run
		 time.  */

	      skip = FALSE;
	      relocate = FALSE;

	      outrel.r_offset =
		_bfd_elf_section_offset (output_bfd, info, input_section,
					 rel->r_offset);
	      if (outrel.r_offset == (bfd_vma) -1)
		skip = TRUE;
	      else if (outrel.r_offset == (bfd_vma) -2)
		skip = TRUE, relocate = TRUE;
	      outrel.r_offset += (input_section->output_section->vma
				  + input_section->output_offset);

	      if (skip)
		memset (&outrel, 0, sizeof outrel);
	      else if (h != NULL
		       && h->dynindx != -1
		       && (r_type == R_386_PC32
			   || !info->shared
			   || !SYMBOLIC_BIND (info, h)
			   || !h->def_regular))
		outrel.r_info = ELF32_R_INFO (h->dynindx, r_type);
	      else
		{
		  /* This symbol is local, or marked to become local.  */
		  relocate = TRUE;
		  outrel.r_info = ELF32_R_INFO (0, R_386_RELATIVE);
		}

	      sreloc = elf_section_data (input_section)->sreloc;

	      if (sreloc == NULL || sreloc->contents == NULL)
		{
		  r = bfd_reloc_notsupported;
		  goto check_relocation_error;
		}

	      elf_append_rel (output_bfd, sreloc, &outrel);

	      /* If this reloc is against an external symbol, we do
		 not want to fiddle with the addend.  Otherwise, we
		 need to include the symbol value so that it becomes
		 an addend for the dynamic reloc.  */
	      if (! relocate)
		continue;
	    }
	  break;

	case R_386_TLS_IE:
	  if (!info->executable)
	    {
	      Elf_Internal_Rela outrel;
	      asection *sreloc;

	      outrel.r_offset = rel->r_offset
				+ input_section->output_section->vma
				+ input_section->output_offset;
	      outrel.r_info = ELF32_R_INFO (0, R_386_RELATIVE);
	      sreloc = elf_section_data (input_section)->sreloc;
	      if (sreloc == NULL)
		abort ();
	      elf_append_rel (output_bfd, sreloc, &outrel);
	    }
	  /* Fall through */

	case R_386_TLS_GD:
	case R_386_TLS_GOTDESC:
	case R_386_TLS_DESC_CALL:
	case R_386_TLS_IE_32:
	case R_386_TLS_GOTIE:
	  tls_type = GOT_UNKNOWN;
	  if (h == NULL && local_got_offsets)
	    tls_type = elf_i386_local_got_tls_type (input_bfd) [r_symndx];
	  else if (h != NULL)
	    tls_type = elf_i386_hash_entry(h)->tls_type;
	  if (tls_type == GOT_TLS_IE)
	    tls_type = GOT_TLS_IE_NEG;

	  if (! elf_i386_tls_transition (info, input_bfd,
					 input_section, contents,
					 symtab_hdr, sym_hashes,
					 &r_type, tls_type, rel,
					 relend, h, r_symndx))
	    return FALSE;

	  if (r_type == R_386_TLS_LE_32)
	    {
	      BFD_ASSERT (! unresolved_reloc);
	      if (ELF32_R_TYPE (rel->r_info) == R_386_TLS_GD)
		{
		  unsigned int type;
		  bfd_vma roff;

		  /* GD->LE transition.  */
		  type = bfd_get_8 (input_bfd, contents + rel->r_offset - 2);
		  if (type == 0x04)
		    {
		      /* leal foo(,%reg,1), %eax; call ___tls_get_addr
			 Change it into:
			 movl %gs:0, %eax; subl $foo@tpoff, %eax
			 (6 byte form of subl).  */
		      memcpy (contents + rel->r_offset - 3,
			      "\x65\xa1\0\0\0\0\x81\xe8\0\0\0", 12);
		      roff = rel->r_offset + 5;
		    }
		  else
		    {
		      /* leal foo(%reg), %eax; call ___tls_get_addr; nop
			 Change it into:
			 movl %gs:0, %eax; subl $foo@tpoff, %eax
			 (6 byte form of subl).  */
		      memcpy (contents + rel->r_offset - 2,
			      "\x65\xa1\0\0\0\0\x81\xe8\0\0\0", 12);
		      roff = rel->r_offset + 6;
		    }
		  bfd_put_32 (output_bfd, elf_i386_tpoff (info, relocation),
			      contents + roff);
		  /* Skip R_386_PC32/R_386_PLT32.  */
		  rel++;
		  continue;
		}
	      else if (ELF32_R_TYPE (rel->r_info) == R_386_TLS_GOTDESC)
		{
		  /* GDesc -> LE transition.
		     It's originally something like:
		     leal x@tlsdesc(%ebx), %eax

		     leal x@ntpoff, %eax

		     Registers other than %eax may be set up here.  */

		  unsigned int val;
		  bfd_vma roff;

		  roff = rel->r_offset;
		  val = bfd_get_8 (input_bfd, contents + roff - 1);

		  /* Now modify the instruction as appropriate.  */
		  /* aoliva FIXME: remove the above and xor the byte
		     below with 0x86.  */
		  bfd_put_8 (output_bfd, val ^ 0x86,
			     contents + roff - 1);
		  bfd_put_32 (output_bfd, -elf_i386_tpoff (info, relocation),
			      contents + roff);
		  continue;
		}
	      else if (ELF32_R_TYPE (rel->r_info) == R_386_TLS_DESC_CALL)
		{
		  /* GDesc -> LE transition.
		     It's originally:
		     call *(%eax)
		     Turn it into:
		     xchg %ax,%ax  */

		  bfd_vma roff;

		  roff = rel->r_offset;
		  bfd_put_8 (output_bfd, 0x66, contents + roff);
		  bfd_put_8 (output_bfd, 0x90, contents + roff + 1);
		  continue;
		}
	      else if (ELF32_R_TYPE (rel->r_info) == R_386_TLS_IE)
		{
		  unsigned int val;

		  /* IE->LE transition:
		     Originally it can be one of:
		     movl foo, %eax
		     movl foo, %reg
		     addl foo, %reg
		     We change it into:
		     movl $foo, %eax
		     movl $foo, %reg
		     addl $foo, %reg.  */
		  val = bfd_get_8 (input_bfd, contents + rel->r_offset - 1);
		  if (val == 0xa1)
		    {
		      /* movl foo, %eax.  */
		      bfd_put_8 (output_bfd, 0xb8,
				 contents + rel->r_offset - 1);
		    }
		  else
		    {
		      unsigned int type;

		      type = bfd_get_8 (input_bfd,
					contents + rel->r_offset - 2);
		      switch (type)
			{
			case 0x8b:
			  /* movl */
			  bfd_put_8 (output_bfd, 0xc7,
				     contents + rel->r_offset - 2);
			  bfd_put_8 (output_bfd,
				     0xc0 | ((val >> 3) & 7),
				     contents + rel->r_offset - 1);
			  break;
			case 0x03:
			  /* addl */
			  bfd_put_8 (output_bfd, 0x81,
				     contents + rel->r_offset - 2);
			  bfd_put_8 (output_bfd,
				     0xc0 | ((val >> 3) & 7),
				     contents + rel->r_offset - 1);
			  break;
			default:
			  BFD_FAIL ();
			  break;
			}
		    }
		  bfd_put_32 (output_bfd, -elf_i386_tpoff (info, relocation),
			      contents + rel->r_offset);
		  continue;
		}
	      else
		{
		  unsigned int val, type;

		  /* {IE_32,GOTIE}->LE transition:
		     Originally it can be one of:
		     subl foo(%reg1), %reg2
		     movl foo(%reg1), %reg2
		     addl foo(%reg1), %reg2
		     We change it into:
		     subl $foo, %reg2
		     movl $foo, %reg2 (6 byte form)
		     addl $foo, %reg2.  */
		  type = bfd_get_8 (input_bfd, contents + rel->r_offset - 2);
		  val = bfd_get_8 (input_bfd, contents + rel->r_offset - 1);
		  if (type == 0x8b)
		    {
		      /* movl */
		      bfd_put_8 (output_bfd, 0xc7,
				 contents + rel->r_offset - 2);
		      bfd_put_8 (output_bfd, 0xc0 | ((val >> 3) & 7),
				 contents + rel->r_offset - 1);
		    }
		  else if (type == 0x2b)
		    {
		      /* subl */
		      bfd_put_8 (output_bfd, 0x81,
				 contents + rel->r_offset - 2);
		      bfd_put_8 (output_bfd, 0xe8 | ((val >> 3) & 7),
				 contents + rel->r_offset - 1);
		    }
		  else if (type == 0x03)
		    {
		      /* addl */
		      bfd_put_8 (output_bfd, 0x81,
				 contents + rel->r_offset - 2);
		      bfd_put_8 (output_bfd, 0xc0 | ((val >> 3) & 7),
				 contents + rel->r_offset - 1);
		    }
		  else
		    BFD_FAIL ();
		  if (ELF32_R_TYPE (rel->r_info) == R_386_TLS_GOTIE)
		    bfd_put_32 (output_bfd, -elf_i386_tpoff (info, relocation),
				contents + rel->r_offset);
		  else
		    bfd_put_32 (output_bfd, elf_i386_tpoff (info, relocation),
				contents + rel->r_offset);
		  continue;
		}
	    }

	  if (htab->elf.sgot == NULL)
	    abort ();

	  if (h != NULL)
	    {
	      off = h->got.offset;
	      offplt = elf_i386_hash_entry (h)->tlsdesc_got;
	    }
	  else
	    {
	      if (local_got_offsets == NULL)
		abort ();

	      off = local_got_offsets[r_symndx];
	      offplt = local_tlsdesc_gotents[r_symndx];
	    }

	  if ((off & 1) != 0)
	    off &= ~1;
	  else
	    {
	      Elf_Internal_Rela outrel;
	      int dr_type;
	      asection *sreloc;

	      if (htab->elf.srelgot == NULL)
		abort ();

	      indx = h && h->dynindx != -1 ? h->dynindx : 0;

	      if (GOT_TLS_GDESC_P (tls_type))
		{
		  bfd_byte *loc;
		  outrel.r_info = ELF32_R_INFO (indx, R_386_TLS_DESC);
		  BFD_ASSERT (htab->sgotplt_jump_table_size + offplt + 8
			      <= htab->elf.sgotplt->size);
		  outrel.r_offset = (htab->elf.sgotplt->output_section->vma
				     + htab->elf.sgotplt->output_offset
				     + offplt
				     + htab->sgotplt_jump_table_size);
		  sreloc = htab->elf.srelplt;
		  loc = sreloc->contents;
		  loc += (htab->next_tls_desc_index++
			  * sizeof (Elf32_External_Rel));
		  BFD_ASSERT (loc + sizeof (Elf32_External_Rel)
			      <= sreloc->contents + sreloc->size);
		  bfd_elf32_swap_reloc_out (output_bfd, &outrel, loc);
		  if (indx == 0)
		    {
		      BFD_ASSERT (! unresolved_reloc);
		      bfd_put_32 (output_bfd,
				  relocation - elf_i386_dtpoff_base (info),
				  htab->elf.sgotplt->contents + offplt
				  + htab->sgotplt_jump_table_size + 4);
		    }
		  else
		    {
		      bfd_put_32 (output_bfd, 0,
				  htab->elf.sgotplt->contents + offplt
				  + htab->sgotplt_jump_table_size + 4);
		    }
		}

	      sreloc = htab->elf.srelgot;

	      outrel.r_offset = (htab->elf.sgot->output_section->vma
				 + htab->elf.sgot->output_offset + off);

	      if (GOT_TLS_GD_P (tls_type))
		dr_type = R_386_TLS_DTPMOD32;
	      else if (GOT_TLS_GDESC_P (tls_type))
		goto dr_done;
	      else if (tls_type == GOT_TLS_IE_POS)
		dr_type = R_386_TLS_TPOFF;
	      else
		dr_type = R_386_TLS_TPOFF32;

	      if (dr_type == R_386_TLS_TPOFF && indx == 0)
		bfd_put_32 (output_bfd,
			    relocation - elf_i386_dtpoff_base (info),
			    htab->elf.sgot->contents + off);
	      else if (dr_type == R_386_TLS_TPOFF32 && indx == 0)
		bfd_put_32 (output_bfd,
			    elf_i386_dtpoff_base (info) - relocation,
			    htab->elf.sgot->contents + off);
	      else if (dr_type != R_386_TLS_DESC)
		bfd_put_32 (output_bfd, 0,
			    htab->elf.sgot->contents + off);
	      outrel.r_info = ELF32_R_INFO (indx, dr_type);

	      elf_append_rel (output_bfd, sreloc, &outrel);

	      if (GOT_TLS_GD_P (tls_type))
		{
		  if (indx == 0)
		    {
	    	      BFD_ASSERT (! unresolved_reloc);
		      bfd_put_32 (output_bfd,
				  relocation - elf_i386_dtpoff_base (info),
				  htab->elf.sgot->contents + off + 4);
		    }
		  else
		    {
		      bfd_put_32 (output_bfd, 0,
				  htab->elf.sgot->contents + off + 4);
		      outrel.r_info = ELF32_R_INFO (indx,
						    R_386_TLS_DTPOFF32);
		      outrel.r_offset += 4;
		      elf_append_rel (output_bfd, sreloc, &outrel);
		    }
		}
	      else if (tls_type == GOT_TLS_IE_BOTH)
		{
		  bfd_put_32 (output_bfd,
			      (indx == 0
			       ? relocation - elf_i386_dtpoff_base (info)
			       : 0),
			      htab->elf.sgot->contents + off + 4);
		  outrel.r_info = ELF32_R_INFO (indx, R_386_TLS_TPOFF);
		  outrel.r_offset += 4;
		  elf_append_rel (output_bfd, sreloc, &outrel);
		}

	    dr_done:
	      if (h != NULL)
		h->got.offset |= 1;
	      else
		local_got_offsets[r_symndx] |= 1;
	    }

	  if (off >= (bfd_vma) -2
	      && ! GOT_TLS_GDESC_P (tls_type))
	    abort ();
	  if (r_type == R_386_TLS_GOTDESC
	      || r_type == R_386_TLS_DESC_CALL)
	    {
	      relocation = htab->sgotplt_jump_table_size + offplt;
	      unresolved_reloc = FALSE;
	    }
	  else if (r_type == ELF32_R_TYPE (rel->r_info))
	    {
	      bfd_vma g_o_t = htab->elf.sgotplt->output_section->vma
			      + htab->elf.sgotplt->output_offset;
	      relocation = htab->elf.sgot->output_section->vma
		+ htab->elf.sgot->output_offset + off - g_o_t;
	      if ((r_type == R_386_TLS_IE || r_type == R_386_TLS_GOTIE)
		  && tls_type == GOT_TLS_IE_BOTH)
		relocation += 4;
	      if (r_type == R_386_TLS_IE)
		relocation += g_o_t;
	      unresolved_reloc = FALSE;
	    }
	  else if (ELF32_R_TYPE (rel->r_info) == R_386_TLS_GD)
	    {
	      unsigned int val, type;
	      bfd_vma roff;

	      /* GD->IE transition.  */
	      type = bfd_get_8 (input_bfd, contents + rel->r_offset - 2);
	      val = bfd_get_8 (input_bfd, contents + rel->r_offset - 1);
	      if (type == 0x04)
		{
		  /* leal foo(,%reg,1), %eax; call ___tls_get_addr
		     Change it into:
		     movl %gs:0, %eax; subl $foo@gottpoff(%reg), %eax.  */
		  val >>= 3;
		  roff = rel->r_offset - 3;
		}
	      else
		{
		  /* leal foo(%reg), %eax; call ___tls_get_addr; nop
		     Change it into:
		     movl %gs:0, %eax; subl $foo@gottpoff(%reg), %eax.  */
		  roff = rel->r_offset - 2;
		}
	      memcpy (contents + roff,
		      "\x65\xa1\0\0\0\0\x2b\x80\0\0\0", 12);
	      contents[roff + 7] = 0x80 | (val & 7);
	      /* If foo is used only with foo@gotntpoff(%reg) and
		 foo@indntpoff, but not with foo@gottpoff(%reg), change
		 subl $foo@gottpoff(%reg), %eax
		 into:
		 addl $foo@gotntpoff(%reg), %eax.  */
	      if (tls_type == GOT_TLS_IE_POS)
		contents[roff + 6] = 0x03;
	      bfd_put_32 (output_bfd,
			  htab->elf.sgot->output_section->vma
			  + htab->elf.sgot->output_offset + off
			  - htab->elf.sgotplt->output_section->vma
			  - htab->elf.sgotplt->output_offset,
			  contents + roff + 8);
	      /* Skip R_386_PLT32.  */
	      rel++;
	      continue;
	    }
	  else if (ELF32_R_TYPE (rel->r_info) == R_386_TLS_GOTDESC)
	    {
	      /* GDesc -> IE transition.
		 It's originally something like:
		 leal x@tlsdesc(%ebx), %eax

		 Change it to:
		 movl x@gotntpoff(%ebx), %eax # before xchg %ax,%ax
		 or:
		 movl x@gottpoff(%ebx), %eax # before negl %eax

		 Registers other than %eax may be set up here.  */

	      bfd_vma roff;

	      /* First, make sure it's a leal adding ebx to a 32-bit
		 offset into any register, although it's probably
		 almost always going to be eax.  */
	      roff = rel->r_offset;

	      /* Now modify the instruction as appropriate.  */
	      /* To turn a leal into a movl in the form we use it, it
		 suffices to change the first byte from 0x8d to 0x8b.
		 aoliva FIXME: should we decide to keep the leal, all
		 we have to do is remove the statement below, and
		 adjust the relaxation of R_386_TLS_DESC_CALL.  */
	      bfd_put_8 (output_bfd, 0x8b, contents + roff - 2);

	      if (tls_type == GOT_TLS_IE_BOTH)
		off += 4;

	      bfd_put_32 (output_bfd,
			  htab->elf.sgot->output_section->vma
			  + htab->elf.sgot->output_offset + off
			  - htab->elf.sgotplt->output_section->vma
			  - htab->elf.sgotplt->output_offset,
			  contents + roff);
	      continue;
	    }
	  else if (ELF32_R_TYPE (rel->r_info) == R_386_TLS_DESC_CALL)
	    {
	      /* GDesc -> IE transition.
		 It's originally:
		 call *(%eax)

		 Change it to:
		 xchg %ax,%ax
		 or
		 negl %eax
		 depending on how we transformed the TLS_GOTDESC above.
	      */

	      bfd_vma roff;

	      roff = rel->r_offset;

	      /* Now modify the instruction as appropriate.  */
	      if (tls_type != GOT_TLS_IE_NEG)
		{
		  /* xchg %ax,%ax */
		  bfd_put_8 (output_bfd, 0x66, contents + roff);
		  bfd_put_8 (output_bfd, 0x90, contents + roff + 1);
		}
	      else
		{
		  /* negl %eax */
		  bfd_put_8 (output_bfd, 0xf7, contents + roff);
		  bfd_put_8 (output_bfd, 0xd8, contents + roff + 1);
		}

	      continue;
	    }
	  else
	    BFD_ASSERT (FALSE);
	  break;

	case R_386_TLS_LDM:
	  if (! elf_i386_tls_transition (info, input_bfd,
					 input_section, contents,
					 symtab_hdr, sym_hashes,
					 &r_type, GOT_UNKNOWN, rel,
					 relend, h, r_symndx))
	    return FALSE;

	  if (r_type != R_386_TLS_LDM)
	    {
	      /* LD->LE transition:
		 leal foo(%reg), %eax; call ___tls_get_addr.
		 We change it into:
		 movl %gs:0, %eax; nop; leal 0(%esi,1), %esi.  */
	      BFD_ASSERT (r_type == R_386_TLS_LE_32);
	      memcpy (contents + rel->r_offset - 2,
		      "\x65\xa1\0\0\0\0\x90\x8d\x74\x26", 11);
	      /* Skip R_386_PC32/R_386_PLT32.  */
	      rel++;
	      continue;
	    }

	  if (htab->elf.sgot == NULL)
	    abort ();

	  off = htab->tls_ldm_got.offset;
	  if (off & 1)
	    off &= ~1;
	  else
	    {
	      Elf_Internal_Rela outrel;

	      if (htab->elf.srelgot == NULL)
		abort ();

	      outrel.r_offset = (htab->elf.sgot->output_section->vma
				 + htab->elf.sgot->output_offset + off);

	      bfd_put_32 (output_bfd, 0,
			  htab->elf.sgot->contents + off);
	      bfd_put_32 (output_bfd, 0,
			  htab->elf.sgot->contents + off + 4);
	      outrel.r_info = ELF32_R_INFO (0, R_386_TLS_DTPMOD32);
	      elf_append_rel (output_bfd, htab->elf.srelgot, &outrel);
	      htab->tls_ldm_got.offset |= 1;
	    }
	  relocation = htab->elf.sgot->output_section->vma
		       + htab->elf.sgot->output_offset + off
		       - htab->elf.sgotplt->output_section->vma
		       - htab->elf.sgotplt->output_offset;
	  unresolved_reloc = FALSE;
	  break;

	case R_386_TLS_LDO_32:
	  if (!info->executable || (input_section->flags & SEC_CODE) == 0)
	    relocation -= elf_i386_dtpoff_base (info);
	  else
	    /* When converting LDO to LE, we must negate.  */
	    relocation = -elf_i386_tpoff (info, relocation);
	  break;

	case R_386_TLS_LE_32:
	case R_386_TLS_LE:
	  if (!info->executable)
	    {
	      Elf_Internal_Rela outrel;
	      asection *sreloc;

	      outrel.r_offset = rel->r_offset
				+ input_section->output_section->vma
				+ input_section->output_offset;
	      if (h != NULL && h->dynindx != -1)
		indx = h->dynindx;
	      else
		indx = 0;
	      if (r_type == R_386_TLS_LE_32)
		outrel.r_info = ELF32_R_INFO (indx, R_386_TLS_TPOFF32);
	      else
		outrel.r_info = ELF32_R_INFO (indx, R_386_TLS_TPOFF);
	      sreloc = elf_section_data (input_section)->sreloc;
	      if (sreloc == NULL)
		abort ();
	      elf_append_rel (output_bfd, sreloc, &outrel);
	      if (indx)
		continue;
	      else if (r_type == R_386_TLS_LE_32)
		relocation = elf_i386_dtpoff_base (info) - relocation;
	      else
		relocation -= elf_i386_dtpoff_base (info);
	    }
	  else if (r_type == R_386_TLS_LE_32)
	    relocation = elf_i386_tpoff (info, relocation);
	  else
	    relocation = -elf_i386_tpoff (info, relocation);
	  break;

	default:
	  break;
	}

      /* Dynamic relocs are not propagated for SEC_DEBUGGING sections
	 because such sections are not SEC_ALLOC and thus ld.so will
	 not process them.  */
      if (unresolved_reloc
	  && !((input_section->flags & SEC_DEBUGGING) != 0
	       && h->def_dynamic)
	  && _bfd_elf_section_offset (output_bfd, info, input_section,
				      rel->r_offset) != (bfd_vma) -1)
	{
	  (*_bfd_error_handler)
	    (_("%B(%A+0x%lx): unresolvable %s relocation against symbol `%s'"),
	     input_bfd,
	     input_section,
	     (long) rel->r_offset,
	     howto->name,
	     h->root.root.string);
	  return FALSE;
	}

do_relocation:
      r = _bfd_final_link_relocate (howto, input_bfd, input_section,
				    contents, rel->r_offset,
				    relocation, 0);

check_relocation_error:
      if (r != bfd_reloc_ok)
	{
	  const char *name;

	  if (h != NULL)
	    name = h->root.root.string;
	  else
	    {
	      name = bfd_elf_string_from_elf_section (input_bfd,
						      symtab_hdr->sh_link,
						      sym->st_name);
	      if (name == NULL)
		return FALSE;
	      if (*name == '\0')
		name = bfd_section_name (input_bfd, sec);
	    }

	  if (r == bfd_reloc_overflow)
	    {
	      if (! ((*info->callbacks->reloc_overflow)
		     (info, (h ? &h->root : NULL), name, howto->name,
		      (bfd_vma) 0, input_bfd, input_section,
		      rel->r_offset)))
		return FALSE;
	    }
	  else
	    {
	      (*_bfd_error_handler)
		(_("%B(%A+0x%lx): reloc against `%s': error %d"),
		 input_bfd, input_section,
		 (long) rel->r_offset, name, (int) r);
	      return FALSE;
	    }
	}
    }

  return TRUE;
}

/* Finish up dynamic symbol handling.  We set the contents of various
   dynamic sections here.  */

static bfd_boolean
elf_i386_finish_dynamic_symbol (bfd *output_bfd,
				struct bfd_link_info *info,
				struct elf_link_hash_entry *h,
				Elf_Internal_Sym *sym)
{
  struct elf_i386_link_hash_table *htab;
  unsigned plt_entry_size;
  const struct elf_i386_backend_data *abed;
  struct elf_i386_link_hash_entry *eh;

  htab = elf_i386_hash_table (info);
  if (htab == NULL)
    return FALSE;

  abed = get_elf_i386_backend_data (output_bfd);
  plt_entry_size = GET_PLT_ENTRY_SIZE (output_bfd);

  eh = (struct elf_i386_link_hash_entry *) h;

  if (h->plt.offset != (bfd_vma) -1)
    {
      bfd_vma plt_index;
      bfd_vma got_offset;
      Elf_Internal_Rela rel;
      bfd_byte *loc;
      asection *plt, *gotplt, *relplt;

      /* When building a static executable, use .iplt, .igot.plt and
	 .rel.iplt sections for STT_GNU_IFUNC symbols.  */
      if (htab->elf.splt != NULL)
	{
	  plt = htab->elf.splt;
	  gotplt = htab->elf.sgotplt;
	  relplt = htab->elf.srelplt;
	}
      else
	{
	  plt = htab->elf.iplt;
	  gotplt = htab->elf.igotplt;
	  relplt = htab->elf.irelplt;
	}

      /* This symbol has an entry in the procedure linkage table.  Set
	 it up.  */

      if ((h->dynindx == -1
	   && !((h->forced_local || info->executable)
		&& h->def_regular
		&& h->type == STT_GNU_IFUNC))
	  || plt == NULL
	  || gotplt == NULL
	  || relplt == NULL)
	abort ();

      /* Get the index in the procedure linkage table which
	 corresponds to this symbol.  This is the index of this symbol
	 in all the symbols for which we are making plt entries.  The
	 first entry in the procedure linkage table is reserved.

	 Get the offset into the .got table of the entry that
	 corresponds to this function.  Each .got entry is 4 bytes.
	 The first three are reserved.

	 For static executables, we don't reserve anything.  */

      if (plt == htab->elf.splt)
	{
	  got_offset = h->plt.offset / plt_entry_size - 1;
	  got_offset = (got_offset + 3) * 4;
	}
      else
	{
	  got_offset = h->plt.offset / plt_entry_size;
	  got_offset = got_offset * 4;
	}

      /* Fill in the entry in the procedure linkage table.  */
      if (! info->shared)
	{
	  memcpy (plt->contents + h->plt.offset, abed->plt->plt_entry,
		  abed->plt->plt_entry_size);
	  bfd_put_32 (output_bfd,
		      (gotplt->output_section->vma
		       + gotplt->output_offset
		       + got_offset),
		      plt->contents + h->plt.offset
                      + abed->plt->plt_got_offset);

	  if (abed->is_vxworks)
	    {
	      int s, k, reloc_index;

	      /* Create the R_386_32 relocation referencing the GOT
		 for this PLT entry.  */

	      /* S: Current slot number (zero-based).  */
	      s = ((h->plt.offset - abed->plt->plt_entry_size)
                   / abed->plt->plt_entry_size);
	      /* K: Number of relocations for PLTResolve. */
	      if (info->shared)
		k = PLTRESOLVE_RELOCS_SHLIB;
	      else
		k = PLTRESOLVE_RELOCS;
	      /* Skip the PLTresolve relocations, and the relocations for
		 the other PLT slots. */
	      reloc_index = k + s * PLT_NON_JUMP_SLOT_RELOCS;
	      loc = (htab->srelplt2->contents + reloc_index
		     * sizeof (Elf32_External_Rel));

	      rel.r_offset = (htab->elf.splt->output_section->vma
			      + htab->elf.splt->output_offset
			      + h->plt.offset + 2),
	      rel.r_info = ELF32_R_INFO (htab->elf.hgot->indx, R_386_32);
	      bfd_elf32_swap_reloc_out (output_bfd, &rel, loc);

	      /* Create the R_386_32 relocation referencing the beginning of
		 the PLT for this GOT entry.  */
	      rel.r_offset = (htab->elf.sgotplt->output_section->vma
			      + htab->elf.sgotplt->output_offset
			      + got_offset);
	      rel.r_info = ELF32_R_INFO (htab->elf.hplt->indx, R_386_32);
	      bfd_elf32_swap_reloc_out (output_bfd, &rel,
					loc + sizeof (Elf32_External_Rel));
	    }
	}
      else
	{
	  memcpy (plt->contents + h->plt.offset, abed->plt->pic_plt_entry,
		  abed->plt->plt_entry_size);
	  bfd_put_32 (output_bfd, got_offset,
		      plt->contents + h->plt.offset
                      + abed->plt->plt_got_offset);
	}

      /* Fill in the entry in the global offset table.  */
      bfd_put_32 (output_bfd,
		  (plt->output_section->vma
		   + plt->output_offset
		   + h->plt.offset
		   + abed->plt->plt_lazy_offset),
		  gotplt->contents + got_offset);

      /* Fill in the entry in the .rel.plt section.  */
      rel.r_offset = (gotplt->output_section->vma
		      + gotplt->output_offset
		      + got_offset);
      if (h->dynindx == -1
	  || ((info->executable
	       || ELF_ST_VISIBILITY (h->other) != STV_DEFAULT)
	      && h->def_regular
	       && h->type == STT_GNU_IFUNC))
	{
	  /* If an STT_GNU_IFUNC symbol is locally defined, generate
	     R_386_IRELATIVE instead of R_386_JUMP_SLOT.  Store addend
	     in the .got.plt section.  */
	  bfd_put_32 (output_bfd,
		      (h->root.u.def.value
		       + h->root.u.def.section->output_section->vma
		       + h->root.u.def.section->output_offset),
		      gotplt->contents + got_offset);
	  rel.r_info = ELF32_R_INFO (0, R_386_IRELATIVE);
	  /* R_386_IRELATIVE comes last.  */
	  plt_index = htab->next_irelative_index--;
	}
      else
	{
	  rel.r_info = ELF32_R_INFO (h->dynindx, R_386_JUMP_SLOT);
	  plt_index = htab->next_jump_slot_index++;
	}
      loc = relplt->contents + plt_index * sizeof (Elf32_External_Rel);
      bfd_elf32_swap_reloc_out (output_bfd, &rel, loc);

      /* Don't fill PLT entry for static executables.  */
      if (plt == htab->elf.splt)
	{
	  bfd_put_32 (output_bfd, plt_index * sizeof (Elf32_External_Rel),
		      plt->contents + h->plt.offset
                      + abed->plt->plt_reloc_offset);
	  bfd_put_32 (output_bfd, - (h->plt.offset
                                     + abed->plt->plt_plt_offset + 4),
		      plt->contents + h->plt.offset
                      + abed->plt->plt_plt_offset);
	}
    }
  else if (eh->plt_got.offset != (bfd_vma) -1)
    {
      bfd_vma got_offset, plt_offset;
      asection *plt, *got, *gotplt;
      const bfd_byte *got_plt_entry;

      /* Offset of displacement of the indirect jump.  */
      bfd_vma plt_got_offset = 2;

      /* Set the entry in the GOT procedure linkage table.  */
      plt = htab->plt_got;
      got = htab->elf.sgot;
      gotplt = htab->elf.sgotplt;
      got_offset = h->got.offset;

      if (got_offset == (bfd_vma) -1
	  || plt == NULL
	  || got == NULL
	  || gotplt == NULL)
	abort ();

      /* Fill in the entry in the GOT procedure linkage table.  */
      if (! info->shared)
	{
	  got_plt_entry = elf_i386_got_plt_entry;
	  got_offset += got->output_section->vma + got->output_offset;
	}
      else
	{
	  got_plt_entry = elf_i386_pic_got_plt_entry;
	  got_offset += (got->output_section->vma
			 + got->output_offset
			 - gotplt->output_section->vma
			 - gotplt->output_offset);
	}

      plt_offset = eh->plt_got.offset;
      memcpy (plt->contents + plt_offset, got_plt_entry,
	      sizeof (elf_i386_got_plt_entry));
      bfd_put_32 (output_bfd, got_offset,
		  plt->contents + plt_offset + plt_got_offset);
    }

  if (!h->def_regular
      && (h->plt.offset != (bfd_vma) -1
	  || eh->plt_got.offset != (bfd_vma) -1))
    {
      /* Mark the symbol as undefined, rather than as defined in
	 the .plt section.  Leave the value if there were any
	 relocations where pointer equality matters (this is a clue
	 for the dynamic linker, to make function pointer
	 comparisons work between an application and shared
	 library), otherwise set it to zero.  If a function is only
	 called from a binary, there is no need to slow down
	 shared libraries because of that.  */
      sym->st_shndx = SHN_UNDEF;
      if (!h->pointer_equality_needed)
	sym->st_value = 0;
    }

  if (h->got.offset != (bfd_vma) -1
      && ! GOT_TLS_GD_ANY_P (elf_i386_hash_entry(h)->tls_type)
      && (elf_i386_hash_entry(h)->tls_type & GOT_TLS_IE) == 0)
    {
      Elf_Internal_Rela rel;

      /* This symbol has an entry in the global offset table.  Set it
	 up.  */

      if (htab->elf.sgot == NULL || htab->elf.srelgot == NULL)
	abort ();

      rel.r_offset = (htab->elf.sgot->output_section->vma
		      + htab->elf.sgot->output_offset
		      + (h->got.offset & ~(bfd_vma) 1));

      /* If this is a static link, or it is a -Bsymbolic link and the
	 symbol is defined locally or was forced to be local because
	 of a version file, we just want to emit a RELATIVE reloc.
	 The entry in the global offset table will already have been
	 initialized in the relocate_section function.  */
      if (h->def_regular
	  && h->type == STT_GNU_IFUNC)
	{
	  if (info->shared)
	    {
	      /* Generate R_386_GLOB_DAT.  */
	      goto do_glob_dat;
	    }
	  else
	    {
	      asection *plt;

	      if (!h->pointer_equality_needed)
		abort ();

	      /* For non-shared object, we can't use .got.plt, which
		 contains the real function addres if we need pointer
		 equality.  We load the GOT entry with the PLT entry.  */
	      plt = htab->elf.splt ? htab->elf.splt : htab->elf.iplt;
	      bfd_put_32 (output_bfd,
			  (plt->output_section->vma
			   + plt->output_offset + h->plt.offset),
			  htab->elf.sgot->contents + h->got.offset);
	      return TRUE;
	    }
	}
      else if (info->shared
	       && SYMBOL_REFERENCES_LOCAL (info, h))
	{
	  BFD_ASSERT((h->got.offset & 1) != 0);
	  rel.r_info = ELF32_R_INFO (0, R_386_RELATIVE);
	}
      else
	{
	  BFD_ASSERT((h->got.offset & 1) == 0);
do_glob_dat:
	  bfd_put_32 (output_bfd, (bfd_vma) 0,
		      htab->elf.sgot->contents + h->got.offset);
	  rel.r_info = ELF32_R_INFO (h->dynindx, R_386_GLOB_DAT);
	}

      elf_append_rel (output_bfd, htab->elf.srelgot, &rel);
    }

  if (h->needs_copy)
    {
      Elf_Internal_Rela rel;
      asection *s;

      if (h->root.u.def.section == htab->sdynsharablebss)
	s = htab->srelsharablebss;
      else
	s = htab->srelbss;

      /* This symbol needs a copy reloc.  Set it up.  */

      if (h->dynindx == -1
	  || (h->root.type != bfd_link_hash_defined
	      && h->root.type != bfd_link_hash_defweak)
	  || s == NULL)
	abort ();

      rel.r_offset = (h->root.u.def.value
		      + h->root.u.def.section->output_section->vma
		      + h->root.u.def.section->output_offset);
      rel.r_info = ELF32_R_INFO (h->dynindx, R_386_COPY);
      elf_append_rel (output_bfd, s, &rel);
    }

  return TRUE;
}

/* Finish up local dynamic symbol handling.  We set the contents of
   various dynamic sections here.  */

static bfd_boolean
elf_i386_finish_local_dynamic_symbol (void **slot, void *inf)
{
  struct elf_link_hash_entry *h
    = (struct elf_link_hash_entry *) *slot;
  struct bfd_link_info *info
    = (struct bfd_link_info *) inf;

  return elf_i386_finish_dynamic_symbol (info->output_bfd, info,
					 h, NULL);
}

/* Used to decide how to sort relocs in an optimal manner for the
   dynamic linker, before writing them out.  */

static enum elf_reloc_type_class
elf_i386_reloc_type_class (const struct bfd_link_info *info ATTRIBUTE_UNUSED,
			   const asection *rel_sec ATTRIBUTE_UNUSED,
			   const Elf_Internal_Rela *rela)
{
  switch (ELF32_R_TYPE (rela->r_info))
    {
    case R_386_RELATIVE:
      return reloc_class_relative;
    case R_386_JUMP_SLOT:
      return reloc_class_plt;
    case R_386_COPY:
      return reloc_class_copy;
    default:
      return reloc_class_normal;
    }
}

/* Finish up the dynamic sections.  */

static bfd_boolean
elf_i386_finish_dynamic_sections (bfd *output_bfd,
				  struct bfd_link_info *info)
{
  struct elf_i386_link_hash_table *htab;
  bfd *dynobj;
  asection *sdyn;
  const struct elf_i386_backend_data *abed;

  htab = elf_i386_hash_table (info);
  if (htab == NULL)
    return FALSE;

  dynobj = htab->elf.dynobj;
  sdyn = bfd_get_linker_section (dynobj, ".dynamic");
  abed = get_elf_i386_backend_data (output_bfd);

  if (htab->elf.dynamic_sections_created)
    {
      Elf32_External_Dyn *dyncon, *dynconend;

      if (sdyn == NULL || htab->elf.sgot == NULL)
	abort ();

      dyncon = (Elf32_External_Dyn *) sdyn->contents;
      dynconend = (Elf32_External_Dyn *) (sdyn->contents + sdyn->size);
      for (; dyncon < dynconend; dyncon++)
	{
	  Elf_Internal_Dyn dyn;
	  asection *s;

	  bfd_elf32_swap_dyn_in (dynobj, dyncon, &dyn);

	  switch (dyn.d_tag)
	    {
	    default:
	      if (abed->is_vxworks
                  && elf_vxworks_finish_dynamic_entry (output_bfd, &dyn))
		break;
	      continue;

	    case DT_PLTGOT:
	      s = htab->elf.sgotplt;
	      dyn.d_un.d_ptr = s->output_section->vma + s->output_offset;
	      break;

	    case DT_JMPREL:
	      s = htab->elf.srelplt;
	      dyn.d_un.d_ptr = s->output_section->vma + s->output_offset;
	      break;

	    case DT_PLTRELSZ:
	      s = htab->elf.srelplt;
	      dyn.d_un.d_val = s->size;
	      break;

	    case DT_RELSZ:
	      /* My reading of the SVR4 ABI indicates that the
		 procedure linkage table relocs (DT_JMPREL) should be
		 included in the overall relocs (DT_REL).  This is
		 what Solaris does.  However, UnixWare can not handle
		 that case.  Therefore, we override the DT_RELSZ entry
		 here to make it not include the JMPREL relocs.  */
	      s = htab->elf.srelplt;
	      if (s == NULL)
		continue;
	      dyn.d_un.d_val -= s->size;
	      break;

	    case DT_REL:
	      /* We may not be using the standard ELF linker script.
		 If .rel.plt is the first .rel section, we adjust
		 DT_REL to not include it.  */
	      s = htab->elf.srelplt;
	      if (s == NULL)
		continue;
	      if (dyn.d_un.d_ptr != s->output_section->vma + s->output_offset)
		continue;
	      dyn.d_un.d_ptr += s->size;
	      break;
	    }

	  bfd_elf32_swap_dyn_out (output_bfd, &dyn, dyncon);
	}

      /* Fill in the first entry in the procedure linkage table.  */
      if (htab->elf.splt && htab->elf.splt->size > 0)
	{
	  if (info->shared)
	    {
	      memcpy (htab->elf.splt->contents, abed->plt->pic_plt0_entry,
		      abed->plt->plt0_entry_size);
	      memset (htab->elf.splt->contents + abed->plt->plt0_entry_size,
		      abed->plt0_pad_byte,
		      abed->plt->plt_entry_size - abed->plt->plt0_entry_size);
	    }
	  else
	    {
	      memcpy (htab->elf.splt->contents, abed->plt->plt0_entry,
		      abed->plt->plt0_entry_size);
	      memset (htab->elf.splt->contents + abed->plt->plt0_entry_size,
		      abed->plt0_pad_byte,
		      abed->plt->plt_entry_size - abed->plt->plt0_entry_size);
	      bfd_put_32 (output_bfd,
			  (htab->elf.sgotplt->output_section->vma
			   + htab->elf.sgotplt->output_offset
			   + 4),
			  htab->elf.splt->contents
                          + abed->plt->plt0_got1_offset);
	      bfd_put_32 (output_bfd,
			  (htab->elf.sgotplt->output_section->vma
			   + htab->elf.sgotplt->output_offset
			   + 8),
			  htab->elf.splt->contents
                          + abed->plt->plt0_got2_offset);

	      if (abed->is_vxworks)
		{
		  Elf_Internal_Rela rel;

		  /* Generate a relocation for _GLOBAL_OFFSET_TABLE_ + 4.
		     On IA32 we use REL relocations so the addend goes in
		     the PLT directly.  */
		  rel.r_offset = (htab->elf.splt->output_section->vma
				  + htab->elf.splt->output_offset
				  + abed->plt->plt0_got1_offset);
		  rel.r_info = ELF32_R_INFO (htab->elf.hgot->indx, R_386_32);
		  bfd_elf32_swap_reloc_out (output_bfd, &rel,
					    htab->srelplt2->contents);
		  /* Generate a relocation for _GLOBAL_OFFSET_TABLE_ + 8.  */
		  rel.r_offset = (htab->elf.splt->output_section->vma
				  + htab->elf.splt->output_offset
				  + abed->plt->plt0_got2_offset);
		  rel.r_info = ELF32_R_INFO (htab->elf.hgot->indx, R_386_32);
		  bfd_elf32_swap_reloc_out (output_bfd, &rel,
					    htab->srelplt2->contents +
					    sizeof (Elf32_External_Rel));
		}
	    }

	  /* UnixWare sets the entsize of .plt to 4, although that doesn't
	     really seem like the right value.  */
	  elf_section_data (htab->elf.splt->output_section)
	    ->this_hdr.sh_entsize = 4;

	  /* Correct the .rel.plt.unloaded relocations.  */
	  if (abed->is_vxworks && !info->shared)
	    {
	      int num_plts = (htab->elf.splt->size
                              / abed->plt->plt_entry_size) - 1;
	      unsigned char *p;

	      p = htab->srelplt2->contents;
	      if (info->shared)
		p += PLTRESOLVE_RELOCS_SHLIB * sizeof (Elf32_External_Rel);
	      else
		p += PLTRESOLVE_RELOCS * sizeof (Elf32_External_Rel);

	      for (; num_plts; num_plts--)
		{
		  Elf_Internal_Rela rel;
		  bfd_elf32_swap_reloc_in (output_bfd, p, &rel);
		  rel.r_info = ELF32_R_INFO (htab->elf.hgot->indx, R_386_32);
		  bfd_elf32_swap_reloc_out (output_bfd, &rel, p);
		  p += sizeof (Elf32_External_Rel);

		  bfd_elf32_swap_reloc_in (output_bfd, p, &rel);
		  rel.r_info = ELF32_R_INFO (htab->elf.hplt->indx, R_386_32);
		  bfd_elf32_swap_reloc_out (output_bfd, &rel, p);
		  p += sizeof (Elf32_External_Rel);
		}
	    }
	}
    }

  if (htab->elf.sgotplt)
    {
      if (bfd_is_abs_section (htab->elf.sgotplt->output_section))
	{
	  (*_bfd_error_handler)
	    (_("discarded output section: `%A'"), htab->elf.sgotplt);
	  return FALSE;
	}

      /* Fill in the first three entries in the global offset table.  */
      if (htab->elf.sgotplt->size > 0)
	{
	  bfd_put_32 (output_bfd,
		      (sdyn == NULL ? 0
		       : sdyn->output_section->vma + sdyn->output_offset),
		      htab->elf.sgotplt->contents);
	  bfd_put_32 (output_bfd, 0, htab->elf.sgotplt->contents + 4);
	  bfd_put_32 (output_bfd, 0, htab->elf.sgotplt->contents + 8);
	}

      elf_section_data (htab->elf.sgotplt->output_section)->this_hdr.sh_entsize = 4;
    }

  /* Adjust .eh_frame for .plt section.  */
  if (htab->plt_eh_frame != NULL
      && htab->plt_eh_frame->contents != NULL)
    {
      if (htab->elf.splt != NULL
	  && htab->elf.splt->size != 0
	  && (htab->elf.splt->flags & SEC_EXCLUDE) == 0
	  && htab->elf.splt->output_section != NULL
	  && htab->plt_eh_frame->output_section != NULL)
	{
	  bfd_vma plt_start = htab->elf.splt->output_section->vma;
	  bfd_vma eh_frame_start = htab->plt_eh_frame->output_section->vma
				   + htab->plt_eh_frame->output_offset
				   + PLT_FDE_START_OFFSET;
	  bfd_put_signed_32 (dynobj, plt_start - eh_frame_start,
			     htab->plt_eh_frame->contents
			     + PLT_FDE_START_OFFSET);
	}
      if (htab->plt_eh_frame->sec_info_type
	  == SEC_INFO_TYPE_EH_FRAME)
	{
	  if (! _bfd_elf_write_section_eh_frame (output_bfd, info,
						 htab->plt_eh_frame,
						 htab->plt_eh_frame->contents))
	    return FALSE;
	}
    }

  if (htab->elf.sgot && htab->elf.sgot->size > 0)
    elf_section_data (htab->elf.sgot->output_section)->this_hdr.sh_entsize = 4;

  /* Fill PLT and GOT entries for local STT_GNU_IFUNC symbols.  */
  htab_traverse (htab->loc_hash_table,
		 elf_i386_finish_local_dynamic_symbol,
		 info);

  return TRUE;
}

/* Return an array of PLT entry symbol values.  */

static bfd_vma *
elf_i386_get_plt_sym_val (bfd *abfd, asymbol **dynsyms, asection *plt,
			  asection *relplt)
{
  bfd_boolean (*slurp_relocs) (bfd *, asection *, asymbol **, bfd_boolean);
  arelent *p;
  long count, i;
  bfd_vma *plt_sym_val;
  bfd_vma plt_offset;
  bfd_byte *plt_contents;
  const struct elf_i386_backend_data *bed
    = get_elf_i386_backend_data (abfd);
  Elf_Internal_Shdr *hdr;

  /* Get the .plt section contents.  */
  plt_contents = (bfd_byte *) bfd_malloc (plt->size);
  if (plt_contents == NULL)
    return NULL;
  if (!bfd_get_section_contents (abfd, (asection *) plt,
				 plt_contents, 0, plt->size))
    {
bad_return:
      free (plt_contents);
      return NULL;
    }

  slurp_relocs = get_elf_backend_data (abfd)->s->slurp_reloc_table;
  if (! (*slurp_relocs) (abfd, relplt, dynsyms, TRUE))
    goto bad_return;

  hdr = &elf_section_data (relplt)->this_hdr;
  count = relplt->size / hdr->sh_entsize;

  plt_sym_val = (bfd_vma *) bfd_malloc (sizeof (bfd_vma) * count);
  if (plt_sym_val == NULL)
    goto bad_return;

  for (i = 0; i < count; i++)
    plt_sym_val[i] = -1;

  plt_offset = bed->plt->plt_entry_size;
  p = relplt->relocation;
  for (i = 0; i < count; i++, p++)
    {
      long reloc_index;

      /* Skip unknown relocation.  PR 17512: file: bc9d6cf5.  */
      if (p->howto == NULL)
	continue;

      if (p->howto->type != R_386_JUMP_SLOT
	  && p->howto->type != R_386_IRELATIVE)
	continue;

      reloc_index = H_GET_32 (abfd, (plt_contents + plt_offset
				     + bed->plt->plt_reloc_offset));
      reloc_index /= sizeof (Elf32_External_Rel);
      if (reloc_index >= count)
	abort ();
      plt_sym_val[reloc_index] = plt->vma + plt_offset;
      plt_offset += bed->plt->plt_entry_size;
    }

  free (plt_contents);

  return plt_sym_val;
}

/* Similar to _bfd_elf_get_synthetic_symtab.  */

static long
elf_i386_get_synthetic_symtab (bfd *abfd,
			       long symcount,
			       asymbol **syms,
			       long dynsymcount,
			       asymbol **dynsyms,
			       asymbol **ret)
{
  asection *plt = bfd_get_section_by_name (abfd, ".plt");
  return _bfd_elf_ifunc_get_synthetic_symtab (abfd, symcount, syms,
					      dynsymcount, dynsyms, ret,
					      plt,
					      elf_i386_get_plt_sym_val);
}

/* Return TRUE if symbol should be hashed in the `.gnu.hash' section.  */

static bfd_boolean
elf_i386_hash_symbol (struct elf_link_hash_entry *h)
{
  if (h->plt.offset != (bfd_vma) -1
      && !h->def_regular
      && !h->pointer_equality_needed)
    return FALSE;

  return _bfd_elf_hash_symbol (h);
}

/* Hook called by the linker routine which adds symbols from an object
   file.  */

static bfd_boolean
elf_i386_add_symbol_hook (bfd * abfd,
			  struct bfd_link_info * info,
			  Elf_Internal_Sym * sym,
			  const char ** namep ATTRIBUTE_UNUSED,
			  flagword * flagsp ATTRIBUTE_UNUSED,
			  asection ** secp ATTRIBUTE_UNUSED,
			  bfd_vma * valp ATTRIBUTE_UNUSED)
{
  if ((ELF_ST_TYPE (sym->st_info) == STT_GNU_IFUNC
       || ELF_ST_BIND (sym->st_info) == STB_GNU_UNIQUE)
      && (abfd->flags & DYNAMIC) == 0
      && bfd_get_flavour (info->output_bfd) == bfd_target_elf_flavour)
    elf_tdata (info->output_bfd)->has_gnu_symbols = TRUE;

  return _bfd_elf_add_sharable_symbol (abfd, info, sym, namep, flagsp,
				       secp, valp);
}

#define TARGET_LITTLE_SYM		i386_elf32_vec
#define TARGET_LITTLE_NAME		"elf32-i386"
#define ELF_ARCH			bfd_arch_i386
#define ELF_TARGET_ID			I386_ELF_DATA
#define ELF_MACHINE_CODE		EM_386
#define ELF_MAXPAGESIZE			0x1000

#define elf_backend_can_gc_sections	1
#define elf_backend_can_refcount	1
#define elf_backend_want_got_plt	1
#define elf_backend_plt_readonly	1
#define elf_backend_want_plt_sym	0
#define elf_backend_got_header_size	12
#define elf_backend_plt_alignment	4
#define elf_backend_extern_protected_data 1

/* Support RELA for objdump of prelink objects.  */
#define elf_info_to_howto		      elf_i386_info_to_howto_rel
#define elf_info_to_howto_rel		      elf_i386_info_to_howto_rel

#define bfd_elf32_mkobject		      elf_i386_mkobject

#define bfd_elf32_bfd_is_local_label_name     elf_i386_is_local_label_name
#define bfd_elf32_bfd_link_hash_table_create  elf_i386_link_hash_table_create
#define bfd_elf32_bfd_reloc_type_lookup	      elf_i386_reloc_type_lookup
#define bfd_elf32_bfd_reloc_name_lookup	      elf_i386_reloc_name_lookup
#define bfd_elf32_get_synthetic_symtab	      elf_i386_get_synthetic_symtab

#define elf_backend_adjust_dynamic_symbol     elf_i386_adjust_dynamic_symbol
#define elf_backend_relocs_compatible	      _bfd_elf_relocs_compatible
#define elf_backend_check_relocs	      elf_i386_check_relocs
#define elf_backend_copy_indirect_symbol      elf_i386_copy_indirect_symbol
#define elf_backend_create_dynamic_sections   elf_i386_create_dynamic_sections
#define elf_backend_fake_sections	      elf_i386_fake_sections
#define elf_backend_finish_dynamic_sections   elf_i386_finish_dynamic_sections
#define elf_backend_finish_dynamic_symbol     elf_i386_finish_dynamic_symbol
#define elf_backend_gc_mark_hook	      elf_i386_gc_mark_hook
#define elf_backend_gc_sweep_hook	      elf_i386_gc_sweep_hook
#define elf_backend_grok_prstatus	      elf_i386_grok_prstatus
#define elf_backend_grok_psinfo		      elf_i386_grok_psinfo
#define elf_backend_reloc_type_class	      elf_i386_reloc_type_class
#define elf_backend_relocate_section	      elf_i386_relocate_section
#define elf_backend_size_dynamic_sections     elf_i386_size_dynamic_sections
#define elf_backend_always_size_sections      elf_i386_always_size_sections
#define elf_backend_omit_section_dynsym \
  ((bfd_boolean (*) (bfd *, struct bfd_link_info *, asection *)) bfd_true)
#define elf_backend_hash_symbol		      elf_i386_hash_symbol
#define elf_backend_add_symbol_hook           elf_i386_add_symbol_hook

#define elf_backend_section_from_bfd_section \
  _bfd_elf_sharable_section_from_bfd_section
#define elf_backend_symbol_processing \
  _bfd_elf_sharable_symbol_processing
#define elf_backend_common_section_index \
  _bfd_elf_sharable_common_section_index
#define elf_backend_common_section \
  _bfd_elf_sharable_common_section
#define elf_backend_common_definition \
  _bfd_elf_sharable_common_definition
#define elf_backend_merge_symbol \
  _bfd_elf_sharable_merge_symbol

#include "elf32-target.h"

/* FreeBSD support.  */

#undef	TARGET_LITTLE_SYM
#define	TARGET_LITTLE_SYM		i386_elf32_fbsd_vec
#undef	TARGET_LITTLE_NAME
#define	TARGET_LITTLE_NAME		"elf32-i386-freebsd"
#undef	ELF_OSABI
#define	ELF_OSABI			ELFOSABI_FREEBSD

/* The kernel recognizes executables as valid only if they carry a
   "FreeBSD" label in the ELF header.  So we put this label on all
   executables and (for simplicity) also all other object files.  */

static void
elf_i386_fbsd_post_process_headers (bfd *abfd, struct bfd_link_info *info)
{
  _bfd_elf_post_process_headers (abfd, info);

#ifdef OLD_FREEBSD_ABI_LABEL
  {
    /* The ABI label supported by FreeBSD <= 4.0 is quite nonstandard.  */
    Elf_Internal_Ehdr *i_ehdrp = elf_elfheader (abfd);
    memcpy (&i_ehdrp->e_ident[EI_ABIVERSION], "FreeBSD", 8);
  }
#endif
}

#undef	elf_backend_post_process_headers
#define	elf_backend_post_process_headers	elf_i386_fbsd_post_process_headers
#undef	elf32_bed
#define	elf32_bed				elf32_i386_fbsd_bed

#undef elf_backend_add_symbol_hook

#include "elf32-target.h"

/* Solaris 2.  */

#undef	TARGET_LITTLE_SYM
#define	TARGET_LITTLE_SYM		i386_elf32_sol2_vec
#undef	TARGET_LITTLE_NAME
#define	TARGET_LITTLE_NAME		"elf32-i386-sol2"

#undef elf_backend_post_process_headers

/* Restore default: we cannot use ELFOSABI_SOLARIS, otherwise ELFOSABI_NONE
   objects won't be recognized.  */
#undef ELF_OSABI

#undef	elf32_bed
#define	elf32_bed			elf32_i386_sol2_bed

/* The 32-bit static TLS arena size is rounded to the nearest 8-byte
   boundary.  */
#undef elf_backend_static_tls_alignment
#define elf_backend_static_tls_alignment 8

/* The Solaris 2 ABI requires a plt symbol on all platforms.

   Cf. Linker and Libraries Guide, Ch. 2, Link-Editor, Generating the Output
   File, p.63.  */
#undef elf_backend_want_plt_sym
#define elf_backend_want_plt_sym	1

#include "elf32-target.h"

/* Intel MCU support.  */

static bfd_boolean
elf32_iamcu_elf_object_p (bfd *abfd)
{
  /* Set the right machine number for an IAMCU elf32 file.  */
  bfd_default_set_arch_mach (abfd, bfd_arch_iamcu, bfd_mach_i386_iamcu);
  return TRUE;
}

#undef  TARGET_LITTLE_SYM
#define TARGET_LITTLE_SYM		iamcu_elf32_vec
#undef  TARGET_LITTLE_NAME
#define TARGET_LITTLE_NAME		"elf32-iamcu"
#undef ELF_ARCH
#define ELF_ARCH			bfd_arch_iamcu

#undef	ELF_MACHINE_CODE
#define	ELF_MACHINE_CODE		EM_IAMCU

#undef	ELF_OSABI

#undef  elf32_bed
#define elf32_bed			elf32_iamcu_bed

#undef	elf_backend_object_p
#define elf_backend_object_p		elf32_iamcu_elf_object_p

#undef	elf_backend_static_tls_alignment

#undef	elf_backend_want_plt_sym
#define elf_backend_want_plt_sym	    0

#include "elf32-target.h"

/* Restore defaults.  */
#undef	ELF_ARCH
#define ELF_ARCH			bfd_arch_i386
#undef	ELF_MACHINE_CODE
#define ELF_MACHINE_CODE		EM_386

/* Native Client support.  */

#undef	TARGET_LITTLE_SYM
#define	TARGET_LITTLE_SYM		i386_elf32_nacl_vec
#undef	TARGET_LITTLE_NAME
#define	TARGET_LITTLE_NAME		"elf32-i386-nacl"
#undef	elf32_bed
#define	elf32_bed			elf32_i386_nacl_bed

#undef	ELF_MAXPAGESIZE
#define	ELF_MAXPAGESIZE			0x10000

/* Restore defaults.  */
#undef	ELF_OSABI
#undef	elf_backend_want_plt_sym
#define elf_backend_want_plt_sym	0
#undef	elf_backend_post_process_headers
#undef	elf_backend_static_tls_alignment

/* NaCl uses substantially different PLT entries for the same effects.  */

#undef	elf_backend_plt_alignment
#define elf_backend_plt_alignment	5
#define NACL_PLT_ENTRY_SIZE		64
#define	NACLMASK			0xe0 /* 32-byte alignment mask.  */

static const bfd_byte elf_i386_nacl_plt0_entry[] =
  {
    0xff, 0x35,			  /* pushl contents of address */
    0, 0, 0, 0,			  /* replaced with address of .got + 4.	 */
    0x8b, 0x0d,                   /* movl contents of address, %ecx */
    0, 0, 0, 0,			  /* replaced with address of .got + 8.	 */
    0x83, 0xe1, NACLMASK,	  /* andl $NACLMASK, %ecx */
    0xff, 0xe1			  /* jmp *%ecx */
  };

static const bfd_byte elf_i386_nacl_plt_entry[NACL_PLT_ENTRY_SIZE] =
  {
    0x8b, 0x0d,				/* movl contents of address, %ecx */
    0, 0, 0, 0,				/* replaced with GOT slot address.  */
    0x83, 0xe1, NACLMASK,		/* andl $NACLMASK, %ecx */
    0xff, 0xe1,				/* jmp *%ecx */

    /* Pad to the next 32-byte boundary with nop instructions.	*/
    0x90,
    0x90, 0x90, 0x90, 0x90, 0x90, 0x90, 0x90, 0x90, 0x90, 0x90,
    0x90, 0x90, 0x90, 0x90, 0x90, 0x90, 0x90, 0x90, 0x90, 0x90,

    /* Lazy GOT entries point here (32-byte aligned).  */
    0x68,			       /* pushl immediate */
    0, 0, 0, 0,			       /* replaced with reloc offset.  */
    0xe9,			       /* jmp relative */
    0, 0, 0, 0,			       /* replaced with offset to .plt.	 */

    /* Pad to the next 32-byte boundary with nop instructions.	*/
    0x90, 0x90, 0x90, 0x90, 0x90, 0x90, 0x90, 0x90, 0x90, 0x90,
    0x90, 0x90, 0x90, 0x90, 0x90, 0x90, 0x90, 0x90, 0x90, 0x90,
    0x90, 0x90
  };

static const bfd_byte
elf_i386_nacl_pic_plt0_entry[sizeof (elf_i386_nacl_plt0_entry)] =
  {
    0xff, 0x73, 0x04,		/* pushl 4(%ebx) */
    0x8b, 0x4b, 0x08,		/* mov 0x8(%ebx), %ecx */
    0x83, 0xe1, 0xe0,		/* and $NACLMASK, %ecx */
    0xff, 0xe1,			/* jmp *%ecx */

    /* This is expected to be the same size as elf_i386_nacl_plt0_entry,
       so pad to that size with nop instructions.  */
    0x90, 0x90, 0x90, 0x90, 0x90, 0x90
  };

static const bfd_byte elf_i386_nacl_pic_plt_entry[NACL_PLT_ENTRY_SIZE] =
  {
    0x8b, 0x8b,          /* movl offset(%ebx), %ecx */
    0, 0, 0, 0,          /* replaced with offset of this symbol in .got.  */
    0x83, 0xe1, 0xe0,    /* andl $NACLMASK, %ecx */
    0xff, 0xe1,          /* jmp *%ecx */

    /* Pad to the next 32-byte boundary with nop instructions.	*/
    0x90,
    0x90, 0x90, 0x90, 0x90, 0x90, 0x90, 0x90, 0x90, 0x90, 0x90,
    0x90, 0x90, 0x90, 0x90, 0x90, 0x90, 0x90, 0x90, 0x90, 0x90,

    /* Lazy GOT entries point here (32-byte aligned).  */
    0x68,                /* pushl immediate */
    0, 0, 0, 0,          /* replaced with offset into relocation table.  */
    0xe9,                /* jmp relative */
    0, 0, 0, 0,          /* replaced with offset to start of .plt.  */

    /* Pad to the next 32-byte boundary with nop instructions.	*/
    0x90, 0x90, 0x90, 0x90, 0x90, 0x90, 0x90, 0x90, 0x90, 0x90,
    0x90, 0x90, 0x90, 0x90, 0x90, 0x90, 0x90, 0x90, 0x90, 0x90,
    0x90, 0x90
  };

static const bfd_byte elf_i386_nacl_eh_frame_plt[] =
  {
#if (PLT_CIE_LENGTH != 20                               \
     || PLT_FDE_LENGTH != 36                            \
     || PLT_FDE_START_OFFSET != 4 + PLT_CIE_LENGTH + 8  \
     || PLT_FDE_LEN_OFFSET != 4 + PLT_CIE_LENGTH + 12)
# error "Need elf_i386_backend_data parameters for eh_frame_plt offsets!"
#endif
    PLT_CIE_LENGTH, 0, 0, 0,		/* CIE length */
    0, 0, 0, 0,                         /* CIE ID */
    1,                                  /* CIE version */
    'z', 'R', 0,                        /* Augmentation string */
    1,                                  /* Code alignment factor */
    0x7c,                               /* Data alignment factor: -4 */
    8,                                  /* Return address column */
    1,					/* Augmentation size */
    DW_EH_PE_pcrel | DW_EH_PE_sdata4,	/* FDE encoding */
    DW_CFA_def_cfa, 4, 4,		/* DW_CFA_def_cfa: r4 (esp) ofs 4 */
    DW_CFA_offset + 8, 1,		/* DW_CFA_offset: r8 (eip) at cfa-4 */
    DW_CFA_nop, DW_CFA_nop,

    PLT_FDE_LENGTH, 0, 0, 0,     /* FDE length */
    PLT_CIE_LENGTH + 8, 0, 0, 0, /* CIE pointer */
    0, 0, 0, 0,                  /* R_386_PC32 .plt goes here */
    0, 0, 0, 0,                  /* .plt size goes here */
    0,                           /* Augmentation size */
    DW_CFA_def_cfa_offset, 8,    /* DW_CFA_def_cfa_offset: 8 */
    DW_CFA_advance_loc + 6,      /* DW_CFA_advance_loc: 6 to __PLT__+6 */
    DW_CFA_def_cfa_offset, 12,   /* DW_CFA_def_cfa_offset: 12 */
    DW_CFA_advance_loc + 58,     /* DW_CFA_advance_loc: 58 to __PLT__+64 */
    DW_CFA_def_cfa_expression,   /* DW_CFA_def_cfa_expression */
    13,                          /* Block length */
    DW_OP_breg4, 4,              /* DW_OP_breg4 (esp): 4 */
    DW_OP_breg8, 0,              /* DW_OP_breg8 (eip): 0 */
    DW_OP_const1u, 63, DW_OP_and, DW_OP_const1u, 37, DW_OP_ge,
    DW_OP_lit2, DW_OP_shl, DW_OP_plus,
    DW_CFA_nop, DW_CFA_nop
  };

static const struct elf_i386_plt_layout elf_i386_nacl_plt =
  {
    elf_i386_nacl_plt0_entry,		/* plt0_entry */
    sizeof (elf_i386_nacl_plt0_entry),	/* plt0_entry_size */
    2,					/* plt0_got1_offset */
    8,					/* plt0_got2_offset */
    elf_i386_nacl_plt_entry,		/* plt_entry */
    NACL_PLT_ENTRY_SIZE,		/* plt_entry_size */
    2,					/* plt_got_offset */
    33,					/* plt_reloc_offset */
    38,					/* plt_plt_offset */
    32,					/* plt_lazy_offset */
    elf_i386_nacl_pic_plt0_entry,	/* pic_plt0_entry */
    elf_i386_nacl_pic_plt_entry,	/* pic_plt_entry */
    elf_i386_nacl_eh_frame_plt,		/* eh_frame_plt */
    sizeof (elf_i386_nacl_eh_frame_plt),/* eh_frame_plt_size */
  };

static const struct elf_i386_backend_data elf_i386_nacl_arch_bed =
  {
    &elf_i386_nacl_plt,                      /* plt */
    0x90,				/* plt0_pad_byte: nop insn */
    0,                                  /* is_vxworks */
  };

static bfd_boolean
elf32_i386_nacl_elf_object_p (bfd *abfd)
{
  /* Set the right machine number for a NaCl i386 ELF32 file.  */
  bfd_default_set_arch_mach (abfd, bfd_arch_i386, bfd_mach_i386_i386_nacl);
  return TRUE;
}

#undef	elf_backend_arch_data
#define elf_backend_arch_data	&elf_i386_nacl_arch_bed

#undef	elf_backend_object_p
#define elf_backend_object_p			elf32_i386_nacl_elf_object_p
#undef	elf_backend_modify_segment_map
#define	elf_backend_modify_segment_map		nacl_modify_segment_map
#undef	elf_backend_modify_program_headers
#define	elf_backend_modify_program_headers	nacl_modify_program_headers
#undef	elf_backend_final_write_processing
#define elf_backend_final_write_processing	nacl_final_write_processing

#include "elf32-target.h"

/* Restore defaults.  */
#undef	elf_backend_object_p
#undef	elf_backend_modify_segment_map
#undef	elf_backend_modify_program_headers
#undef	elf_backend_final_write_processing

/* VxWorks support.  */

#undef	TARGET_LITTLE_SYM
#define TARGET_LITTLE_SYM		i386_elf32_vxworks_vec
#undef	TARGET_LITTLE_NAME
#define TARGET_LITTLE_NAME		"elf32-i386-vxworks"
#undef	ELF_OSABI
#undef	elf_backend_plt_alignment
#define elf_backend_plt_alignment	4

static const struct elf_i386_backend_data elf_i386_vxworks_arch_bed =
  {
    &elf_i386_plt,                      /* plt */
    0x90,                               /* plt0_pad_byte */
    1,                                  /* is_vxworks */
  };

#undef	elf_backend_arch_data
#define	elf_backend_arch_data	&elf_i386_vxworks_arch_bed

#undef elf_backend_relocs_compatible
#undef elf_backend_add_symbol_hook
#define elf_backend_add_symbol_hook \
  elf_vxworks_add_symbol_hook
#undef elf_backend_link_output_symbol_hook
#define elf_backend_link_output_symbol_hook \
  elf_vxworks_link_output_symbol_hook
#undef elf_backend_emit_relocs
#define elf_backend_emit_relocs			elf_vxworks_emit_relocs
#undef elf_backend_final_write_processing
#define elf_backend_final_write_processing \
  elf_vxworks_final_write_processing
#undef elf_backend_static_tls_alignment

/* On VxWorks, we emit relocations against _PROCEDURE_LINKAGE_TABLE_, so
   define it.  */
#undef elf_backend_want_plt_sym
#define elf_backend_want_plt_sym	1

#undef	elf32_bed
#define elf32_bed				elf32_i386_vxworks_bed

#include "elf32-target.h"<|MERGE_RESOLUTION|>--- conflicted
+++ resolved
@@ -1032,33 +1032,16 @@
     return FALSE;
 
   htab->sdynbss = bfd_get_linker_section (dynobj, ".dynbss");
-<<<<<<< HEAD
-  if (!info->shared)
-    {
-      htab->srelbss = bfd_get_linker_section (dynobj, ".rel.bss");
-      htab->sdynsharablebss
-	= bfd_get_linker_section (dynobj, ".dynsharablebss");
-      htab->srelsharablebss
-	= bfd_get_linker_section (dynobj, ".rel.sharable_bss");
-    }
-
-  if (!htab->sdynbss
-      || (!info->shared
-	  && (!htab->srelbss
-	      || !htab->sdynsharablebss
-	      || !htab->srelsharablebss)))
-=======
   if (!htab->sdynbss)
->>>>>>> b300fed6
     abort ();
 
   if (info->executable)
     {
       /* Always allow copy relocs for building executables.  */
+      const struct elf_backend_data *bed = get_elf_backend_data (dynobj);
       asection *s = bfd_get_linker_section (dynobj, ".rel.bss");
       if (s == NULL)
 	{
-	  const struct elf_backend_data *bed = get_elf_backend_data (dynobj);
 	  s = bfd_make_section_anyway_with_flags (dynobj,
 						  ".rel.bss",
 						  (bed->dynamic_sec_flags
@@ -1069,6 +1052,32 @@
 	    return FALSE;
 	}
       htab->srelbss = s;
+
+      s = bfd_get_linker_section (dynobj, ".dynsharablebss");
+      if (s == NULL)
+	{
+	  s = bfd_make_section_anyway_with_flags (dynobj,
+						  ".dynsharablebss",
+						  (SEC_ALLOC
+						   | SEC_LINKER_CREATED));
+	  if (s == NULL)
+	    return FALSE;
+	}
+      htab->sdynsharablebss = s;
+
+      s = bfd_get_linker_section (dynobj, ".rel.sharable_bss");
+      if (s == NULL)
+	{
+	  s = bfd_make_section_anyway_with_flags (dynobj,
+						  ".rel.sharable_bss",
+						  (bed->dynamic_sec_flags
+						   | SEC_READONLY));
+	  if (s == NULL
+	      || ! bfd_set_section_alignment (dynobj, s,
+					      bed->s->log_file_align))
+	    return FALSE;
+	}
+      htab->srelsharablebss = s;
     }
 
   if (get_elf_i386_backend_data (dynobj)->is_vxworks

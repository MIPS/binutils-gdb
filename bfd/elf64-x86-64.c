--- conflicted
+++ resolved
@@ -2494,13 +2494,7 @@
       h->needs_copy = 1;
     }
 
-<<<<<<< HEAD
-  return _bfd_elf_adjust_dynamic_copy (h, s);
-=======
-  s = htab->sdynbss;
-
   return _bfd_elf_adjust_dynamic_copy (info, h, s);
->>>>>>> bc696fd5
 }
 
 /* Allocate space in .plt, .got and associated reloc sections for

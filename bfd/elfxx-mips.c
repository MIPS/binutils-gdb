/* MIPS-specific support for ELF
   Copyright (C) 1993-2014 Free Software Foundation, Inc.

   Most of the information added by Ian Lance Taylor, Cygnus Support,
   <ian@cygnus.com>.
   N32/64 ABI support added by Mark Mitchell, CodeSourcery, LLC.
   <mark@codesourcery.com>
   Traditional MIPS targets support added by Koundinya.K, Dansk Data
   Elektronik & Operations Research Group. <kk@ddeorg.soft.net>

   This file is part of BFD, the Binary File Descriptor library.

   This program is free software; you can redistribute it and/or modify
   it under the terms of the GNU General Public License as published by
   the Free Software Foundation; either version 3 of the License, or
   (at your option) any later version.

   This program is distributed in the hope that it will be useful,
   but WITHOUT ANY WARRANTY; without even the implied warranty of
   MERCHANTABILITY or FITNESS FOR A PARTICULAR PURPOSE.  See the
   GNU General Public License for more details.

   You should have received a copy of the GNU General Public License
   along with this program; if not, write to the Free Software
   Foundation, Inc., 51 Franklin Street - Fifth Floor, Boston,
   MA 02110-1301, USA.  */


/* This file handles functionality common to the different MIPS ABI's.  */

#include "sysdep.h"
#include "bfd.h"
#include "libbfd.h"
#include "libiberty.h"
#include "elf-bfd.h"
#include "elfxx-mips.h"
#include "elf/mips.h"
#include "elf-vxworks.h"

/* Get the ECOFF swapping routines.  */
#include "coff/sym.h"
#include "coff/symconst.h"
#include "coff/ecoff.h"
#include "coff/mips.h"

#include "hashtab.h"

/* Types of TLS GOT entry.  */
enum mips_got_tls_type {
  GOT_TLS_NONE,
  GOT_TLS_GD,
  GOT_TLS_LDM,
  GOT_TLS_IE
};

/* This structure is used to hold information about one GOT entry.
   There are four types of entry:

      (1) an absolute address
	    requires: abfd == NULL
	    fields: d.address

      (2) a SYMBOL + OFFSET address, where SYMBOL is local to an input bfd
	    requires: abfd != NULL, symndx >= 0, tls_type != GOT_TLS_LDM
	    fields: abfd, symndx, d.addend, tls_type

      (3) a SYMBOL address, where SYMBOL is not local to an input bfd
	    requires: abfd != NULL, symndx == -1
	    fields: d.h, tls_type

      (4) a TLS LDM slot
	    requires: abfd != NULL, symndx == 0, tls_type == GOT_TLS_LDM
	    fields: none; there's only one of these per GOT.  */
struct mips_got_entry
{
  /* One input bfd that needs the GOT entry.  */
  bfd *abfd;
  /* The index of the symbol, as stored in the relocation r_info, if
     we have a local symbol; -1 otherwise.  */
  long symndx;
  union
  {
    /* If abfd == NULL, an address that must be stored in the got.  */
    bfd_vma address;
    /* If abfd != NULL && symndx != -1, the addend of the relocation
       that should be added to the symbol value.  */
    bfd_vma addend;
    /* If abfd != NULL && symndx == -1, the hash table entry
       corresponding to a symbol in the GOT.  The symbol's entry
       is in the local area if h->global_got_area is GGA_NONE,
       otherwise it is in the global area.  */
    struct mips_elf_link_hash_entry *h;
  } d;

  /* The TLS type of this GOT entry.  An LDM GOT entry will be a local
     symbol entry with r_symndx == 0.  */
  unsigned char tls_type;

  /* True if we have filled in the GOT contents for a TLS entry,
     and created the associated relocations.  */
  unsigned char tls_initialized;

  /* The offset from the beginning of the .got section to the entry
     corresponding to this symbol+addend.  If it's a global symbol
     whose offset is yet to be decided, it's going to be -1.  */
  long gotidx;
};

/* This structure represents a GOT page reference from an input bfd.
   Each instance represents a symbol + ADDEND, where the representation
   of the symbol depends on whether it is local to the input bfd.
   If it is, then SYMNDX >= 0, and the symbol has index SYMNDX in U.ABFD.
   Otherwise, SYMNDX < 0 and U.H points to the symbol's hash table entry.

   Page references with SYMNDX >= 0 always become page references
   in the output.  Page references with SYMNDX < 0 only become page
   references if the symbol binds locally; in other cases, the page
   reference decays to a global GOT reference.  */
struct mips_got_page_ref
{
  long symndx;
  union
  {
    struct mips_elf_link_hash_entry *h;
    bfd *abfd;
  } u;
  bfd_vma addend;
};

/* This structure describes a range of addends: [MIN_ADDEND, MAX_ADDEND].
   The structures form a non-overlapping list that is sorted by increasing
   MIN_ADDEND.  */
struct mips_got_page_range
{
  struct mips_got_page_range *next;
  bfd_signed_vma min_addend;
  bfd_signed_vma max_addend;
};

/* This structure describes the range of addends that are applied to page
   relocations against a given section.  */
struct mips_got_page_entry
{
  /* The section that these entries are based on.  */
  asection *sec;
  /* The ranges for this page entry.  */
  struct mips_got_page_range *ranges;
  /* The maximum number of page entries needed for RANGES.  */
  bfd_vma num_pages;
};

/* This structure is used to hold .got information when linking.  */

struct mips_got_info
{
  /* The number of global .got entries.  */
  unsigned int global_gotno;
  /* The number of global .got entries that are in the GGA_RELOC_ONLY area.  */
  unsigned int reloc_only_gotno;
  /* The number of .got slots used for TLS.  */
  unsigned int tls_gotno;
  /* The first unused TLS .got entry.  Used only during
     mips_elf_initialize_tls_index.  */
  unsigned int tls_assigned_gotno;
  /* The number of local .got entries, eventually including page entries.  */
  unsigned int local_gotno;
  /* The maximum number of page entries needed.  */
  unsigned int page_gotno;
  /* The number of relocations needed for the GOT entries.  */
  unsigned int relocs;
  /* The first unused local .got entry.  */
  unsigned int assigned_low_gotno;
  /* The last unused local .got entry.  */
  unsigned int assigned_high_gotno;
  /* A hash table holding members of the got.  */
  struct htab *got_entries;
  /* A hash table holding mips_got_page_ref structures.  */
  struct htab *got_page_refs;
  /* A hash table of mips_got_page_entry structures.  */
  struct htab *got_page_entries;
  /* In multi-got links, a pointer to the next got (err, rather, most
     of the time, it points to the previous got).  */
  struct mips_got_info *next;
};

/* Structure passed when merging bfds' gots.  */

struct mips_elf_got_per_bfd_arg
{
  /* The output bfd.  */
  bfd *obfd;
  /* The link information.  */
  struct bfd_link_info *info;
  /* A pointer to the primary got, i.e., the one that's going to get
     the implicit relocations from DT_MIPS_LOCAL_GOTNO and
     DT_MIPS_GOTSYM.  */
  struct mips_got_info *primary;
  /* A non-primary got we're trying to merge with other input bfd's
     gots.  */
  struct mips_got_info *current;
  /* The maximum number of got entries that can be addressed with a
     16-bit offset.  */
  unsigned int max_count;
  /* The maximum number of page entries needed by each got.  */
  unsigned int max_pages;
  /* The total number of global entries which will live in the
     primary got and be automatically relocated.  This includes
     those not referenced by the primary GOT but included in
     the "master" GOT.  */
  unsigned int global_count;
};

/* A structure used to pass information to htab_traverse callbacks
   when laying out the GOT.  */

struct mips_elf_traverse_got_arg
{
  struct bfd_link_info *info;
  struct mips_got_info *g;
  int value;
};

struct _mips_elf_section_data
{
  struct bfd_elf_section_data elf;
  union
  {
    bfd_byte *tdata;
  } u;
};

#define mips_elf_section_data(sec) \
  ((struct _mips_elf_section_data *) elf_section_data (sec))

#define is_mips_elf(bfd)				\
  (bfd_get_flavour (bfd) == bfd_target_elf_flavour	\
   && elf_tdata (bfd) != NULL				\
   && elf_object_id (bfd) == MIPS_ELF_DATA)

/* The ABI says that every symbol used by dynamic relocations must have
   a global GOT entry.  Among other things, this provides the dynamic
   linker with a free, directly-indexed cache.  The GOT can therefore
   contain symbols that are not referenced by GOT relocations themselves
   (in other words, it may have symbols that are not referenced by things
   like R_MIPS_GOT16 and R_MIPS_GOT_PAGE).

   GOT relocations are less likely to overflow if we put the associated
   GOT entries towards the beginning.  We therefore divide the global
   GOT entries into two areas: "normal" and "reloc-only".  Entries in
   the first area can be used for both dynamic relocations and GP-relative
   accesses, while those in the "reloc-only" area are for dynamic
   relocations only.

   These GGA_* ("Global GOT Area") values are organised so that lower
   values are more general than higher values.  Also, non-GGA_NONE
   values are ordered by the position of the area in the GOT.  */
#define GGA_NORMAL 0
#define GGA_RELOC_ONLY 1
#define GGA_NONE 2

/* Information about a non-PIC interface to a PIC function.  There are
   two ways of creating these interfaces.  The first is to add:

	lui	$25,%hi(func)
	addiu	$25,$25,%lo(func)

   immediately before a PIC function "func".  The second is to add:

	lui	$25,%hi(func)
	j	func
	addiu	$25,$25,%lo(func)

   to a separate trampoline section.

   Stubs of the first kind go in a new section immediately before the
   target function.  Stubs of the second kind go in a single section
   pointed to by the hash table's "strampoline" field.  */
struct mips_elf_la25_stub {
  /* The generated section that contains this stub.  */
  asection *stub_section;

  /* The offset of the stub from the start of STUB_SECTION.  */
  bfd_vma offset;

  /* One symbol for the original function.  Its location is available
     in H->root.root.u.def.  */
  struct mips_elf_link_hash_entry *h;
};

/* Macros for populating a mips_elf_la25_stub.  */

#define LA25_LUI(VAL) (0x3c190000 | (VAL))	/* lui t9,VAL */
#define LA25_J(VAL) (0x08000000 | (((VAL) >> 2) & 0x3ffffff)) /* j VAL */
#define LA25_ADDIU(VAL) (0x27390000 | (VAL))	/* addiu t9,t9,VAL */
#define LA25_LUI_MICROMIPS(VAL)						\
  (0x41b90000 | (VAL))				/* lui t9,VAL */
#define LA25_J_MICROMIPS(VAL)						\
  (0xd4000000 | (((VAL) >> 1) & 0x3ffffff))	/* j VAL */
#define LA25_ADDIU_MICROMIPS(VAL)					\
  (0x33390000 | (VAL))				/* addiu t9,t9,VAL */

/* This structure is passed to mips_elf_sort_hash_table_f when sorting
   the dynamic symbols.  */

struct mips_elf_hash_sort_data
{
  /* The symbol in the global GOT with the lowest dynamic symbol table
     index.  */
  struct elf_link_hash_entry *low;
  /* The least dynamic symbol table index corresponding to a non-TLS
     symbol with a GOT entry.  */
  long min_got_dynindx;
  /* The greatest dynamic symbol table index corresponding to a symbol
     with a GOT entry that is not referenced (e.g., a dynamic symbol
     with dynamic relocations pointing to it from non-primary GOTs).  */
  long max_unref_got_dynindx;
  /* The greatest dynamic symbol table index not corresponding to a
     symbol without a GOT entry.  */
  long max_non_got_dynindx;
};

/* We make up to two PLT entries if needed, one for standard MIPS code
   and one for compressed code, either a MIPS16 or microMIPS one.  We
   keep a separate record of traditional lazy-binding stubs, for easier
   processing.  */

struct plt_entry
{
  /* Traditional SVR4 stub offset, or -1 if none.  */
  bfd_vma stub_offset;

  /* Standard PLT entry offset, or -1 if none.  */
  bfd_vma mips_offset;

  /* Compressed PLT entry offset, or -1 if none.  */
  bfd_vma comp_offset;

  /* The corresponding .got.plt index, or -1 if none.  */
  bfd_vma gotplt_index;

  /* Whether we need a standard PLT entry.  */
  unsigned int need_mips : 1;

  /* Whether we need a compressed PLT entry.  */
  unsigned int need_comp : 1;
};

/* The MIPS ELF linker needs additional information for each symbol in
   the global hash table.  */

struct mips_elf_link_hash_entry
{
  struct elf_link_hash_entry root;

  /* External symbol information.  */
  EXTR esym;

  /* The la25 stub we have created for ths symbol, if any.  */
  struct mips_elf_la25_stub *la25_stub;

  /* Number of R_MIPS_32, R_MIPS_REL32, or R_MIPS_64 relocs against
     this symbol.  */
  unsigned int possibly_dynamic_relocs;

  /* If there is a stub that 32 bit functions should use to call this
     16 bit function, this points to the section containing the stub.  */
  asection *fn_stub;

  /* If there is a stub that 16 bit functions should use to call this
     32 bit function, this points to the section containing the stub.  */
  asection *call_stub;

  /* This is like the call_stub field, but it is used if the function
     being called returns a floating point value.  */
  asection *call_fp_stub;

  /* The highest GGA_* value that satisfies all references to this symbol.  */
  unsigned int global_got_area : 2;

  /* True if all GOT relocations against this symbol are for calls.  This is
     a looser condition than no_fn_stub below, because there may be other
     non-call non-GOT relocations against the symbol.  */
  unsigned int got_only_for_calls : 1;

  /* True if one of the relocations described by possibly_dynamic_relocs
     is against a readonly section.  */
  unsigned int readonly_reloc : 1;

  /* True if there is a relocation against this symbol that must be
     resolved by the static linker (in other words, if the relocation
     cannot possibly be made dynamic).  */
  unsigned int has_static_relocs : 1;

  /* True if we must not create a .MIPS.stubs entry for this symbol.
     This is set, for example, if there are relocations related to
     taking the function's address, i.e. any but R_MIPS_CALL*16 ones.
     See "MIPS ABI Supplement, 3rd Edition", p. 4-20.  */
  unsigned int no_fn_stub : 1;

  /* Whether we need the fn_stub; this is true if this symbol appears
     in any relocs other than a 16 bit call.  */
  unsigned int need_fn_stub : 1;

  /* True if this symbol is referenced by branch relocations from
     any non-PIC input file.  This is used to determine whether an
     la25 stub is required.  */
  unsigned int has_nonpic_branches : 1;

  /* Does this symbol need a traditional MIPS lazy-binding stub
     (as opposed to a PLT entry)?  */
  unsigned int needs_lazy_stub : 1;

  /* Does this symbol resolve to a PLT entry?  */
  unsigned int use_plt_entry : 1;
};

/* MIPS ELF linker hash table.  */

struct mips_elf_link_hash_table
{
  struct elf_link_hash_table root;

  /* The number of .rtproc entries.  */
  bfd_size_type procedure_count;

  /* The size of the .compact_rel section (if SGI_COMPAT).  */
  bfd_size_type compact_rel_size;

  /* This flag indicates that the value of DT_MIPS_RLD_MAP dynamic entry
     is set to the address of __rld_obj_head as in IRIX5 and IRIX6.  */
  bfd_boolean use_rld_obj_head;

  /* The  __rld_map or __rld_obj_head symbol. */
  struct elf_link_hash_entry *rld_symbol;

  /* This is set if we see any mips16 stub sections.  */
  bfd_boolean mips16_stubs_seen;

  /* True if we can generate copy relocs and PLTs.  */
  bfd_boolean use_plts_and_copy_relocs;

  /* True if we can only use 32-bit microMIPS instructions.  */
  bfd_boolean insn32;

  /* True if we are targetting R6 compact branches.  */
  bfd_boolean compact_branches;

  /* True if we're generating code for VxWorks.  */
  bfd_boolean is_vxworks;

  /* True if we already reported the small-data section overflow.  */
  bfd_boolean small_data_overflow_reported;

  /* Shortcuts to some dynamic sections, or NULL if they are not
     being used.  */
  asection *srelbss;
  asection *sdynbss;
  asection *srelplt;
  asection *srelplt2;
  asection *sgotplt;
  asection *splt;
  asection *sstubs;
  asection *sgot;

  /* The master GOT information.  */
  struct mips_got_info *got_info;

  /* The global symbol in the GOT with the lowest index in the dynamic
     symbol table.  */
  struct elf_link_hash_entry *global_gotsym;

  /* The size of the PLT header in bytes.  */
  bfd_vma plt_header_size;

  /* The size of a standard PLT entry in bytes.  */
  bfd_vma plt_mips_entry_size;

  /* The size of a compressed PLT entry in bytes.  */
  bfd_vma plt_comp_entry_size;

  /* The offset of the next standard PLT entry to create.  */
  bfd_vma plt_mips_offset;

  /* The offset of the next compressed PLT entry to create.  */
  bfd_vma plt_comp_offset;

  /* The index of the next .got.plt entry to create.  */
  bfd_vma plt_got_index;

  /* The number of functions that need a lazy-binding stub.  */
  bfd_vma lazy_stub_count;

  /* The size of a function stub entry in bytes.  */
  bfd_vma function_stub_size;

  /* The number of reserved entries at the beginning of the GOT.  */
  unsigned int reserved_gotno;

  /* The section used for mips_elf_la25_stub trampolines.
     See the comment above that structure for details.  */
  asection *strampoline;

  /* A table of mips_elf_la25_stubs, indexed by (input_section, offset)
     pairs.  */
  htab_t la25_stubs;

  /* A function FN (NAME, IS, OS) that creates a new input section
     called NAME and links it to output section OS.  If IS is nonnull,
     the new section should go immediately before it, otherwise it
     should go at the (current) beginning of OS.

     The function returns the new section on success, otherwise it
     returns null.  */
  asection *(*add_stub_section) (const char *, asection *, asection *);

  /* Small local sym cache.  */
  struct sym_cache sym_cache;

  /* Is the PLT header compressed?  */
  unsigned int plt_header_is_comp : 1;
};

/* Get the MIPS ELF linker hash table from a link_info structure.  */

#define mips_elf_hash_table(p) \
  (elf_hash_table_id ((struct elf_link_hash_table *) ((p)->hash)) \
  == MIPS_ELF_DATA ? ((struct mips_elf_link_hash_table *) ((p)->hash)) : NULL)

/* A structure used to communicate with htab_traverse callbacks.  */
struct mips_htab_traverse_info
{
  /* The usual link-wide information.  */
  struct bfd_link_info *info;
  bfd *output_bfd;

  /* Starts off FALSE and is set to TRUE if the link should be aborted.  */
  bfd_boolean error;
};

/* MIPS ELF private object data.  */

struct mips_elf_obj_tdata
{
  /* Generic ELF private object data.  */
  struct elf_obj_tdata root;

  /* Input BFD providing Tag_GNU_MIPS_ABI_FP attribute for output.  */
  bfd *abi_fp_bfd;

  /* Input BFD providing Tag_GNU_MIPS_ABI_MSA attribute for output.  */
  bfd *abi_msa_bfd;

  /* The abiflags for this object.  */
  Elf_Internal_ABIFlags_v0 abiflags;
  bfd_boolean abiflags_valid;

  /* The GOT requirements of input bfds.  */
  struct mips_got_info *got;

  /* Used by _bfd_mips_elf_find_nearest_line.  The structure could be
     included directly in this one, but there's no point to wasting
     the memory just for the infrequently called find_nearest_line.  */
  struct mips_elf_find_line *find_line_info;

  /* An array of stub sections indexed by symbol number.  */
  asection **local_stubs;
  asection **local_call_stubs;

  /* The Irix 5 support uses two virtual sections, which represent
     text/data symbols defined in dynamic objects.  */
  asymbol *elf_data_symbol;
  asymbol *elf_text_symbol;
  asection *elf_data_section;
  asection *elf_text_section;
};

/* Get MIPS ELF private object data from BFD's tdata.  */

#define mips_elf_tdata(bfd) \
  ((struct mips_elf_obj_tdata *) (bfd)->tdata.any)

#define TLS_RELOC_P(r_type) \
  (r_type == R_MIPS_TLS_DTPMOD32		\
   || r_type == R_MIPS_TLS_DTPMOD64		\
   || r_type == R_MIPS_TLS_DTPREL32		\
   || r_type == R_MIPS_TLS_DTPREL64		\
   || r_type == R_MIPS_TLS_GD			\
   || r_type == R_MIPS_TLS_LDM			\
   || r_type == R_MIPS_TLS_DTPREL_HI16		\
   || r_type == R_MIPS_TLS_DTPREL_LO16		\
   || r_type == R_MIPS_TLS_GOTTPREL		\
   || r_type == R_MIPS_TLS_TPREL32		\
   || r_type == R_MIPS_TLS_TPREL64		\
   || r_type == R_MIPS_TLS_TPREL_HI16		\
   || r_type == R_MIPS_TLS_TPREL_LO16		\
   || r_type == R_MIPS16_TLS_GD			\
   || r_type == R_MIPS16_TLS_LDM		\
   || r_type == R_MIPS16_TLS_DTPREL_HI16	\
   || r_type == R_MIPS16_TLS_DTPREL_LO16	\
   || r_type == R_MIPS16_TLS_GOTTPREL		\
   || r_type == R_MIPS16_TLS_TPREL_HI16		\
   || r_type == R_MIPS16_TLS_TPREL_LO16		\
   || r_type == R_MICROMIPS_TLS_GD		\
   || r_type == R_MICROMIPS_TLS_LDM		\
   || r_type == R_MICROMIPS_TLS_DTPREL_HI16	\
   || r_type == R_MICROMIPS_TLS_DTPREL_LO16	\
   || r_type == R_MICROMIPS_TLS_GOTTPREL	\
   || r_type == R_MICROMIPS_TLS_TPREL_HI16	\
   || r_type == R_MICROMIPS_TLS_TPREL_LO16)

/* Structure used to pass information to mips_elf_output_extsym.  */

struct extsym_info
{
  bfd *abfd;
  struct bfd_link_info *info;
  struct ecoff_debug_info *debug;
  const struct ecoff_debug_swap *swap;
  bfd_boolean failed;
};

/* The names of the runtime procedure table symbols used on IRIX5.  */

static const char * const mips_elf_dynsym_rtproc_names[] =
{
  "_procedure_table",
  "_procedure_string_table",
  "_procedure_table_size",
  NULL
};

/* These structures are used to generate the .compact_rel section on
   IRIX5.  */

typedef struct
{
  unsigned long id1;		/* Always one?  */
  unsigned long num;		/* Number of compact relocation entries.  */
  unsigned long id2;		/* Always two?  */
  unsigned long offset;		/* The file offset of the first relocation.  */
  unsigned long reserved0;	/* Zero?  */
  unsigned long reserved1;	/* Zero?  */
} Elf32_compact_rel;

typedef struct
{
  bfd_byte id1[4];
  bfd_byte num[4];
  bfd_byte id2[4];
  bfd_byte offset[4];
  bfd_byte reserved0[4];
  bfd_byte reserved1[4];
} Elf32_External_compact_rel;

typedef struct
{
  unsigned int ctype : 1;	/* 1: long 0: short format. See below.  */
  unsigned int rtype : 4;	/* Relocation types. See below.  */
  unsigned int dist2to : 8;
  unsigned int relvaddr : 19;	/* (VADDR - vaddr of the previous entry)/ 4 */
  unsigned long konst;		/* KONST field. See below.  */
  unsigned long vaddr;		/* VADDR to be relocated.  */
} Elf32_crinfo;

typedef struct
{
  unsigned int ctype : 1;	/* 1: long 0: short format. See below.  */
  unsigned int rtype : 4;	/* Relocation types. See below.  */
  unsigned int dist2to : 8;
  unsigned int relvaddr : 19;	/* (VADDR - vaddr of the previous entry)/ 4 */
  unsigned long konst;		/* KONST field. See below.  */
} Elf32_crinfo2;

typedef struct
{
  bfd_byte info[4];
  bfd_byte konst[4];
  bfd_byte vaddr[4];
} Elf32_External_crinfo;

typedef struct
{
  bfd_byte info[4];
  bfd_byte konst[4];
} Elf32_External_crinfo2;

/* These are the constants used to swap the bitfields in a crinfo.  */

#define CRINFO_CTYPE (0x1)
#define CRINFO_CTYPE_SH (31)
#define CRINFO_RTYPE (0xf)
#define CRINFO_RTYPE_SH (27)
#define CRINFO_DIST2TO (0xff)
#define CRINFO_DIST2TO_SH (19)
#define CRINFO_RELVADDR (0x7ffff)
#define CRINFO_RELVADDR_SH (0)

/* A compact relocation info has long (3 words) or short (2 words)
   formats.  A short format doesn't have VADDR field and relvaddr
   fields contains ((VADDR - vaddr of the previous entry) >> 2).  */
#define CRF_MIPS_LONG			1
#define CRF_MIPS_SHORT			0

/* There are 4 types of compact relocation at least. The value KONST
   has different meaning for each type:

   (type)		(konst)
   CT_MIPS_REL32	Address in data
   CT_MIPS_WORD		Address in word (XXX)
   CT_MIPS_GPHI_LO	GP - vaddr
   CT_MIPS_JMPAD	Address to jump
   */

#define CRT_MIPS_REL32			0xa
#define CRT_MIPS_WORD			0xb
#define CRT_MIPS_GPHI_LO		0xc
#define CRT_MIPS_JMPAD			0xd

#define mips_elf_set_cr_format(x,format)	((x).ctype = (format))
#define mips_elf_set_cr_type(x,type)		((x).rtype = (type))
#define mips_elf_set_cr_dist2to(x,v)		((x).dist2to = (v))
#define mips_elf_set_cr_relvaddr(x,d)		((x).relvaddr = (d)<<2)

/* The structure of the runtime procedure descriptor created by the
   loader for use by the static exception system.  */

typedef struct runtime_pdr {
	bfd_vma	adr;		/* Memory address of start of procedure.  */
	long	regmask;	/* Save register mask.  */
	long	regoffset;	/* Save register offset.  */
	long	fregmask;	/* Save floating point register mask.  */
	long	fregoffset;	/* Save floating point register offset.  */
	long	frameoffset;	/* Frame size.  */
	short	framereg;	/* Frame pointer register.  */
	short	pcreg;		/* Offset or reg of return pc.  */
	long	irpss;		/* Index into the runtime string table.  */
	long	reserved;
	struct exception_info *exception_info;/* Pointer to exception array.  */
} RPDR, *pRPDR;
#define cbRPDR sizeof (RPDR)
#define rpdNil ((pRPDR) 0)

static struct mips_got_entry *mips_elf_create_local_got_entry
  (bfd *, struct bfd_link_info *, bfd *, bfd_vma, unsigned long,
   struct mips_elf_link_hash_entry *, int);
static bfd_boolean mips_elf_sort_hash_table_f
  (struct mips_elf_link_hash_entry *, void *);
static bfd_vma mips_elf_high
  (bfd_vma);
static bfd_boolean mips_elf_create_dynamic_relocation
  (bfd *, struct bfd_link_info *, const Elf_Internal_Rela *,
   struct mips_elf_link_hash_entry *, asection *, bfd_vma,
   bfd_vma *, asection *);
static bfd_vma mips_elf_adjust_gp
  (bfd *, struct mips_got_info *, bfd *);

/* This will be used when we sort the dynamic relocation records.  */
static bfd *reldyn_sorting_bfd;

/* True if ABFD is for CPUs with load interlocking that include
   non-MIPS1 CPUs and R3900.  */
#define LOAD_INTERLOCKS_P(abfd) \
  (   ((elf_elfheader (abfd)->e_flags & EF_MIPS_ARCH) != E_MIPS_ARCH_1) \
   || ((elf_elfheader (abfd)->e_flags & EF_MIPS_MACH) == E_MIPS_MACH_3900))

/* True if ABFD is for CPUs that are faster if JAL is converted to BAL.
   This should be safe for all architectures.  We enable this predicate
   for RM9000 for now.  */
#define JAL_TO_BAL_P(abfd) \
  ((elf_elfheader (abfd)->e_flags & EF_MIPS_MACH) == E_MIPS_MACH_9000)

/* True if ABFD is for CPUs that are faster if JALR is converted to BAL.
   This should be safe for all architectures.  We enable this predicate for
   all CPUs.  */
#define JALR_TO_BAL_P(abfd) 1

/* True if ABFD is for CPUs that are faster if JR is converted to B.
   This should be safe for all architectures.  We enable this predicate for
   all CPUs.  */
#define JR_TO_B_P(abfd) 1

/* True if ABFD is a PIC object.  */
#define PIC_OBJECT_P(abfd) \
  ((elf_elfheader (abfd)->e_flags & EF_MIPS_PIC) != 0)

/* Nonzero if ABFD is using the O32 ABI.  */
#define ABI_O32_P(abfd) \
  ((elf_elfheader (abfd)->e_flags & EF_MIPS_ABI) == E_MIPS_ABI_O32)

/* Nonzero if ABFD is using the N32 ABI.  */
#define ABI_N32_P(abfd) \
  ((elf_elfheader (abfd)->e_flags & EF_MIPS_ABI2) != 0)

/* Nonzero if ABFD is using the N64 ABI.  */
#define ABI_64_P(abfd) \
  (get_elf_backend_data (abfd)->s->elfclass == ELFCLASS64)

/* Nonzero if ABFD is using NewABI conventions.  */
#define NEWABI_P(abfd) (ABI_N32_P (abfd) || ABI_64_P (abfd))

/* Nonzero if ABFD has microMIPS code.  */
#define MICROMIPS_P(abfd) \
  ((elf_elfheader (abfd)->e_flags & EF_MIPS_ARCH_ASE_MICROMIPS) != 0)

/* Nonzero if ABFD is MIPS R6.  */
#define MIPSR6_P(abfd) \
  ((elf_elfheader (abfd)->e_flags & EF_MIPS_ARCH) == E_MIPS_ARCH_32R6 \
    || (elf_elfheader (abfd)->e_flags & EF_MIPS_ARCH) == E_MIPS_ARCH_64R6)

/* The IRIX compatibility level we are striving for.  */
#define IRIX_COMPAT(abfd) \
  (get_elf_backend_data (abfd)->elf_backend_mips_irix_compat (abfd))

/* Whether we are trying to be compatible with IRIX at all.  */
#define SGI_COMPAT(abfd) \
  (IRIX_COMPAT (abfd) != ict_none)

/* The name of the options section.  */
#define MIPS_ELF_OPTIONS_SECTION_NAME(abfd) \
  (NEWABI_P (abfd) ? ".MIPS.options" : ".options")

/* True if NAME is the recognized name of any SHT_MIPS_OPTIONS section.
   Some IRIX system files do not use MIPS_ELF_OPTIONS_SECTION_NAME.  */
#define MIPS_ELF_OPTIONS_SECTION_NAME_P(NAME) \
  (strcmp (NAME, ".MIPS.options") == 0 || strcmp (NAME, ".options") == 0)

/* True if NAME is the recognized name of any SHT_MIPS_ABIFLAGS section.  */
#define MIPS_ELF_ABIFLAGS_SECTION_NAME_P(NAME) \
  (strcmp (NAME, ".MIPS.abiflags") == 0)

/* Whether the section is readonly.  */
#define MIPS_ELF_READONLY_SECTION(sec) \
  ((sec->flags & (SEC_ALLOC | SEC_LOAD | SEC_READONLY))		\
   == (SEC_ALLOC | SEC_LOAD | SEC_READONLY))

/* The name of the stub section.  */
#define MIPS_ELF_STUB_SECTION_NAME(abfd) ".MIPS.stubs"

/* The size of an external REL relocation.  */
#define MIPS_ELF_REL_SIZE(abfd) \
  (get_elf_backend_data (abfd)->s->sizeof_rel)

/* The size of an external RELA relocation.  */
#define MIPS_ELF_RELA_SIZE(abfd) \
  (get_elf_backend_data (abfd)->s->sizeof_rela)

/* The size of an external dynamic table entry.  */
#define MIPS_ELF_DYN_SIZE(abfd) \
  (get_elf_backend_data (abfd)->s->sizeof_dyn)

/* The size of a GOT entry.  */
#define MIPS_ELF_GOT_SIZE(abfd) \
  (get_elf_backend_data (abfd)->s->arch_size / 8)

/* The size of the .rld_map section. */
#define MIPS_ELF_RLD_MAP_SIZE(abfd) \
  (get_elf_backend_data (abfd)->s->arch_size / 8)

/* The size of a symbol-table entry.  */
#define MIPS_ELF_SYM_SIZE(abfd) \
  (get_elf_backend_data (abfd)->s->sizeof_sym)

/* The default alignment for sections, as a power of two.  */
#define MIPS_ELF_LOG_FILE_ALIGN(abfd)				\
  (get_elf_backend_data (abfd)->s->log_file_align)

/* Get word-sized data.  */
#define MIPS_ELF_GET_WORD(abfd, ptr) \
  (ABI_64_P (abfd) ? bfd_get_64 (abfd, ptr) : bfd_get_32 (abfd, ptr))

/* Put out word-sized data.  */
#define MIPS_ELF_PUT_WORD(abfd, val, ptr)	\
  (ABI_64_P (abfd) 				\
   ? bfd_put_64 (abfd, val, ptr) 		\
   : bfd_put_32 (abfd, val, ptr))

/* The opcode for word-sized loads (LW or LD).  */
#define MIPS_ELF_LOAD_WORD(abfd) \
  (ABI_64_P (abfd) ? 0xdc000000 : 0x8c000000)

/* Add a dynamic symbol table-entry.  */
#define MIPS_ELF_ADD_DYNAMIC_ENTRY(info, tag, val)	\
  _bfd_elf_add_dynamic_entry (info, tag, val)

#define MIPS_ELF_RTYPE_TO_HOWTO(abfd, rtype, rela)			\
  (get_elf_backend_data (abfd)->elf_backend_mips_rtype_to_howto (rtype, rela))

/* The name of the dynamic relocation section.  */
#define MIPS_ELF_REL_DYN_NAME(INFO) \
  (mips_elf_hash_table (INFO)->is_vxworks ? ".rela.dyn" : ".rel.dyn")

/* In case we're on a 32-bit machine, construct a 64-bit "-1" value
   from smaller values.  Start with zero, widen, *then* decrement.  */
#define MINUS_ONE	(((bfd_vma)0) - 1)
#define MINUS_TWO	(((bfd_vma)0) - 2)

/* The value to write into got[1] for SVR4 targets, to identify it is
   a GNU object.  The dynamic linker can then use got[1] to store the
   module pointer.  */
#define MIPS_ELF_GNU_GOT1_MASK(abfd) \
  ((bfd_vma) 1 << (ABI_64_P (abfd) ? 63 : 31))

/* The offset of $gp from the beginning of the .got section.  */
#define ELF_MIPS_GP_OFFSET(INFO) \
  (mips_elf_hash_table (INFO)->is_vxworks ? 0x0 : 0x7ff0)

/* The maximum size of the GOT for it to be addressable using 16-bit
   offsets from $gp.  */
#define MIPS_ELF_GOT_MAX_SIZE(INFO) (ELF_MIPS_GP_OFFSET (INFO) + 0x7fff)

/* Instructions which appear in a stub.  */
#define STUB_LW(abfd)							\
  ((ABI_64_P (abfd)							\
    ? 0xdf998010				/* ld t9,0x8010(gp) */	\
    : 0x8f998010))              		/* lw t9,0x8010(gp) */
#define STUB_MOVE(abfd)							\
   ((ABI_64_P (abfd)							\
     ? 0x03e0782d				/* daddu t7,ra */	\
     : 0x03e07821))				/* addu t7,ra */
#define STUB_LUI(VAL) (0x3c180000 + (VAL))	/* lui t8,VAL */
#define STUB_JALR 0x0320f809			/* jalr t9,ra */
#define STUB_ORI(VAL) (0x37180000 + (VAL))	/* ori t8,t8,VAL */
#define STUB_LI16U(VAL) (0x34180000 + (VAL))	/* ori t8,zero,VAL unsigned */
#define STUB_LI16S(abfd, VAL)						\
   ((ABI_64_P (abfd)							\
    ? (0x64180000 + (VAL))	/* daddiu t8,zero,VAL sign extended */	\
    : (0x24180000 + (VAL))))	/* addiu t8,zero,VAL sign extended */

/* Likewise for the microMIPS ASE.  */
#define STUB_LW_MICROMIPS(abfd)						\
  (ABI_64_P (abfd)							\
   ? 0xdf3c8010					/* ld t9,0x8010(gp) */	\
   : 0xff3c8010)				/* lw t9,0x8010(gp) */
#define STUB_MOVE_MICROMIPS 0x0dff		/* move t7,ra */
#define STUB_MOVE32_MICROMIPS(abfd)					\
   (ABI_64_P (abfd)							\
    ? 0x581f7950				/* daddu t7,ra,zero */	\
    : 0x001f7950)				/* addu t7,ra,zero */
#define STUB_LUI_MICROMIPS(VAL)						\
   (0x41b80000 + (VAL))				/* lui t8,VAL */
#define STUB_JALR_MICROMIPS 0x45d9		/* jalr t9 */
#define STUB_JALR32_MICROMIPS 0x03f90f3c	/* jalr ra,t9 */
#define STUB_ORI_MICROMIPS(VAL)						\
  (0x53180000 + (VAL))				/* ori t8,t8,VAL */
#define STUB_LI16U_MICROMIPS(VAL)					\
  (0x53000000 + (VAL))				/* ori t8,zero,VAL unsigned */
#define STUB_LI16S_MICROMIPS(abfd, VAL)					\
   (ABI_64_P (abfd)							\
    ? 0x5f000000 + (VAL)	/* daddiu t8,zero,VAL sign extended */	\
    : 0x33000000 + (VAL))	/* addiu t8,zero,VAL sign extended */

#define MIPS_FUNCTION_STUB_NORMAL_SIZE 16
#define MIPS_FUNCTION_STUB_BIG_SIZE 20
#define MICROMIPS_FUNCTION_STUB_NORMAL_SIZE 12
#define MICROMIPS_FUNCTION_STUB_BIG_SIZE 16
#define MICROMIPS_INSN32_FUNCTION_STUB_NORMAL_SIZE 16
#define MICROMIPS_INSN32_FUNCTION_STUB_BIG_SIZE 20

/* The name of the dynamic interpreter.  This is put in the .interp
   section.  */

#define ELF_DYNAMIC_INTERPRETER(abfd) 		\
   (ABI_N32_P (abfd) ? "/usr/lib32/libc.so.1" 	\
    : ABI_64_P (abfd) ? "/usr/lib64/libc.so.1" 	\
    : "/usr/lib/libc.so.1")

#ifdef BFD64
#define MNAME(bfd,pre,pos) \
  (ABI_64_P (bfd) ? CONCAT4 (pre,64,_,pos) : CONCAT4 (pre,32,_,pos))
#define ELF_R_SYM(bfd, i)					\
  (ABI_64_P (bfd) ? ELF64_R_SYM (i) : ELF32_R_SYM (i))
#define ELF_R_TYPE(bfd, i)					\
  (ABI_64_P (bfd) ? ELF64_MIPS_R_TYPE (i) : ELF32_R_TYPE (i))
#define ELF_R_INFO(bfd, s, t)					\
  (ABI_64_P (bfd) ? ELF64_R_INFO (s, t) : ELF32_R_INFO (s, t))
#else
#define MNAME(bfd,pre,pos) CONCAT4 (pre,32,_,pos)
#define ELF_R_SYM(bfd, i)					\
  (ELF32_R_SYM (i))
#define ELF_R_TYPE(bfd, i)					\
  (ELF32_R_TYPE (i))
#define ELF_R_INFO(bfd, s, t)					\
  (ELF32_R_INFO (s, t))
#endif

  /* The mips16 compiler uses a couple of special sections to handle
     floating point arguments.

     Section names that look like .mips16.fn.FNNAME contain stubs that
     copy floating point arguments from the fp regs to the gp regs and
     then jump to FNNAME.  If any 32 bit function calls FNNAME, the
     call should be redirected to the stub instead.  If no 32 bit
     function calls FNNAME, the stub should be discarded.  We need to
     consider any reference to the function, not just a call, because
     if the address of the function is taken we will need the stub,
     since the address might be passed to a 32 bit function.

     Section names that look like .mips16.call.FNNAME contain stubs
     that copy floating point arguments from the gp regs to the fp
     regs and then jump to FNNAME.  If FNNAME is a 32 bit function,
     then any 16 bit function that calls FNNAME should be redirected
     to the stub instead.  If FNNAME is not a 32 bit function, the
     stub should be discarded.

     .mips16.call.fp.FNNAME sections are similar, but contain stubs
     which call FNNAME and then copy the return value from the fp regs
     to the gp regs.  These stubs store the return value in $18 while
     calling FNNAME; any function which might call one of these stubs
     must arrange to save $18 around the call.  (This case is not
     needed for 32 bit functions that call 16 bit functions, because
     16 bit functions always return floating point values in both
     $f0/$f1 and $2/$3.)

     Note that in all cases FNNAME might be defined statically.
     Therefore, FNNAME is not used literally.  Instead, the relocation
     information will indicate which symbol the section is for.

     We record any stubs that we find in the symbol table.  */

#define FN_STUB ".mips16.fn."
#define CALL_STUB ".mips16.call."
#define CALL_FP_STUB ".mips16.call.fp."

#define FN_STUB_P(name) CONST_STRNEQ (name, FN_STUB)
#define CALL_STUB_P(name) CONST_STRNEQ (name, CALL_STUB)
#define CALL_FP_STUB_P(name) CONST_STRNEQ (name, CALL_FP_STUB)

/* The format of the first PLT entry in an O32 executable.  */
static const bfd_vma mips_o32_exec_plt0_entry[] =
{
  0x3c1c0000,	/* lui $28, %hi(&GOTPLT[0])				*/
  0x8f990000,	/* lw $25, %lo(&GOTPLT[0])($28)				*/
  0x279c0000,	/* addiu $28, $28, %lo(&GOTPLT[0])			*/
  0x031cc023,	/* subu $24, $24, $28					*/
  0x03e07821,	/* move $15, $31	# 32-bit move (addu)		*/
  0x0018c082,	/* srl $24, $24, 2					*/
  0x0320f809,	/* jalr $25						*/
  0x2718fffe	/* subu $24, $24, 2					*/
};

/* The format of the first PLT entry in an N32 executable.  Different
   because gp ($28) is not available; we use t2 ($14) instead.  */
static const bfd_vma mips_n32_exec_plt0_entry[] =
{
  0x3c0e0000,	/* lui $14, %hi(&GOTPLT[0])				*/
  0x8dd90000,	/* lw $25, %lo(&GOTPLT[0])($14)				*/
  0x25ce0000,	/* addiu $14, $14, %lo(&GOTPLT[0])			*/
  0x030ec023,	/* subu $24, $24, $14					*/
  0x03e07821,	/* move $15, $31	# 32-bit move (addu)		*/
  0x0018c082,	/* srl $24, $24, 2					*/
  0x0320f809,	/* jalr $25						*/
  0x2718fffe	/* subu $24, $24, 2					*/
};

/* The format of the first PLT entry in an N64 executable.  Different
   from N32 because of the increased size of GOT entries.  */
static const bfd_vma mips_n64_exec_plt0_entry[] =
{
  0x3c0e0000,	/* lui $14, %hi(&GOTPLT[0])				*/
  0xddd90000,	/* ld $25, %lo(&GOTPLT[0])($14)				*/
  0x25ce0000,	/* addiu $14, $14, %lo(&GOTPLT[0])			*/
  0x030ec023,	/* subu $24, $24, $14					*/
  0x03e0782d,	/* move $15, $31	# 64-bit move (daddu)		*/
  0x0018c0c2,	/* srl $24, $24, 3					*/
  0x0320f809,	/* jalr $25						*/
  0x2718fffe	/* subu $24, $24, 2					*/
};

/* The format of the microMIPS first PLT entry in an O32 executable.
   We rely on v0 ($2) rather than t8 ($24) to contain the address
   of the GOTPLT entry handled, so this stub may only be used when
   all the subsequent PLT entries are microMIPS code too.

   The trailing NOP is for alignment and correct disassembly only.  */
static const bfd_vma micromips_o32_exec_plt0_entry[] =
{
  0x7980, 0x0000,	/* addiupc $3, (&GOTPLT[0]) - .			*/
  0xff23, 0x0000,	/* lw $25, 0($3)				*/
  0x0535,		/* subu $2, $2, $3				*/
  0x2525,		/* srl $2, $2, 2				*/
  0x3302, 0xfffe,	/* subu $24, $2, 2				*/
  0x0dff,		/* move $15, $31				*/
  0x45f9,		/* jalrs $25					*/
  0x0f83,		/* move $28, $3					*/
  0x0c00		/* nop						*/
};

/* The format of the microMIPS first PLT entry in an O32 executable
   in the insn32 mode.  */
static const bfd_vma micromips_insn32_o32_exec_plt0_entry[] =
{
  0x41bc, 0x0000,	/* lui $28, %hi(&GOTPLT[0])			*/
  0xff3c, 0x0000,	/* lw $25, %lo(&GOTPLT[0])($28)			*/
  0x339c, 0x0000,	/* addiu $28, $28, %lo(&GOTPLT[0])		*/
  0x0398, 0xc1d0,	/* subu $24, $24, $28				*/
  0x001f, 0x7950,	/* move $15, $31				*/
  0x0318, 0x1040,	/* srl $24, $24, 2				*/
  0x03f9, 0x0f3c,	/* jalr $25					*/
  0x3318, 0xfffe	/* subu $24, $24, 2				*/
};

/* The format of subsequent standard PLT entries.  */
static const bfd_vma mips_exec_plt_entry[] =
{
  0x3c0f0000,	/* lui $15, %hi(.got.plt entry)			*/
  0x01f90000,	/* l[wd] $25, %lo(.got.plt entry)($15)		*/
  0x25f80000,	/* addiu $24, $15, %lo(.got.plt entry)		*/
  0x03200008	/* jr $25					*/
};

static const bfd_vma mipsr6_exec_plt_entry[] =
{
  0x3c0f0000,	/* lui $15, %hi(.got.plt entry)			*/
  0x01f90000,	/* l[wd] $25, %lo(.got.plt entry)($15)		*/
  0x03200009,	/* jr $25					*/
  0x25f80000	/* addiu $24, $15, %lo(.got.plt entry)		*/
};

static const bfd_vma mipsr6_exec_plt_entry_compact[] =
{
  0x3c0f0000,	/* lui $15, %hi(.got.plt entry)			*/
  0x01f90000,	/* l[wd] $25, %lo(.got.plt entry)($15)		*/
  0x25f80000,	/* addiu $24, $15, %lo(.got.plt entry)		*/
  0xd8190000	/* jic $25, 0					*/
};

/* The format of subsequent MIPS16 o32 PLT entries.  We use v0 ($2)
   and v1 ($3) as temporaries because t8 ($24) and t9 ($25) are not
   directly addressable.  */
static const bfd_vma mips16_o32_exec_plt_entry[] =
{
  0xb203,		/* lw $2, 12($pc)			*/
  0x9a60,		/* lw $3, 0($2)				*/
  0x651a,		/* move $24, $2				*/
  0xeb00,		/* jr $3				*/
  0x653b,		/* move $25, $3				*/
  0x6500,		/* nop					*/
  0x0000, 0x0000	/* .word (.got.plt entry)		*/
};

/* The format of subsequent microMIPS o32 PLT entries.  We use v0 ($2)
   as a temporary because t8 ($24) is not addressable with ADDIUPC.  */
static const bfd_vma micromips_o32_exec_plt_entry[] =
{
  0x7900, 0x0000,	/* addiupc $2, (.got.plt entry) - .	*/
  0xff22, 0x0000,	/* lw $25, 0($2)			*/
  0x4599,		/* jr $25				*/
  0x0f02		/* move $24, $2				*/
};

/* The format of subsequent microMIPS o32 PLT entries in the insn32 mode.  */
static const bfd_vma micromips_insn32_o32_exec_plt_entry[] =
{
  0x41af, 0x0000,	/* lui $15, %hi(.got.plt entry)		*/
  0xff2f, 0x0000,	/* lw $25, %lo(.got.plt entry)($15)	*/
  0x0019, 0x0f3c,	/* jr $25				*/
  0x330f, 0x0000	/* addiu $24, $15, %lo(.got.plt entry)	*/
};

/* The format of the first PLT entry in a VxWorks executable.  */
static const bfd_vma mips_vxworks_exec_plt0_entry[] =
{
  0x3c190000,	/* lui t9, %hi(_GLOBAL_OFFSET_TABLE_)		*/
  0x27390000,	/* addiu t9, t9, %lo(_GLOBAL_OFFSET_TABLE_)	*/
  0x8f390008,	/* lw t9, 8(t9)					*/
  0x00000000,	/* nop						*/
  0x03200008,	/* jr t9					*/
  0x00000000	/* nop						*/
};

/* The format of subsequent PLT entries.  */
static const bfd_vma mips_vxworks_exec_plt_entry[] =
{
  0x10000000,	/* b .PLT_resolver			*/
  0x24180000,	/* li t8, <pltindex>			*/
  0x3c190000,	/* lui t9, %hi(<.got.plt slot>)		*/
  0x27390000,	/* addiu t9, t9, %lo(<.got.plt slot>)	*/
  0x8f390000,	/* lw t9, 0(t9)				*/
  0x00000000,	/* nop					*/
  0x03200008,	/* jr t9				*/
  0x00000000	/* nop					*/
};

/* The format of the first PLT entry in a VxWorks shared object.  */
static const bfd_vma mips_vxworks_shared_plt0_entry[] =
{
  0x8f990008,	/* lw t9, 8(gp)		*/
  0x00000000,	/* nop			*/
  0x03200008,	/* jr t9		*/
  0x00000000,	/* nop			*/
  0x00000000,	/* nop			*/
  0x00000000	/* nop			*/
};

/* The format of subsequent PLT entries.  */
static const bfd_vma mips_vxworks_shared_plt_entry[] =
{
  0x10000000,	/* b .PLT_resolver	*/
  0x24180000	/* li t8, <pltindex>	*/
};

/* microMIPS 32-bit opcode helper installer.  */

static void
bfd_put_micromips_32 (const bfd *abfd, bfd_vma opcode, bfd_byte *ptr)
{
  bfd_put_16 (abfd, (opcode >> 16) & 0xffff, ptr);
  bfd_put_16 (abfd,  opcode        & 0xffff, ptr + 2);
}

/* microMIPS 32-bit opcode helper retriever.  */

static bfd_vma
bfd_get_micromips_32 (const bfd *abfd, const bfd_byte *ptr)
{
  return (bfd_get_16 (abfd, ptr) << 16) | bfd_get_16 (abfd, ptr + 2);
}

/* Look up an entry in a MIPS ELF linker hash table.  */

#define mips_elf_link_hash_lookup(table, string, create, copy, follow)	\
  ((struct mips_elf_link_hash_entry *)					\
   elf_link_hash_lookup (&(table)->root, (string), (create),		\
			 (copy), (follow)))

/* Traverse a MIPS ELF linker hash table.  */

#define mips_elf_link_hash_traverse(table, func, info)			\
  (elf_link_hash_traverse						\
   (&(table)->root,							\
    (bfd_boolean (*) (struct elf_link_hash_entry *, void *)) (func),	\
    (info)))

/* Find the base offsets for thread-local storage in this object,
   for GD/LD and IE/LE respectively.  */

#define TP_OFFSET 0x7000
#define DTP_OFFSET 0x8000

static bfd_vma
dtprel_base (struct bfd_link_info *info)
{
  /* If tls_sec is NULL, we should have signalled an error already.  */
  if (elf_hash_table (info)->tls_sec == NULL)
    return 0;
  return elf_hash_table (info)->tls_sec->vma + DTP_OFFSET;
}

static bfd_vma
tprel_base (struct bfd_link_info *info)
{
  /* If tls_sec is NULL, we should have signalled an error already.  */
  if (elf_hash_table (info)->tls_sec == NULL)
    return 0;
  return elf_hash_table (info)->tls_sec->vma + TP_OFFSET;
}

/* Create an entry in a MIPS ELF linker hash table.  */

static struct bfd_hash_entry *
mips_elf_link_hash_newfunc (struct bfd_hash_entry *entry,
			    struct bfd_hash_table *table, const char *string)
{
  struct mips_elf_link_hash_entry *ret =
    (struct mips_elf_link_hash_entry *) entry;

  /* Allocate the structure if it has not already been allocated by a
     subclass.  */
  if (ret == NULL)
    ret = bfd_hash_allocate (table, sizeof (struct mips_elf_link_hash_entry));
  if (ret == NULL)
    return (struct bfd_hash_entry *) ret;

  /* Call the allocation method of the superclass.  */
  ret = ((struct mips_elf_link_hash_entry *)
	 _bfd_elf_link_hash_newfunc ((struct bfd_hash_entry *) ret,
				     table, string));
  if (ret != NULL)
    {
      /* Set local fields.  */
      memset (&ret->esym, 0, sizeof (EXTR));
      /* We use -2 as a marker to indicate that the information has
	 not been set.  -1 means there is no associated ifd.  */
      ret->esym.ifd = -2;
      ret->la25_stub = 0;
      ret->possibly_dynamic_relocs = 0;
      ret->fn_stub = NULL;
      ret->call_stub = NULL;
      ret->call_fp_stub = NULL;
      ret->global_got_area = GGA_NONE;
      ret->got_only_for_calls = TRUE;
      ret->readonly_reloc = FALSE;
      ret->has_static_relocs = FALSE;
      ret->no_fn_stub = FALSE;
      ret->need_fn_stub = FALSE;
      ret->has_nonpic_branches = FALSE;
      ret->needs_lazy_stub = FALSE;
      ret->use_plt_entry = FALSE;
    }

  return (struct bfd_hash_entry *) ret;
}

/* Allocate MIPS ELF private object data.  */

bfd_boolean
_bfd_mips_elf_mkobject (bfd *abfd)
{
  return bfd_elf_allocate_object (abfd, sizeof (struct mips_elf_obj_tdata),
				  MIPS_ELF_DATA);
}

bfd_boolean
_bfd_mips_elf_new_section_hook (bfd *abfd, asection *sec)
{
  if (!sec->used_by_bfd)
    {
      struct _mips_elf_section_data *sdata;
      bfd_size_type amt = sizeof (*sdata);

      sdata = bfd_zalloc (abfd, amt);
      if (sdata == NULL)
	return FALSE;
      sec->used_by_bfd = sdata;
    }

  return _bfd_elf_new_section_hook (abfd, sec);
}

/* Read ECOFF debugging information from a .mdebug section into a
   ecoff_debug_info structure.  */

bfd_boolean
_bfd_mips_elf_read_ecoff_info (bfd *abfd, asection *section,
			       struct ecoff_debug_info *debug)
{
  HDRR *symhdr;
  const struct ecoff_debug_swap *swap;
  char *ext_hdr;

  swap = get_elf_backend_data (abfd)->elf_backend_ecoff_debug_swap;
  memset (debug, 0, sizeof (*debug));

  ext_hdr = bfd_malloc (swap->external_hdr_size);
  if (ext_hdr == NULL && swap->external_hdr_size != 0)
    goto error_return;

  if (! bfd_get_section_contents (abfd, section, ext_hdr, 0,
				  swap->external_hdr_size))
    goto error_return;

  symhdr = &debug->symbolic_header;
  (*swap->swap_hdr_in) (abfd, ext_hdr, symhdr);

  /* The symbolic header contains absolute file offsets and sizes to
     read.  */
#define READ(ptr, offset, count, size, type)				\
  if (symhdr->count == 0)						\
    debug->ptr = NULL;							\
  else									\
    {									\
      bfd_size_type amt = (bfd_size_type) size * symhdr->count;		\
      debug->ptr = bfd_malloc (amt);					\
      if (debug->ptr == NULL)						\
	goto error_return;						\
      if (bfd_seek (abfd, symhdr->offset, SEEK_SET) != 0		\
	  || bfd_bread (debug->ptr, amt, abfd) != amt)			\
	goto error_return;						\
    }

  READ (line, cbLineOffset, cbLine, sizeof (unsigned char), unsigned char *);
  READ (external_dnr, cbDnOffset, idnMax, swap->external_dnr_size, void *);
  READ (external_pdr, cbPdOffset, ipdMax, swap->external_pdr_size, void *);
  READ (external_sym, cbSymOffset, isymMax, swap->external_sym_size, void *);
  READ (external_opt, cbOptOffset, ioptMax, swap->external_opt_size, void *);
  READ (external_aux, cbAuxOffset, iauxMax, sizeof (union aux_ext),
	union aux_ext *);
  READ (ss, cbSsOffset, issMax, sizeof (char), char *);
  READ (ssext, cbSsExtOffset, issExtMax, sizeof (char), char *);
  READ (external_fdr, cbFdOffset, ifdMax, swap->external_fdr_size, void *);
  READ (external_rfd, cbRfdOffset, crfd, swap->external_rfd_size, void *);
  READ (external_ext, cbExtOffset, iextMax, swap->external_ext_size, void *);
#undef READ

  debug->fdr = NULL;

  return TRUE;

 error_return:
  if (ext_hdr != NULL)
    free (ext_hdr);
  if (debug->line != NULL)
    free (debug->line);
  if (debug->external_dnr != NULL)
    free (debug->external_dnr);
  if (debug->external_pdr != NULL)
    free (debug->external_pdr);
  if (debug->external_sym != NULL)
    free (debug->external_sym);
  if (debug->external_opt != NULL)
    free (debug->external_opt);
  if (debug->external_aux != NULL)
    free (debug->external_aux);
  if (debug->ss != NULL)
    free (debug->ss);
  if (debug->ssext != NULL)
    free (debug->ssext);
  if (debug->external_fdr != NULL)
    free (debug->external_fdr);
  if (debug->external_rfd != NULL)
    free (debug->external_rfd);
  if (debug->external_ext != NULL)
    free (debug->external_ext);
  return FALSE;
}

/* Swap RPDR (runtime procedure table entry) for output.  */

static void
ecoff_swap_rpdr_out (bfd *abfd, const RPDR *in, struct rpdr_ext *ex)
{
  H_PUT_S32 (abfd, in->adr, ex->p_adr);
  H_PUT_32 (abfd, in->regmask, ex->p_regmask);
  H_PUT_32 (abfd, in->regoffset, ex->p_regoffset);
  H_PUT_32 (abfd, in->fregmask, ex->p_fregmask);
  H_PUT_32 (abfd, in->fregoffset, ex->p_fregoffset);
  H_PUT_32 (abfd, in->frameoffset, ex->p_frameoffset);

  H_PUT_16 (abfd, in->framereg, ex->p_framereg);
  H_PUT_16 (abfd, in->pcreg, ex->p_pcreg);

  H_PUT_32 (abfd, in->irpss, ex->p_irpss);
}

/* Create a runtime procedure table from the .mdebug section.  */

static bfd_boolean
mips_elf_create_procedure_table (void *handle, bfd *abfd,
				 struct bfd_link_info *info, asection *s,
				 struct ecoff_debug_info *debug)
{
  const struct ecoff_debug_swap *swap;
  HDRR *hdr = &debug->symbolic_header;
  RPDR *rpdr, *rp;
  struct rpdr_ext *erp;
  void *rtproc;
  struct pdr_ext *epdr;
  struct sym_ext *esym;
  char *ss, **sv;
  char *str;
  bfd_size_type size;
  bfd_size_type count;
  unsigned long sindex;
  unsigned long i;
  PDR pdr;
  SYMR sym;
  const char *no_name_func = _("static procedure (no name)");

  epdr = NULL;
  rpdr = NULL;
  esym = NULL;
  ss = NULL;
  sv = NULL;

  swap = get_elf_backend_data (abfd)->elf_backend_ecoff_debug_swap;

  sindex = strlen (no_name_func) + 1;
  count = hdr->ipdMax;
  if (count > 0)
    {
      size = swap->external_pdr_size;

      epdr = bfd_malloc (size * count);
      if (epdr == NULL)
	goto error_return;

      if (! _bfd_ecoff_get_accumulated_pdr (handle, (bfd_byte *) epdr))
	goto error_return;

      size = sizeof (RPDR);
      rp = rpdr = bfd_malloc (size * count);
      if (rpdr == NULL)
	goto error_return;

      size = sizeof (char *);
      sv = bfd_malloc (size * count);
      if (sv == NULL)
	goto error_return;

      count = hdr->isymMax;
      size = swap->external_sym_size;
      esym = bfd_malloc (size * count);
      if (esym == NULL)
	goto error_return;

      if (! _bfd_ecoff_get_accumulated_sym (handle, (bfd_byte *) esym))
	goto error_return;

      count = hdr->issMax;
      ss = bfd_malloc (count);
      if (ss == NULL)
	goto error_return;
      if (! _bfd_ecoff_get_accumulated_ss (handle, (bfd_byte *) ss))
	goto error_return;

      count = hdr->ipdMax;
      for (i = 0; i < (unsigned long) count; i++, rp++)
	{
	  (*swap->swap_pdr_in) (abfd, epdr + i, &pdr);
	  (*swap->swap_sym_in) (abfd, &esym[pdr.isym], &sym);
	  rp->adr = sym.value;
	  rp->regmask = pdr.regmask;
	  rp->regoffset = pdr.regoffset;
	  rp->fregmask = pdr.fregmask;
	  rp->fregoffset = pdr.fregoffset;
	  rp->frameoffset = pdr.frameoffset;
	  rp->framereg = pdr.framereg;
	  rp->pcreg = pdr.pcreg;
	  rp->irpss = sindex;
	  sv[i] = ss + sym.iss;
	  sindex += strlen (sv[i]) + 1;
	}
    }

  size = sizeof (struct rpdr_ext) * (count + 2) + sindex;
  size = BFD_ALIGN (size, 16);
  rtproc = bfd_alloc (abfd, size);
  if (rtproc == NULL)
    {
      mips_elf_hash_table (info)->procedure_count = 0;
      goto error_return;
    }

  mips_elf_hash_table (info)->procedure_count = count + 2;

  erp = rtproc;
  memset (erp, 0, sizeof (struct rpdr_ext));
  erp++;
  str = (char *) rtproc + sizeof (struct rpdr_ext) * (count + 2);
  strcpy (str, no_name_func);
  str += strlen (no_name_func) + 1;
  for (i = 0; i < count; i++)
    {
      ecoff_swap_rpdr_out (abfd, rpdr + i, erp + i);
      strcpy (str, sv[i]);
      str += strlen (sv[i]) + 1;
    }
  H_PUT_S32 (abfd, -1, (erp + count)->p_adr);

  /* Set the size and contents of .rtproc section.  */
  s->size = size;
  s->contents = rtproc;

  /* Skip this section later on (I don't think this currently
     matters, but someday it might).  */
  s->map_head.link_order = NULL;

  if (epdr != NULL)
    free (epdr);
  if (rpdr != NULL)
    free (rpdr);
  if (esym != NULL)
    free (esym);
  if (ss != NULL)
    free (ss);
  if (sv != NULL)
    free (sv);

  return TRUE;

 error_return:
  if (epdr != NULL)
    free (epdr);
  if (rpdr != NULL)
    free (rpdr);
  if (esym != NULL)
    free (esym);
  if (ss != NULL)
    free (ss);
  if (sv != NULL)
    free (sv);
  return FALSE;
}

/* We're going to create a stub for H.  Create a symbol for the stub's
   value and size, to help make the disassembly easier to read.  */

static bfd_boolean
mips_elf_create_stub_symbol (struct bfd_link_info *info,
			     struct mips_elf_link_hash_entry *h,
			     const char *prefix, asection *s, bfd_vma value,
			     bfd_vma size)
{
  struct bfd_link_hash_entry *bh;
  struct elf_link_hash_entry *elfh;
  const char *name;

  if (ELF_ST_IS_MICROMIPS (h->root.other))
    value |= 1;

  /* Create a new symbol.  */
  name = ACONCAT ((prefix, h->root.root.root.string, NULL));
  bh = NULL;
  if (!_bfd_generic_link_add_one_symbol (info, s->owner, name,
					 BSF_LOCAL, s, value, NULL,
					 TRUE, FALSE, &bh))
    return FALSE;

  /* Make it a local function.  */
  elfh = (struct elf_link_hash_entry *) bh;
  elfh->type = ELF_ST_INFO (STB_LOCAL, STT_FUNC);
  elfh->size = size;
  elfh->forced_local = 1;
  return TRUE;
}

/* We're about to redefine H.  Create a symbol to represent H's
   current value and size, to help make the disassembly easier
   to read.  */

static bfd_boolean
mips_elf_create_shadow_symbol (struct bfd_link_info *info,
			       struct mips_elf_link_hash_entry *h,
			       const char *prefix)
{
  struct bfd_link_hash_entry *bh;
  struct elf_link_hash_entry *elfh;
  const char *name;
  asection *s;
  bfd_vma value;

  /* Read the symbol's value.  */
  BFD_ASSERT (h->root.root.type == bfd_link_hash_defined
	      || h->root.root.type == bfd_link_hash_defweak);
  s = h->root.root.u.def.section;
  value = h->root.root.u.def.value;

  /* Create a new symbol.  */
  name = ACONCAT ((prefix, h->root.root.root.string, NULL));
  bh = NULL;
  if (!_bfd_generic_link_add_one_symbol (info, s->owner, name,
					 BSF_LOCAL, s, value, NULL,
					 TRUE, FALSE, &bh))
    return FALSE;

  /* Make it local and copy the other attributes from H.  */
  elfh = (struct elf_link_hash_entry *) bh;
  elfh->type = ELF_ST_INFO (STB_LOCAL, ELF_ST_TYPE (h->root.type));
  elfh->other = h->root.other;
  elfh->size = h->root.size;
  elfh->forced_local = 1;
  return TRUE;
}

/* Return TRUE if relocations in SECTION can refer directly to a MIPS16
   function rather than to a hard-float stub.  */

static bfd_boolean
section_allows_mips16_refs_p (asection *section)
{
  const char *name;

  name = bfd_get_section_name (section->owner, section);
  return (FN_STUB_P (name)
	  || CALL_STUB_P (name)
	  || CALL_FP_STUB_P (name)
	  || strcmp (name, ".pdr") == 0);
}

/* [RELOCS, RELEND) are the relocations against SEC, which is a MIPS16
   stub section of some kind.  Return the R_SYMNDX of the target
   function, or 0 if we can't decide which function that is.  */

static unsigned long
mips16_stub_symndx (const struct elf_backend_data *bed,
		    asection *sec ATTRIBUTE_UNUSED,
		    const Elf_Internal_Rela *relocs,
		    const Elf_Internal_Rela *relend)
{
  int int_rels_per_ext_rel = bed->s->int_rels_per_ext_rel;
  const Elf_Internal_Rela *rel;

  /* Trust the first R_MIPS_NONE relocation, if any, but not a subsequent
     one in a compound relocation.  */
  for (rel = relocs; rel < relend; rel += int_rels_per_ext_rel)
    if (ELF_R_TYPE (sec->owner, rel->r_info) == R_MIPS_NONE)
      return ELF_R_SYM (sec->owner, rel->r_info);

  /* Otherwise trust the first relocation, whatever its kind.  This is
     the traditional behavior.  */
  if (relocs < relend)
    return ELF_R_SYM (sec->owner, relocs->r_info);

  return 0;
}

/* Check the mips16 stubs for a particular symbol, and see if we can
   discard them.  */

static void
mips_elf_check_mips16_stubs (struct bfd_link_info *info,
			     struct mips_elf_link_hash_entry *h)
{
  /* Dynamic symbols must use the standard call interface, in case other
     objects try to call them.  */
  if (h->fn_stub != NULL
      && h->root.dynindx != -1)
    {
      mips_elf_create_shadow_symbol (info, h, ".mips16.");
      h->need_fn_stub = TRUE;
    }

  if (h->fn_stub != NULL
      && ! h->need_fn_stub)
    {
      /* We don't need the fn_stub; the only references to this symbol
         are 16 bit calls.  Clobber the size to 0 to prevent it from
         being included in the link.  */
      h->fn_stub->size = 0;
      h->fn_stub->flags &= ~SEC_RELOC;
      h->fn_stub->reloc_count = 0;
      h->fn_stub->flags |= SEC_EXCLUDE;
    }

  if (h->call_stub != NULL
      && ELF_ST_IS_MIPS16 (h->root.other))
    {
      /* We don't need the call_stub; this is a 16 bit function, so
         calls from other 16 bit functions are OK.  Clobber the size
         to 0 to prevent it from being included in the link.  */
      h->call_stub->size = 0;
      h->call_stub->flags &= ~SEC_RELOC;
      h->call_stub->reloc_count = 0;
      h->call_stub->flags |= SEC_EXCLUDE;
    }

  if (h->call_fp_stub != NULL
      && ELF_ST_IS_MIPS16 (h->root.other))
    {
      /* We don't need the call_stub; this is a 16 bit function, so
         calls from other 16 bit functions are OK.  Clobber the size
         to 0 to prevent it from being included in the link.  */
      h->call_fp_stub->size = 0;
      h->call_fp_stub->flags &= ~SEC_RELOC;
      h->call_fp_stub->reloc_count = 0;
      h->call_fp_stub->flags |= SEC_EXCLUDE;
    }
}

/* Hashtable callbacks for mips_elf_la25_stubs.  */

static hashval_t
mips_elf_la25_stub_hash (const void *entry_)
{
  const struct mips_elf_la25_stub *entry;

  entry = (struct mips_elf_la25_stub *) entry_;
  return entry->h->root.root.u.def.section->id
    + entry->h->root.root.u.def.value;
}

static int
mips_elf_la25_stub_eq (const void *entry1_, const void *entry2_)
{
  const struct mips_elf_la25_stub *entry1, *entry2;

  entry1 = (struct mips_elf_la25_stub *) entry1_;
  entry2 = (struct mips_elf_la25_stub *) entry2_;
  return ((entry1->h->root.root.u.def.section
	   == entry2->h->root.root.u.def.section)
	  && (entry1->h->root.root.u.def.value
	      == entry2->h->root.root.u.def.value));
}

/* Called by the linker to set up the la25 stub-creation code.  FN is
   the linker's implementation of add_stub_function.  Return true on
   success.  */

bfd_boolean
_bfd_mips_elf_init_stubs (struct bfd_link_info *info,
			  asection *(*fn) (const char *, asection *,
					   asection *))
{
  struct mips_elf_link_hash_table *htab;

  htab = mips_elf_hash_table (info);
  if (htab == NULL)
    return FALSE;

  htab->add_stub_section = fn;
  htab->la25_stubs = htab_try_create (1, mips_elf_la25_stub_hash,
				      mips_elf_la25_stub_eq, NULL);
  if (htab->la25_stubs == NULL)
    return FALSE;

  return TRUE;
}

/* Return true if H is a locally-defined PIC function, in the sense
   that it or its fn_stub might need $25 to be valid on entry.
   Note that MIPS16 functions set up $gp using PC-relative instructions,
   so they themselves never need $25 to be valid.  Only non-MIPS16
   entry points are of interest here.  */

static bfd_boolean
mips_elf_local_pic_function_p (struct mips_elf_link_hash_entry *h)
{
  return ((h->root.root.type == bfd_link_hash_defined
	   || h->root.root.type == bfd_link_hash_defweak)
	  && h->root.def_regular
	  && !bfd_is_abs_section (h->root.root.u.def.section)
	  && (!ELF_ST_IS_MIPS16 (h->root.other)
	      || (h->fn_stub && h->need_fn_stub))
	  && (PIC_OBJECT_P (h->root.root.u.def.section->owner)
	      || ELF_ST_IS_MIPS_PIC (h->root.other)));
}

/* Set *SEC to the input section that contains the target of STUB.
   Return the offset of the target from the start of that section.  */

static bfd_vma
mips_elf_get_la25_target (struct mips_elf_la25_stub *stub,
			  asection **sec)
{
  if (ELF_ST_IS_MIPS16 (stub->h->root.other))
    {
      BFD_ASSERT (stub->h->need_fn_stub);
      *sec = stub->h->fn_stub;
      return 0;
    }
  else
    {
      *sec = stub->h->root.root.u.def.section;
      return stub->h->root.root.u.def.value;
    }
}

/* STUB describes an la25 stub that we have decided to implement
   by inserting an LUI/ADDIU pair before the target function.
   Create the section and redirect the function symbol to it.  */

static bfd_boolean
mips_elf_add_la25_intro (struct mips_elf_la25_stub *stub,
			 struct bfd_link_info *info)
{
  struct mips_elf_link_hash_table *htab;
  char *name;
  asection *s, *input_section;
  unsigned int align;

  htab = mips_elf_hash_table (info);
  if (htab == NULL)
    return FALSE;

  /* Create a unique name for the new section.  */
  name = bfd_malloc (11 + sizeof (".text.stub."));
  if (name == NULL)
    return FALSE;
  sprintf (name, ".text.stub.%d", (int) htab_elements (htab->la25_stubs));

  /* Create the section.  */
  mips_elf_get_la25_target (stub, &input_section);
  s = htab->add_stub_section (name, input_section,
			      input_section->output_section);
  if (s == NULL)
    return FALSE;

  /* Make sure that any padding goes before the stub.  */
  align = input_section->alignment_power;
  if (!bfd_set_section_alignment (s->owner, s, align))
    return FALSE;
  if (align > 3)
    s->size = (1 << align) - 8;

  /* Create a symbol for the stub.  */
  mips_elf_create_stub_symbol (info, stub->h, ".pic.", s, s->size, 8);
  stub->stub_section = s;
  stub->offset = s->size;

  /* Allocate room for it.  */
  s->size += 8;
  return TRUE;
}

/* STUB describes an la25 stub that we have decided to implement
   with a separate trampoline.  Allocate room for it and redirect
   the function symbol to it.  */

static bfd_boolean
mips_elf_add_la25_trampoline (struct mips_elf_la25_stub *stub,
			      struct bfd_link_info *info)
{
  struct mips_elf_link_hash_table *htab;
  asection *s;

  htab = mips_elf_hash_table (info);
  if (htab == NULL)
    return FALSE;

  /* Create a trampoline section, if we haven't already.  */
  s = htab->strampoline;
  if (s == NULL)
    {
      asection *input_section = stub->h->root.root.u.def.section;
      s = htab->add_stub_section (".text", NULL,
				  input_section->output_section);
      if (s == NULL || !bfd_set_section_alignment (s->owner, s, 4))
	return FALSE;
      htab->strampoline = s;
    }

  /* Create a symbol for the stub.  */
  mips_elf_create_stub_symbol (info, stub->h, ".pic.", s, s->size, 16);
  stub->stub_section = s;
  stub->offset = s->size;

  /* Allocate room for it.  */
  s->size += 16;
  return TRUE;
}

/* H describes a symbol that needs an la25 stub.  Make sure that an
   appropriate stub exists and point H at it.  */

static bfd_boolean
mips_elf_add_la25_stub (struct bfd_link_info *info,
			struct mips_elf_link_hash_entry *h)
{
  struct mips_elf_link_hash_table *htab;
  struct mips_elf_la25_stub search, *stub;
  bfd_boolean use_trampoline_p;
  asection *s;
  bfd_vma value;
  void **slot;

  /* Describe the stub we want.  */
  search.stub_section = NULL;
  search.offset = 0;
  search.h = h;

  /* See if we've already created an equivalent stub.  */
  htab = mips_elf_hash_table (info);
  if (htab == NULL)
    return FALSE;

  slot = htab_find_slot (htab->la25_stubs, &search, INSERT);
  if (slot == NULL)
    return FALSE;

  stub = (struct mips_elf_la25_stub *) *slot;
  if (stub != NULL)
    {
      /* We can reuse the existing stub.  */
      h->la25_stub = stub;
      return TRUE;
    }

  /* Create a permanent copy of ENTRY and add it to the hash table.  */
  stub = bfd_malloc (sizeof (search));
  if (stub == NULL)
    return FALSE;
  *stub = search;
  *slot = stub;

  /* Prefer to use LUI/ADDIU stubs if the function is at the beginning
     of the section and if we would need no more than 2 nops.  */
  value = mips_elf_get_la25_target (stub, &s);
  use_trampoline_p = (value != 0 || s->alignment_power > 4);

  h->la25_stub = stub;
  return (use_trampoline_p
	  ? mips_elf_add_la25_trampoline (stub, info)
	  : mips_elf_add_la25_intro (stub, info));
}

/* A mips_elf_link_hash_traverse callback that is called before sizing
   sections.  DATA points to a mips_htab_traverse_info structure.  */

static bfd_boolean
mips_elf_check_symbols (struct mips_elf_link_hash_entry *h, void *data)
{
  struct mips_htab_traverse_info *hti;

  hti = (struct mips_htab_traverse_info *) data;
  if (!hti->info->relocatable)
    mips_elf_check_mips16_stubs (hti->info, h);

  if (mips_elf_local_pic_function_p (h))
    {
      /* PR 12845: If H is in a section that has been garbage
	 collected it will have its output section set to *ABS*.  */
      if (bfd_is_abs_section (h->root.root.u.def.section->output_section))
	return TRUE;

      /* H is a function that might need $25 to be valid on entry.
	 If we're creating a non-PIC relocatable object, mark H as
	 being PIC.  If we're creating a non-relocatable object with
	 non-PIC branches and jumps to H, make sure that H has an la25
	 stub.  */
      if (hti->info->relocatable)
	{
	  if (!PIC_OBJECT_P (hti->output_bfd))
	    h->root.other = ELF_ST_SET_MIPS_PIC (h->root.other);
	}
      else if (h->has_nonpic_branches && !mips_elf_add_la25_stub (hti->info, h))
	{
	  hti->error = TRUE;
	  return FALSE;
	}
    }
  return TRUE;
}

/* R_MIPS16_26 is used for the mips16 jal and jalx instructions.
   Most mips16 instructions are 16 bits, but these instructions
   are 32 bits.

   The format of these instructions is:

   +--------------+--------------------------------+
   |     JALX     | X|   Imm 20:16  |   Imm 25:21  |
   +--------------+--------------------------------+
   |                Immediate  15:0                |
   +-----------------------------------------------+

   JALX is the 5-bit value 00011.  X is 0 for jal, 1 for jalx.
   Note that the immediate value in the first word is swapped.

   When producing a relocatable object file, R_MIPS16_26 is
   handled mostly like R_MIPS_26.  In particular, the addend is
   stored as a straight 26-bit value in a 32-bit instruction.
   (gas makes life simpler for itself by never adjusting a
   R_MIPS16_26 reloc to be against a section, so the addend is
   always zero).  However, the 32 bit instruction is stored as 2
   16-bit values, rather than a single 32-bit value.  In a
   big-endian file, the result is the same; in a little-endian
   file, the two 16-bit halves of the 32 bit value are swapped.
   This is so that a disassembler can recognize the jal
   instruction.

   When doing a final link, R_MIPS16_26 is treated as a 32 bit
   instruction stored as two 16-bit values.  The addend A is the
   contents of the targ26 field.  The calculation is the same as
   R_MIPS_26.  When storing the calculated value, reorder the
   immediate value as shown above, and don't forget to store the
   value as two 16-bit values.

   To put it in MIPS ABI terms, the relocation field is T-targ26-16,
   defined as

   big-endian:
   +--------+----------------------+
   |        |                      |
   |        |    targ26-16         |
   |31    26|25                   0|
   +--------+----------------------+

   little-endian:
   +----------+------+-------------+
   |          |      |             |
   |  sub1    |      |     sub2    |
   |0        9|10  15|16         31|
   +----------+--------------------+
   where targ26-16 is sub1 followed by sub2 (i.e., the addend field A is
   ((sub1 << 16) | sub2)).

   When producing a relocatable object file, the calculation is
   (((A < 2) | ((P + 4) & 0xf0000000) + S) >> 2)
   When producing a fully linked file, the calculation is
   let R = (((A < 2) | ((P + 4) & 0xf0000000) + S) >> 2)
   ((R & 0x1f0000) << 5) | ((R & 0x3e00000) >> 5) | (R & 0xffff)

   The table below lists the other MIPS16 instruction relocations.
   Each one is calculated in the same way as the non-MIPS16 relocation
   given on the right, but using the extended MIPS16 layout of 16-bit
   immediate fields:

	R_MIPS16_GPREL		R_MIPS_GPREL16
	R_MIPS16_GOT16		R_MIPS_GOT16
	R_MIPS16_CALL16		R_MIPS_CALL16
	R_MIPS16_HI16		R_MIPS_HI16
	R_MIPS16_LO16		R_MIPS_LO16

   A typical instruction will have a format like this:

   +--------------+--------------------------------+
   |    EXTEND    |     Imm 10:5    |   Imm 15:11  |
   +--------------+--------------------------------+
   |    Major     |   rx   |   ry   |   Imm  4:0   |
   +--------------+--------------------------------+

   EXTEND is the five bit value 11110.  Major is the instruction
   opcode.

   All we need to do here is shuffle the bits appropriately.
   As above, the two 16-bit halves must be swapped on a
   little-endian system.  */

static inline bfd_boolean
mips16_reloc_p (int r_type)
{
  switch (r_type)
    {
    case R_MIPS16_26:
    case R_MIPS16_GPREL:
    case R_MIPS16_GOT16:
    case R_MIPS16_CALL16:
    case R_MIPS16_HI16:
    case R_MIPS16_LO16:
    case R_MIPS16_TLS_GD:
    case R_MIPS16_TLS_LDM:
    case R_MIPS16_TLS_DTPREL_HI16:
    case R_MIPS16_TLS_DTPREL_LO16:
    case R_MIPS16_TLS_GOTTPREL:
    case R_MIPS16_TLS_TPREL_HI16:
    case R_MIPS16_TLS_TPREL_LO16:
      return TRUE;

    default:
      return FALSE;
    }
}

/* Check if a microMIPS reloc.  */

static inline bfd_boolean
micromips_reloc_p (unsigned int r_type)
{
  return r_type >= R_MICROMIPS_min && r_type < R_MICROMIPS_max;
}

/* Similar to MIPS16, the two 16-bit halves in microMIPS must be swapped
   on a little-endian system.  This does not apply to R_MICROMIPS_PC7_S1
   and R_MICROMIPS_PC10_S1 relocs that apply to 16-bit instructions.  */

static inline bfd_boolean
micromips_reloc_shuffle_p (unsigned int r_type)
{
  return (micromips_reloc_p (r_type)
	  && r_type != R_MICROMIPS_PC7_S1
	  && r_type != R_MICROMIPS_PC10_S1);
}

static inline bfd_boolean
got16_reloc_p (int r_type)
{
  return (r_type == R_MIPS_GOT16
	  || r_type == R_MIPS16_GOT16
	  || r_type == R_MICROMIPS_GOT16);
}

static inline bfd_boolean
call16_reloc_p (int r_type)
{
  return (r_type == R_MIPS_CALL16
	  || r_type == R_MIPS16_CALL16
	  || r_type == R_MICROMIPS_CALL16);
}

static inline bfd_boolean
got_disp_reloc_p (unsigned int r_type)
{
  return r_type == R_MIPS_GOT_DISP || r_type == R_MICROMIPS_GOT_DISP;
}

static inline bfd_boolean
got_page_reloc_p (unsigned int r_type)
{
  return r_type == R_MIPS_GOT_PAGE || r_type == R_MICROMIPS_GOT_PAGE;
}

static inline bfd_boolean
got_ofst_reloc_p (unsigned int r_type)
{
  return r_type == R_MIPS_GOT_OFST || r_type == R_MICROMIPS_GOT_OFST;
}

static inline bfd_boolean
got_hi16_reloc_p (unsigned int r_type)
{
  return r_type == R_MIPS_GOT_HI16 || r_type == R_MICROMIPS_GOT_HI16;
}

static inline bfd_boolean
got_lo16_reloc_p (unsigned int r_type)
{
  return r_type == R_MIPS_GOT_LO16 || r_type == R_MICROMIPS_GOT_LO16;
}

static inline bfd_boolean
call_hi16_reloc_p (unsigned int r_type)
{
  return r_type == R_MIPS_CALL_HI16 || r_type == R_MICROMIPS_CALL_HI16;
}

static inline bfd_boolean
call_lo16_reloc_p (unsigned int r_type)
{
  return r_type == R_MIPS_CALL_LO16 || r_type == R_MICROMIPS_CALL_LO16;
}

static inline bfd_boolean
hi16_reloc_p (int r_type)
{
  return (r_type == R_MIPS_HI16
	  || r_type == R_MIPS16_HI16
	  || r_type == R_MICROMIPS_HI16
	  || r_type == R_MIPS_PCHI16);
}

static inline bfd_boolean
lo16_reloc_p (int r_type)
{
  return (r_type == R_MIPS_LO16
	  || r_type == R_MIPS16_LO16
	  || r_type == R_MICROMIPS_LO16
	  || r_type == R_MIPS_PCLO16);
}

static inline bfd_boolean
mips16_call_reloc_p (int r_type)
{
  return r_type == R_MIPS16_26 || r_type == R_MIPS16_CALL16;
}

static inline bfd_boolean
jal_reloc_p (int r_type)
{
  return (r_type == R_MIPS_26
	  || r_type == R_MIPS16_26
	  || r_type == R_MICROMIPS_26_S1);
}

static inline bfd_boolean
aligned_pcrel_reloc_p (int r_type)
{
  return (r_type == R_MIPS_PC18_S3
	  || r_type == R_MIPS_PC19_S2
	  || r_type == R_MICROMIPS_PC18_S3
	  || r_type == R_MICROMIPS_PC19_S2);
}

static inline bfd_boolean
micromips_branch_reloc_p (int r_type)
{
  return (r_type == R_MICROMIPS_26_S1
	  || r_type == R_MICROMIPS_PC16_S1
	  || r_type == R_MICROMIPS_PC21_S1
	  || r_type == R_MICROMIPS_PC26_S1
	  || r_type == R_MICROMIPS_PC10_S1
	  || r_type == R_MICROMIPS_PC7_S1);
}

static inline bfd_boolean
tls_gd_reloc_p (unsigned int r_type)
{
  return (r_type == R_MIPS_TLS_GD
	  || r_type == R_MIPS16_TLS_GD
	  || r_type == R_MICROMIPS_TLS_GD);
}

static inline bfd_boolean
tls_ldm_reloc_p (unsigned int r_type)
{
  return (r_type == R_MIPS_TLS_LDM
	  || r_type == R_MIPS16_TLS_LDM
	  || r_type == R_MICROMIPS_TLS_LDM);
}

static inline bfd_boolean
tls_gottprel_reloc_p (unsigned int r_type)
{
  return (r_type == R_MIPS_TLS_GOTTPREL
	  || r_type == R_MIPS16_TLS_GOTTPREL
	  || r_type == R_MICROMIPS_TLS_GOTTPREL);
}

void
_bfd_mips_elf_reloc_unshuffle (bfd *abfd, int r_type,
			       bfd_boolean jal_shuffle, bfd_byte *data)
{
  bfd_vma first, second, val;

  if (!mips16_reloc_p (r_type) && !micromips_reloc_shuffle_p (r_type))
    return;

  /* Pick up the first and second halfwords of the instruction.  */
  first = bfd_get_16 (abfd, data);
  second = bfd_get_16 (abfd, data + 2);
  if (micromips_reloc_p (r_type) || (r_type == R_MIPS16_26 && !jal_shuffle))
    val = first << 16 | second;
  else if (r_type != R_MIPS16_26)
    val = (((first & 0xf800) << 16) | ((second & 0xffe0) << 11)
	   | ((first & 0x1f) << 11) | (first & 0x7e0) | (second & 0x1f));
  else
    val = (((first & 0xfc00) << 16) | ((first & 0x3e0) << 11)
	   | ((first & 0x1f) << 21) | second);
  bfd_put_32 (abfd, val, data);
}

void
_bfd_mips_elf_reloc_shuffle (bfd *abfd, int r_type,
			     bfd_boolean jal_shuffle, bfd_byte *data)
{
  bfd_vma first, second, val;

  if (!mips16_reloc_p (r_type) && !micromips_reloc_shuffle_p (r_type))
    return;

  val = bfd_get_32 (abfd, data);
  if (micromips_reloc_p (r_type) || (r_type == R_MIPS16_26 && !jal_shuffle))
    {
      second = val & 0xffff;
      first = val >> 16;
    }
  else if (r_type != R_MIPS16_26)
    {
      second = ((val >> 11) & 0xffe0) | (val & 0x1f);
      first = ((val >> 16) & 0xf800) | ((val >> 11) & 0x1f) | (val & 0x7e0);
    }
  else
    {
      second = val & 0xffff;
      first = ((val >> 16) & 0xfc00) | ((val >> 11) & 0x3e0)
	       | ((val >> 21) & 0x1f);
    }
  bfd_put_16 (abfd, second, data + 2);
  bfd_put_16 (abfd, first, data);
}

bfd_reloc_status_type
_bfd_mips_elf_gprel16_with_gp (bfd *abfd, asymbol *symbol,
			       arelent *reloc_entry, asection *input_section,
			       bfd_boolean relocatable, void *data, bfd_vma gp)
{
  bfd_vma relocation;
  bfd_signed_vma val;
  bfd_reloc_status_type status;

  if (bfd_is_com_section (symbol->section))
    relocation = 0;
  else
    relocation = symbol->value;

  relocation += symbol->section->output_section->vma;
  relocation += symbol->section->output_offset;

  if (reloc_entry->address > bfd_get_section_limit (abfd, input_section))
    return bfd_reloc_outofrange;

  /* Set val to the offset into the section or symbol.  */
  val = reloc_entry->addend;

  _bfd_mips_elf_sign_extend (val, 16);

  /* Adjust val for the final section location and GP value.  If we
     are producing relocatable output, we don't want to do this for
     an external symbol.  */
  if (! relocatable
      || (symbol->flags & BSF_SECTION_SYM) != 0)
    val += relocation - gp;

  if (reloc_entry->howto->partial_inplace)
    {
      status = _bfd_relocate_contents (reloc_entry->howto, abfd, val,
				       (bfd_byte *) data
				       + reloc_entry->address);
      if (status != bfd_reloc_ok)
	return status;
    }
  else
    reloc_entry->addend = val;

  if (relocatable)
    reloc_entry->address += input_section->output_offset;

  return bfd_reloc_ok;
}

/* Used to store a REL high-part relocation such as R_MIPS_HI16 or
   R_MIPS_GOT16.  REL is the relocation, INPUT_SECTION is the section
   that contains the relocation field and DATA points to the start of
   INPUT_SECTION.  */

struct mips_hi16
{
  struct mips_hi16 *next;
  bfd_byte *data;
  asection *input_section;
  arelent rel;
};

/* FIXME: This should not be a static variable.  */

static struct mips_hi16 *mips_hi16_list;

/* A howto special_function for REL *HI16 relocations.  We can only
   calculate the correct value once we've seen the partnering
   *LO16 relocation, so just save the information for later.

   The ABI requires that the *LO16 immediately follow the *HI16.
   However, as a GNU extension, we permit an arbitrary number of
   *HI16s to be associated with a single *LO16.  This significantly
   simplies the relocation handling in gcc.  */

bfd_reloc_status_type
_bfd_mips_elf_hi16_reloc (bfd *abfd ATTRIBUTE_UNUSED, arelent *reloc_entry,
			  asymbol *symbol ATTRIBUTE_UNUSED, void *data,
			  asection *input_section, bfd *output_bfd,
			  char **error_message ATTRIBUTE_UNUSED)
{
  struct mips_hi16 *n;

  if (reloc_entry->address > bfd_get_section_limit (abfd, input_section))
    return bfd_reloc_outofrange;

  n = bfd_malloc (sizeof *n);
  if (n == NULL)
    return bfd_reloc_outofrange;

  n->next = mips_hi16_list;
  n->data = data;
  n->input_section = input_section;
  n->rel = *reloc_entry;
  mips_hi16_list = n;

  if (output_bfd != NULL)
    reloc_entry->address += input_section->output_offset;

  return bfd_reloc_ok;
}

/* A howto special_function for REL R_MIPS*_GOT16 relocations.  This is just
   like any other 16-bit relocation when applied to global symbols, but is
   treated in the same as R_MIPS_HI16 when applied to local symbols.  */

bfd_reloc_status_type
_bfd_mips_elf_got16_reloc (bfd *abfd, arelent *reloc_entry, asymbol *symbol,
			   void *data, asection *input_section,
			   bfd *output_bfd, char **error_message)
{
  if ((symbol->flags & (BSF_GLOBAL | BSF_WEAK)) != 0
      || bfd_is_und_section (bfd_get_section (symbol))
      || bfd_is_com_section (bfd_get_section (symbol)))
    /* The relocation is against a global symbol.  */
    return _bfd_mips_elf_generic_reloc (abfd, reloc_entry, symbol, data,
					input_section, output_bfd,
					error_message);

  return _bfd_mips_elf_hi16_reloc (abfd, reloc_entry, symbol, data,
				   input_section, output_bfd, error_message);
}

/* A howto special_function for REL *LO16 relocations.  The *LO16 itself
   is a straightforward 16 bit inplace relocation, but we must deal with
   any partnering high-part relocations as well.  */

bfd_reloc_status_type
_bfd_mips_elf_lo16_reloc (bfd *abfd, arelent *reloc_entry, asymbol *symbol,
			  void *data, asection *input_section,
			  bfd *output_bfd, char **error_message)
{
  bfd_vma vallo;
  bfd_byte *location = (bfd_byte *) data + reloc_entry->address;

  if (reloc_entry->address > bfd_get_section_limit (abfd, input_section))
    return bfd_reloc_outofrange;

  _bfd_mips_elf_reloc_unshuffle (abfd, reloc_entry->howto->type, FALSE,
				 location);
  vallo = bfd_get_32 (abfd, location);
  _bfd_mips_elf_reloc_shuffle (abfd, reloc_entry->howto->type, FALSE,
			       location);

  while (mips_hi16_list != NULL)
    {
      bfd_reloc_status_type ret;
      struct mips_hi16 *hi;

      hi = mips_hi16_list;

      /* R_MIPS*_GOT16 relocations are something of a special case.  We
	 want to install the addend in the same way as for a R_MIPS*_HI16
	 relocation (with a rightshift of 16).  However, since GOT16
	 relocations can also be used with global symbols, their howto
	 has a rightshift of 0.  */
      if (hi->rel.howto->type == R_MIPS_GOT16)
	hi->rel.howto = MIPS_ELF_RTYPE_TO_HOWTO (abfd, R_MIPS_HI16, FALSE);
      else if (hi->rel.howto->type == R_MIPS16_GOT16)
	hi->rel.howto = MIPS_ELF_RTYPE_TO_HOWTO (abfd, R_MIPS16_HI16, FALSE);
      else if (hi->rel.howto->type == R_MICROMIPS_GOT16)
	hi->rel.howto = MIPS_ELF_RTYPE_TO_HOWTO (abfd, R_MICROMIPS_HI16, FALSE);

      /* VALLO is a signed 16-bit number.  Bias it by 0x8000 so that any
	 carry or borrow will induce a change of +1 or -1 in the high part.  */
      hi->rel.addend += (vallo + 0x8000) & 0xffff;

      ret = _bfd_mips_elf_generic_reloc (abfd, &hi->rel, symbol, hi->data,
					 hi->input_section, output_bfd,
					 error_message);
      if (ret != bfd_reloc_ok)
	return ret;

      mips_hi16_list = hi->next;
      free (hi);
    }

  return _bfd_mips_elf_generic_reloc (abfd, reloc_entry, symbol, data,
				      input_section, output_bfd,
				      error_message);
}

/* A generic howto special_function.  This calculates and installs the
   relocation itself, thus avoiding the oft-discussed problems in
   bfd_perform_relocation and bfd_install_relocation.  */

bfd_reloc_status_type
_bfd_mips_elf_generic_reloc (bfd *abfd ATTRIBUTE_UNUSED, arelent *reloc_entry,
			     asymbol *symbol, void *data ATTRIBUTE_UNUSED,
			     asection *input_section, bfd *output_bfd,
			     char **error_message ATTRIBUTE_UNUSED)
{
  bfd_signed_vma val;
  bfd_reloc_status_type status;
  bfd_boolean relocatable;

  relocatable = (output_bfd != NULL);

  if (reloc_entry->address > bfd_get_section_limit (abfd, input_section))
    return bfd_reloc_outofrange;

  /* Build up the field adjustment in VAL.  */
  val = 0;
  if (!relocatable || (symbol->flags & BSF_SECTION_SYM) != 0)
    {
      /* Either we're calculating the final field value or we have a
	 relocation against a section symbol.  Add in the section's
	 offset or address.  */
      val += symbol->section->output_section->vma;
      val += symbol->section->output_offset;
    }

  if (!relocatable)
    {
      /* We're calculating the final field value.  Add in the symbol's value
	 and, if pc-relative, subtract the address of the field itself.  */
      val += symbol->value;
      if (reloc_entry->howto->pc_relative)
	{
	  val -= input_section->output_section->vma;
	  val -= input_section->output_offset;
	  val -= reloc_entry->address;
	}
    }

  /* VAL is now the final adjustment.  If we're keeping this relocation
     in the output file, and if the relocation uses a separate addend,
     we just need to add VAL to that addend.  Otherwise we need to add
     VAL to the relocation field itself.  */
  if (relocatable && !reloc_entry->howto->partial_inplace)
    reloc_entry->addend += val;
  else
    {
      bfd_byte *location = (bfd_byte *) data + reloc_entry->address;

      /* Add in the separate addend, if any.  */
      val += reloc_entry->addend;

      /* Add VAL to the relocation field.  */
      _bfd_mips_elf_reloc_unshuffle (abfd, reloc_entry->howto->type, FALSE,
				     location);
      status = _bfd_relocate_contents (reloc_entry->howto, abfd, val,
				       location);
      _bfd_mips_elf_reloc_shuffle (abfd, reloc_entry->howto->type, FALSE,
				   location);

      if (status != bfd_reloc_ok)
	return status;
    }

  if (relocatable)
    reloc_entry->address += input_section->output_offset;

  return bfd_reloc_ok;
}

/* Swap an entry in a .gptab section.  Note that these routines rely
   on the equivalence of the two elements of the union.  */

static void
bfd_mips_elf32_swap_gptab_in (bfd *abfd, const Elf32_External_gptab *ex,
			      Elf32_gptab *in)
{
  in->gt_entry.gt_g_value = H_GET_32 (abfd, ex->gt_entry.gt_g_value);
  in->gt_entry.gt_bytes = H_GET_32 (abfd, ex->gt_entry.gt_bytes);
}

static void
bfd_mips_elf32_swap_gptab_out (bfd *abfd, const Elf32_gptab *in,
			       Elf32_External_gptab *ex)
{
  H_PUT_32 (abfd, in->gt_entry.gt_g_value, ex->gt_entry.gt_g_value);
  H_PUT_32 (abfd, in->gt_entry.gt_bytes, ex->gt_entry.gt_bytes);
}

static void
bfd_elf32_swap_compact_rel_out (bfd *abfd, const Elf32_compact_rel *in,
				Elf32_External_compact_rel *ex)
{
  H_PUT_32 (abfd, in->id1, ex->id1);
  H_PUT_32 (abfd, in->num, ex->num);
  H_PUT_32 (abfd, in->id2, ex->id2);
  H_PUT_32 (abfd, in->offset, ex->offset);
  H_PUT_32 (abfd, in->reserved0, ex->reserved0);
  H_PUT_32 (abfd, in->reserved1, ex->reserved1);
}

static void
bfd_elf32_swap_crinfo_out (bfd *abfd, const Elf32_crinfo *in,
			   Elf32_External_crinfo *ex)
{
  unsigned long l;

  l = (((in->ctype & CRINFO_CTYPE) << CRINFO_CTYPE_SH)
       | ((in->rtype & CRINFO_RTYPE) << CRINFO_RTYPE_SH)
       | ((in->dist2to & CRINFO_DIST2TO) << CRINFO_DIST2TO_SH)
       | ((in->relvaddr & CRINFO_RELVADDR) << CRINFO_RELVADDR_SH));
  H_PUT_32 (abfd, l, ex->info);
  H_PUT_32 (abfd, in->konst, ex->konst);
  H_PUT_32 (abfd, in->vaddr, ex->vaddr);
}

/* A .reginfo section holds a single Elf32_RegInfo structure.  These
   routines swap this structure in and out.  They are used outside of
   BFD, so they are globally visible.  */

void
bfd_mips_elf32_swap_reginfo_in (bfd *abfd, const Elf32_External_RegInfo *ex,
				Elf32_RegInfo *in)
{
  in->ri_gprmask = H_GET_32 (abfd, ex->ri_gprmask);
  in->ri_cprmask[0] = H_GET_32 (abfd, ex->ri_cprmask[0]);
  in->ri_cprmask[1] = H_GET_32 (abfd, ex->ri_cprmask[1]);
  in->ri_cprmask[2] = H_GET_32 (abfd, ex->ri_cprmask[2]);
  in->ri_cprmask[3] = H_GET_32 (abfd, ex->ri_cprmask[3]);
  in->ri_gp_value = H_GET_32 (abfd, ex->ri_gp_value);
}

void
bfd_mips_elf32_swap_reginfo_out (bfd *abfd, const Elf32_RegInfo *in,
				 Elf32_External_RegInfo *ex)
{
  H_PUT_32 (abfd, in->ri_gprmask, ex->ri_gprmask);
  H_PUT_32 (abfd, in->ri_cprmask[0], ex->ri_cprmask[0]);
  H_PUT_32 (abfd, in->ri_cprmask[1], ex->ri_cprmask[1]);
  H_PUT_32 (abfd, in->ri_cprmask[2], ex->ri_cprmask[2]);
  H_PUT_32 (abfd, in->ri_cprmask[3], ex->ri_cprmask[3]);
  H_PUT_32 (abfd, in->ri_gp_value, ex->ri_gp_value);
}

/* In the 64 bit ABI, the .MIPS.options section holds register
   information in an Elf64_Reginfo structure.  These routines swap
   them in and out.  They are globally visible because they are used
   outside of BFD.  These routines are here so that gas can call them
   without worrying about whether the 64 bit ABI has been included.  */

void
bfd_mips_elf64_swap_reginfo_in (bfd *abfd, const Elf64_External_RegInfo *ex,
				Elf64_Internal_RegInfo *in)
{
  in->ri_gprmask = H_GET_32 (abfd, ex->ri_gprmask);
  in->ri_pad = H_GET_32 (abfd, ex->ri_pad);
  in->ri_cprmask[0] = H_GET_32 (abfd, ex->ri_cprmask[0]);
  in->ri_cprmask[1] = H_GET_32 (abfd, ex->ri_cprmask[1]);
  in->ri_cprmask[2] = H_GET_32 (abfd, ex->ri_cprmask[2]);
  in->ri_cprmask[3] = H_GET_32 (abfd, ex->ri_cprmask[3]);
  in->ri_gp_value = H_GET_64 (abfd, ex->ri_gp_value);
}

void
bfd_mips_elf64_swap_reginfo_out (bfd *abfd, const Elf64_Internal_RegInfo *in,
				 Elf64_External_RegInfo *ex)
{
  H_PUT_32 (abfd, in->ri_gprmask, ex->ri_gprmask);
  H_PUT_32 (abfd, in->ri_pad, ex->ri_pad);
  H_PUT_32 (abfd, in->ri_cprmask[0], ex->ri_cprmask[0]);
  H_PUT_32 (abfd, in->ri_cprmask[1], ex->ri_cprmask[1]);
  H_PUT_32 (abfd, in->ri_cprmask[2], ex->ri_cprmask[2]);
  H_PUT_32 (abfd, in->ri_cprmask[3], ex->ri_cprmask[3]);
  H_PUT_64 (abfd, in->ri_gp_value, ex->ri_gp_value);
}

/* Swap in an options header.  */

void
bfd_mips_elf_swap_options_in (bfd *abfd, const Elf_External_Options *ex,
			      Elf_Internal_Options *in)
{
  in->kind = H_GET_8 (abfd, ex->kind);
  in->size = H_GET_8 (abfd, ex->size);
  in->section = H_GET_16 (abfd, ex->section);
  in->info = H_GET_32 (abfd, ex->info);
}

/* Swap out an options header.  */

void
bfd_mips_elf_swap_options_out (bfd *abfd, const Elf_Internal_Options *in,
			       Elf_External_Options *ex)
{
  H_PUT_8 (abfd, in->kind, ex->kind);
  H_PUT_8 (abfd, in->size, ex->size);
  H_PUT_16 (abfd, in->section, ex->section);
  H_PUT_32 (abfd, in->info, ex->info);
}

/* Swap in an abiflags structure.  */

void
bfd_mips_elf_swap_abiflags_v0_in (bfd *abfd,
				  const Elf_External_ABIFlags_v0 *ex,
				  Elf_Internal_ABIFlags_v0 *in)
{
  in->version = H_GET_16 (abfd, ex->version);
  in->isa_level = H_GET_8 (abfd, ex->isa_level);
  in->isa_rev = H_GET_8 (abfd, ex->isa_rev);
  in->gpr_size = H_GET_8 (abfd, ex->gpr_size);
  in->cpr1_size = H_GET_8 (abfd, ex->cpr1_size);
  in->cpr2_size = H_GET_8 (abfd, ex->cpr2_size);
  in->fp_abi = H_GET_8 (abfd, ex->fp_abi);
  in->isa_ext = H_GET_32 (abfd, ex->isa_ext);
  in->ases = H_GET_32 (abfd, ex->ases);
  in->flags1 = H_GET_32 (abfd, ex->flags1);
  in->flags2 = H_GET_32 (abfd, ex->flags2);
}

/* Swap out an abiflags structure.  */

void
bfd_mips_elf_swap_abiflags_v0_out (bfd *abfd,
				   const Elf_Internal_ABIFlags_v0 *in,
				   Elf_External_ABIFlags_v0 *ex)
{
  H_PUT_16 (abfd, in->version, ex->version);
  H_PUT_8 (abfd, in->isa_level, ex->isa_level);
  H_PUT_8 (abfd, in->isa_rev, ex->isa_rev);
  H_PUT_8 (abfd, in->gpr_size, ex->gpr_size);
  H_PUT_8 (abfd, in->cpr1_size, ex->cpr1_size);
  H_PUT_8 (abfd, in->cpr2_size, ex->cpr2_size);
  H_PUT_8 (abfd, in->fp_abi, ex->fp_abi);
  H_PUT_32 (abfd, in->isa_ext, ex->isa_ext);
  H_PUT_32 (abfd, in->ases, ex->ases);
  H_PUT_32 (abfd, in->flags1, ex->flags1);
  H_PUT_32 (abfd, in->flags2, ex->flags2);
}

/* This function is called via qsort() to sort the dynamic relocation
   entries by increasing r_symndx value.  */

static int
sort_dynamic_relocs (const void *arg1, const void *arg2)
{
  Elf_Internal_Rela int_reloc1;
  Elf_Internal_Rela int_reloc2;
  int diff;

  bfd_elf32_swap_reloc_in (reldyn_sorting_bfd, arg1, &int_reloc1);
  bfd_elf32_swap_reloc_in (reldyn_sorting_bfd, arg2, &int_reloc2);

  diff = ELF32_R_SYM (int_reloc1.r_info) - ELF32_R_SYM (int_reloc2.r_info);
  if (diff != 0)
    return diff;

  if (int_reloc1.r_offset < int_reloc2.r_offset)
    return -1;
  if (int_reloc1.r_offset > int_reloc2.r_offset)
    return 1;
  return 0;
}

/* Like sort_dynamic_relocs, but used for elf64 relocations.  */

static int
sort_dynamic_relocs_64 (const void *arg1 ATTRIBUTE_UNUSED,
			const void *arg2 ATTRIBUTE_UNUSED)
{
#ifdef BFD64
  Elf_Internal_Rela int_reloc1[3];
  Elf_Internal_Rela int_reloc2[3];

  (*get_elf_backend_data (reldyn_sorting_bfd)->s->swap_reloc_in)
    (reldyn_sorting_bfd, arg1, int_reloc1);
  (*get_elf_backend_data (reldyn_sorting_bfd)->s->swap_reloc_in)
    (reldyn_sorting_bfd, arg2, int_reloc2);

  if (ELF64_R_SYM (int_reloc1[0].r_info) < ELF64_R_SYM (int_reloc2[0].r_info))
    return -1;
  if (ELF64_R_SYM (int_reloc1[0].r_info) > ELF64_R_SYM (int_reloc2[0].r_info))
    return 1;

  if (int_reloc1[0].r_offset < int_reloc2[0].r_offset)
    return -1;
  if (int_reloc1[0].r_offset > int_reloc2[0].r_offset)
    return 1;
  return 0;
#else
  abort ();
#endif
}


/* This routine is used to write out ECOFF debugging external symbol
   information.  It is called via mips_elf_link_hash_traverse.  The
   ECOFF external symbol information must match the ELF external
   symbol information.  Unfortunately, at this point we don't know
   whether a symbol is required by reloc information, so the two
   tables may wind up being different.  We must sort out the external
   symbol information before we can set the final size of the .mdebug
   section, and we must set the size of the .mdebug section before we
   can relocate any sections, and we can't know which symbols are
   required by relocation until we relocate the sections.
   Fortunately, it is relatively unlikely that any symbol will be
   stripped but required by a reloc.  In particular, it can not happen
   when generating a final executable.  */

static bfd_boolean
mips_elf_output_extsym (struct mips_elf_link_hash_entry *h, void *data)
{
  struct extsym_info *einfo = data;
  bfd_boolean strip;
  asection *sec, *output_section;

  if (h->root.indx == -2)
    strip = FALSE;
  else if ((h->root.def_dynamic
	    || h->root.ref_dynamic
	    || h->root.type == bfd_link_hash_new)
	   && !h->root.def_regular
	   && !h->root.ref_regular)
    strip = TRUE;
  else if (einfo->info->strip == strip_all
	   || (einfo->info->strip == strip_some
	       && bfd_hash_lookup (einfo->info->keep_hash,
				   h->root.root.root.string,
				   FALSE, FALSE) == NULL))
    strip = TRUE;
  else
    strip = FALSE;

  if (strip)
    return TRUE;

  if (h->esym.ifd == -2)
    {
      h->esym.jmptbl = 0;
      h->esym.cobol_main = 0;
      h->esym.weakext = 0;
      h->esym.reserved = 0;
      h->esym.ifd = ifdNil;
      h->esym.asym.value = 0;
      h->esym.asym.st = stGlobal;

      if (h->root.root.type == bfd_link_hash_undefined
	  || h->root.root.type == bfd_link_hash_undefweak)
	{
	  const char *name;

	  /* Use undefined class.  Also, set class and type for some
             special symbols.  */
	  name = h->root.root.root.string;
	  if (strcmp (name, mips_elf_dynsym_rtproc_names[0]) == 0
	      || strcmp (name, mips_elf_dynsym_rtproc_names[1]) == 0)
	    {
	      h->esym.asym.sc = scData;
	      h->esym.asym.st = stLabel;
	      h->esym.asym.value = 0;
	    }
	  else if (strcmp (name, mips_elf_dynsym_rtproc_names[2]) == 0)
	    {
	      h->esym.asym.sc = scAbs;
	      h->esym.asym.st = stLabel;
	      h->esym.asym.value =
		mips_elf_hash_table (einfo->info)->procedure_count;
	    }
	  else if (strcmp (name, "_gp_disp") == 0 && ! NEWABI_P (einfo->abfd))
	    {
	      h->esym.asym.sc = scAbs;
	      h->esym.asym.st = stLabel;
	      h->esym.asym.value = elf_gp (einfo->abfd);
	    }
	  else
	    h->esym.asym.sc = scUndefined;
	}
      else if (h->root.root.type != bfd_link_hash_defined
	  && h->root.root.type != bfd_link_hash_defweak)
	h->esym.asym.sc = scAbs;
      else
	{
	  const char *name;

	  sec = h->root.root.u.def.section;
	  output_section = sec->output_section;

	  /* When making a shared library and symbol h is the one from
	     the another shared library, OUTPUT_SECTION may be null.  */
	  if (output_section == NULL)
	    h->esym.asym.sc = scUndefined;
	  else
	    {
	      name = bfd_section_name (output_section->owner, output_section);

	      if (strcmp (name, ".text") == 0)
		h->esym.asym.sc = scText;
	      else if (strcmp (name, ".data") == 0)
		h->esym.asym.sc = scData;
	      else if (strcmp (name, ".sdata") == 0)
		h->esym.asym.sc = scSData;
	      else if (strcmp (name, ".rodata") == 0
		       || strcmp (name, ".rdata") == 0)
		h->esym.asym.sc = scRData;
	      else if (strcmp (name, ".bss") == 0)
		h->esym.asym.sc = scBss;
	      else if (strcmp (name, ".sbss") == 0)
		h->esym.asym.sc = scSBss;
	      else if (strcmp (name, ".init") == 0)
		h->esym.asym.sc = scInit;
	      else if (strcmp (name, ".fini") == 0)
		h->esym.asym.sc = scFini;
	      else
		h->esym.asym.sc = scAbs;
	    }
	}

      h->esym.asym.reserved = 0;
      h->esym.asym.index = indexNil;
    }

  if (h->root.root.type == bfd_link_hash_common)
    h->esym.asym.value = h->root.root.u.c.size;
  else if (h->root.root.type == bfd_link_hash_defined
	   || h->root.root.type == bfd_link_hash_defweak)
    {
      if (h->esym.asym.sc == scCommon)
	h->esym.asym.sc = scBss;
      else if (h->esym.asym.sc == scSCommon)
	h->esym.asym.sc = scSBss;

      sec = h->root.root.u.def.section;
      output_section = sec->output_section;
      if (output_section != NULL)
	h->esym.asym.value = (h->root.root.u.def.value
			      + sec->output_offset
			      + output_section->vma);
      else
	h->esym.asym.value = 0;
    }
  else
    {
      struct mips_elf_link_hash_entry *hd = h;

      while (hd->root.root.type == bfd_link_hash_indirect)
	hd = (struct mips_elf_link_hash_entry *)h->root.root.u.i.link;

      if (hd->needs_lazy_stub)
	{
	  BFD_ASSERT (hd->root.plt.plist != NULL);
	  BFD_ASSERT (hd->root.plt.plist->stub_offset != MINUS_ONE);
	  /* Set type and value for a symbol with a function stub.  */
	  h->esym.asym.st = stProc;
	  sec = hd->root.root.u.def.section;
	  if (sec == NULL)
	    h->esym.asym.value = 0;
	  else
	    {
	      output_section = sec->output_section;
	      if (output_section != NULL)
		h->esym.asym.value = (hd->root.plt.plist->stub_offset
				      + sec->output_offset
				      + output_section->vma);
	      else
		h->esym.asym.value = 0;
	    }
	}
    }

  if (! bfd_ecoff_debug_one_external (einfo->abfd, einfo->debug, einfo->swap,
				      h->root.root.root.string,
				      &h->esym))
    {
      einfo->failed = TRUE;
      return FALSE;
    }

  return TRUE;
}

/* A comparison routine used to sort .gptab entries.  */

static int
gptab_compare (const void *p1, const void *p2)
{
  const Elf32_gptab *a1 = p1;
  const Elf32_gptab *a2 = p2;

  return a1->gt_entry.gt_g_value - a2->gt_entry.gt_g_value;
}

/* Functions to manage the got entry hash table.  */

/* Use all 64 bits of a bfd_vma for the computation of a 32-bit
   hash number.  */

static INLINE hashval_t
mips_elf_hash_bfd_vma (bfd_vma addr)
{
#ifdef BFD64
  return addr + (addr >> 32);
#else
  return addr;
#endif
}

static hashval_t
mips_elf_got_entry_hash (const void *entry_)
{
  const struct mips_got_entry *entry = (struct mips_got_entry *)entry_;

  return (entry->symndx
	  + ((entry->tls_type == GOT_TLS_LDM) << 18)
	  + (entry->tls_type == GOT_TLS_LDM ? 0
	     : !entry->abfd ? mips_elf_hash_bfd_vma (entry->d.address)
	     : entry->symndx >= 0 ? (entry->abfd->id
				     + mips_elf_hash_bfd_vma (entry->d.addend))
	     : entry->d.h->root.root.root.hash));
}

static int
mips_elf_got_entry_eq (const void *entry1, const void *entry2)
{
  const struct mips_got_entry *e1 = (struct mips_got_entry *)entry1;
  const struct mips_got_entry *e2 = (struct mips_got_entry *)entry2;

  return (e1->symndx == e2->symndx
	  && e1->tls_type == e2->tls_type
	  && (e1->tls_type == GOT_TLS_LDM ? TRUE
	      : !e1->abfd ? !e2->abfd && e1->d.address == e2->d.address
	      : e1->symndx >= 0 ? (e1->abfd == e2->abfd
				   && e1->d.addend == e2->d.addend)
	      : e2->abfd && e1->d.h == e2->d.h));
}

static hashval_t
mips_got_page_ref_hash (const void *ref_)
{
  const struct mips_got_page_ref *ref;

  ref = (const struct mips_got_page_ref *) ref_;
  return ((ref->symndx >= 0
	   ? (hashval_t) (ref->u.abfd->id + ref->symndx)
	   : ref->u.h->root.root.root.hash)
	  + mips_elf_hash_bfd_vma (ref->addend));
}

static int
mips_got_page_ref_eq (const void *ref1_, const void *ref2_)
{
  const struct mips_got_page_ref *ref1, *ref2;

  ref1 = (const struct mips_got_page_ref *) ref1_;
  ref2 = (const struct mips_got_page_ref *) ref2_;
  return (ref1->symndx == ref2->symndx
	  && (ref1->symndx < 0
	      ? ref1->u.h == ref2->u.h
	      : ref1->u.abfd == ref2->u.abfd)
	  && ref1->addend == ref2->addend);
}

static hashval_t
mips_got_page_entry_hash (const void *entry_)
{
  const struct mips_got_page_entry *entry;

  entry = (const struct mips_got_page_entry *) entry_;
  return entry->sec->id;
}

static int
mips_got_page_entry_eq (const void *entry1_, const void *entry2_)
{
  const struct mips_got_page_entry *entry1, *entry2;

  entry1 = (const struct mips_got_page_entry *) entry1_;
  entry2 = (const struct mips_got_page_entry *) entry2_;
  return entry1->sec == entry2->sec;
}

/* Create and return a new mips_got_info structure.  */

static struct mips_got_info *
mips_elf_create_got_info (bfd *abfd)
{
  struct mips_got_info *g;

  g = bfd_zalloc (abfd, sizeof (struct mips_got_info));
  if (g == NULL)
    return NULL;

  g->got_entries = htab_try_create (1, mips_elf_got_entry_hash,
				    mips_elf_got_entry_eq, NULL);
  if (g->got_entries == NULL)
    return NULL;

  g->got_page_refs = htab_try_create (1, mips_got_page_ref_hash,
				      mips_got_page_ref_eq, NULL);
  if (g->got_page_refs == NULL)
    return NULL;

  return g;
}

/* Return the GOT info for input bfd ABFD, trying to create a new one if
   CREATE_P and if ABFD doesn't already have a GOT.  */

static struct mips_got_info *
mips_elf_bfd_got (bfd *abfd, bfd_boolean create_p)
{
  struct mips_elf_obj_tdata *tdata;

  if (!is_mips_elf (abfd))
    return NULL;

  tdata = mips_elf_tdata (abfd);
  if (!tdata->got && create_p)
    tdata->got = mips_elf_create_got_info (abfd);
  return tdata->got;
}

/* Record that ABFD should use output GOT G.  */

static void
mips_elf_replace_bfd_got (bfd *abfd, struct mips_got_info *g)
{
  struct mips_elf_obj_tdata *tdata;

  BFD_ASSERT (is_mips_elf (abfd));
  tdata = mips_elf_tdata (abfd);
  if (tdata->got)
    {
      /* The GOT structure itself and the hash table entries are
	 allocated to a bfd, but the hash tables aren't.  */
      htab_delete (tdata->got->got_entries);
      htab_delete (tdata->got->got_page_refs);
      if (tdata->got->got_page_entries)
	htab_delete (tdata->got->got_page_entries);
    }
  tdata->got = g;
}

/* Return the dynamic relocation section.  If it doesn't exist, try to
   create a new it if CREATE_P, otherwise return NULL.  Also return NULL
   if creation fails.  */

static asection *
mips_elf_rel_dyn_section (struct bfd_link_info *info, bfd_boolean create_p)
{
  const char *dname;
  asection *sreloc;
  bfd *dynobj;

  dname = MIPS_ELF_REL_DYN_NAME (info);
  dynobj = elf_hash_table (info)->dynobj;
  sreloc = bfd_get_linker_section (dynobj, dname);
  if (sreloc == NULL && create_p)
    {
      sreloc = bfd_make_section_anyway_with_flags (dynobj, dname,
						   (SEC_ALLOC
						    | SEC_LOAD
						    | SEC_HAS_CONTENTS
						    | SEC_IN_MEMORY
						    | SEC_LINKER_CREATED
						    | SEC_READONLY));
      if (sreloc == NULL
	  || ! bfd_set_section_alignment (dynobj, sreloc,
					  MIPS_ELF_LOG_FILE_ALIGN (dynobj)))
	return NULL;
    }
  return sreloc;
}

/* Return the GOT_TLS_* type required by relocation type R_TYPE.  */

static int
mips_elf_reloc_tls_type (unsigned int r_type)
{
  if (tls_gd_reloc_p (r_type))
    return GOT_TLS_GD;

  if (tls_ldm_reloc_p (r_type))
    return GOT_TLS_LDM;

  if (tls_gottprel_reloc_p (r_type))
    return GOT_TLS_IE;

  return GOT_TLS_NONE;
}

/* Return the number of GOT slots needed for GOT TLS type TYPE.  */

static int
mips_tls_got_entries (unsigned int type)
{
  switch (type)
    {
    case GOT_TLS_GD:
    case GOT_TLS_LDM:
      return 2;

    case GOT_TLS_IE:
      return 1;

    case GOT_TLS_NONE:
      return 0;
    }
  abort ();
}

/* Count the number of relocations needed for a TLS GOT entry, with
   access types from TLS_TYPE, and symbol H (or a local symbol if H
   is NULL).  */

static int
mips_tls_got_relocs (struct bfd_link_info *info, unsigned char tls_type,
		     struct elf_link_hash_entry *h)
{
  int indx = 0;
  bfd_boolean need_relocs = FALSE;
  bfd_boolean dyn = elf_hash_table (info)->dynamic_sections_created;

  if (h && WILL_CALL_FINISH_DYNAMIC_SYMBOL (dyn, info->shared, h)
      && (!info->shared || !SYMBOL_REFERENCES_LOCAL (info, h)))
    indx = h->dynindx;

  if ((info->shared || indx != 0)
      && (h == NULL
	  || ELF_ST_VISIBILITY (h->other) == STV_DEFAULT
	  || h->root.type != bfd_link_hash_undefweak))
    need_relocs = TRUE;

  if (!need_relocs)
    return 0;

  switch (tls_type)
    {
    case GOT_TLS_GD:
      return indx != 0 ? 2 : 1;

    case GOT_TLS_IE:
      return 1;

    case GOT_TLS_LDM:
      return info->shared ? 1 : 0;

    default:
      return 0;
    }
}

/* Add the number of GOT entries and TLS relocations required by ENTRY
   to G.  */

static void
mips_elf_count_got_entry (struct bfd_link_info *info,
			  struct mips_got_info *g,
			  struct mips_got_entry *entry)
{
  if (entry->tls_type)
    {
      g->tls_gotno += mips_tls_got_entries (entry->tls_type);
      g->relocs += mips_tls_got_relocs (info, entry->tls_type,
					entry->symndx < 0
					? &entry->d.h->root : NULL);
    }
  else if (entry->symndx >= 0 || entry->d.h->global_got_area == GGA_NONE)
    g->local_gotno += 1;
  else
    g->global_gotno += 1;
}

/* Output a simple dynamic relocation into SRELOC.  */

static void
mips_elf_output_dynamic_relocation (bfd *output_bfd,
				    asection *sreloc,
				    unsigned long reloc_index,
				    unsigned long indx,
				    int r_type,
				    bfd_vma offset)
{
  Elf_Internal_Rela rel[3];

  memset (rel, 0, sizeof (rel));

  rel[0].r_info = ELF_R_INFO (output_bfd, indx, r_type);
  rel[0].r_offset = rel[1].r_offset = rel[2].r_offset = offset;

  if (ABI_64_P (output_bfd))
    {
      (*get_elf_backend_data (output_bfd)->s->swap_reloc_out)
	(output_bfd, &rel[0],
	 (sreloc->contents
	  + reloc_index * sizeof (Elf64_Mips_External_Rel)));
    }
  else
    bfd_elf32_swap_reloc_out
      (output_bfd, &rel[0],
       (sreloc->contents
	+ reloc_index * sizeof (Elf32_External_Rel)));
}

/* Initialize a set of TLS GOT entries for one symbol.  */

static void
mips_elf_initialize_tls_slots (bfd *abfd, struct bfd_link_info *info,
			       struct mips_got_entry *entry,
			       struct mips_elf_link_hash_entry *h,
			       bfd_vma value)
{
  struct mips_elf_link_hash_table *htab;
  int indx;
  asection *sreloc, *sgot;
  bfd_vma got_offset, got_offset2;
  bfd_boolean need_relocs = FALSE;

  htab = mips_elf_hash_table (info);
  if (htab == NULL)
    return;

  sgot = htab->sgot;

  indx = 0;
  if (h != NULL)
    {
      bfd_boolean dyn = elf_hash_table (info)->dynamic_sections_created;

      if (WILL_CALL_FINISH_DYNAMIC_SYMBOL (dyn, info->shared, &h->root)
	  && (!info->shared || !SYMBOL_REFERENCES_LOCAL (info, &h->root)))
	indx = h->root.dynindx;
    }

  if (entry->tls_initialized)
    return;

  if ((info->shared || indx != 0)
      && (h == NULL
	  || ELF_ST_VISIBILITY (h->root.other) == STV_DEFAULT
	  || h->root.type != bfd_link_hash_undefweak))
    need_relocs = TRUE;

  /* MINUS_ONE means the symbol is not defined in this object.  It may not
     be defined at all; assume that the value doesn't matter in that
     case.  Otherwise complain if we would use the value.  */
  BFD_ASSERT (value != MINUS_ONE || (indx != 0 && need_relocs)
	      || h->root.root.type == bfd_link_hash_undefweak);

  /* Emit necessary relocations.  */
  sreloc = mips_elf_rel_dyn_section (info, FALSE);
  got_offset = entry->gotidx;

  switch (entry->tls_type)
    {
    case GOT_TLS_GD:
      /* General Dynamic.  */
      got_offset2 = got_offset + MIPS_ELF_GOT_SIZE (abfd);

      if (need_relocs)
	{
	  mips_elf_output_dynamic_relocation
	    (abfd, sreloc, sreloc->reloc_count++, indx,
	     ABI_64_P (abfd) ? R_MIPS_TLS_DTPMOD64 : R_MIPS_TLS_DTPMOD32,
	     sgot->output_offset + sgot->output_section->vma + got_offset);

	  if (indx)
	    mips_elf_output_dynamic_relocation
	      (abfd, sreloc, sreloc->reloc_count++, indx,
	       ABI_64_P (abfd) ? R_MIPS_TLS_DTPREL64 : R_MIPS_TLS_DTPREL32,
	       sgot->output_offset + sgot->output_section->vma + got_offset2);
	  else
	    MIPS_ELF_PUT_WORD (abfd, value - dtprel_base (info),
			       sgot->contents + got_offset2);
	}
      else
	{
	  MIPS_ELF_PUT_WORD (abfd, 1,
			     sgot->contents + got_offset);
	  MIPS_ELF_PUT_WORD (abfd, value - dtprel_base (info),
			     sgot->contents + got_offset2);
	}
      break;

    case GOT_TLS_IE:
      /* Initial Exec model.  */
      if (need_relocs)
	{
	  if (indx == 0)
	    MIPS_ELF_PUT_WORD (abfd, value - elf_hash_table (info)->tls_sec->vma,
			       sgot->contents + got_offset);
	  else
	    MIPS_ELF_PUT_WORD (abfd, 0,
			       sgot->contents + got_offset);

	  mips_elf_output_dynamic_relocation
	    (abfd, sreloc, sreloc->reloc_count++, indx,
	     ABI_64_P (abfd) ? R_MIPS_TLS_TPREL64 : R_MIPS_TLS_TPREL32,
	     sgot->output_offset + sgot->output_section->vma + got_offset);
	}
      else
	MIPS_ELF_PUT_WORD (abfd, value - tprel_base (info),
			   sgot->contents + got_offset);
      break;

    case GOT_TLS_LDM:
      /* The initial offset is zero, and the LD offsets will include the
	 bias by DTP_OFFSET.  */
      MIPS_ELF_PUT_WORD (abfd, 0,
			 sgot->contents + got_offset
			 + MIPS_ELF_GOT_SIZE (abfd));

      if (!info->shared)
	MIPS_ELF_PUT_WORD (abfd, 1,
			   sgot->contents + got_offset);
      else
	mips_elf_output_dynamic_relocation
	  (abfd, sreloc, sreloc->reloc_count++, indx,
	   ABI_64_P (abfd) ? R_MIPS_TLS_DTPMOD64 : R_MIPS_TLS_DTPMOD32,
	   sgot->output_offset + sgot->output_section->vma + got_offset);
      break;

    default:
      abort ();
    }

  entry->tls_initialized = TRUE;
}

/* Return the offset from _GLOBAL_OFFSET_TABLE_ of the .got.plt entry
   for global symbol H.  .got.plt comes before the GOT, so the offset
   will be negative.  */

static bfd_vma
mips_elf_gotplt_index (struct bfd_link_info *info,
		       struct elf_link_hash_entry *h)
{
  bfd_vma got_address, got_value;
  struct mips_elf_link_hash_table *htab;

  htab = mips_elf_hash_table (info);
  BFD_ASSERT (htab != NULL);

  BFD_ASSERT (h->plt.plist != NULL);
  BFD_ASSERT (h->plt.plist->gotplt_index != MINUS_ONE);

  /* Calculate the address of the associated .got.plt entry.  */
  got_address = (htab->sgotplt->output_section->vma
		 + htab->sgotplt->output_offset
		 + (h->plt.plist->gotplt_index
		    * MIPS_ELF_GOT_SIZE (info->output_bfd)));

  /* Calculate the value of _GLOBAL_OFFSET_TABLE_.  */
  got_value = (htab->root.hgot->root.u.def.section->output_section->vma
	       + htab->root.hgot->root.u.def.section->output_offset
	       + htab->root.hgot->root.u.def.value);

  return got_address - got_value;
}

/* Return the GOT offset for address VALUE.   If there is not yet a GOT
   entry for this value, create one.  If R_SYMNDX refers to a TLS symbol,
   create a TLS GOT entry instead.  Return -1 if no satisfactory GOT
   offset can be found.  */

static bfd_vma
mips_elf_local_got_index (bfd *abfd, bfd *ibfd, struct bfd_link_info *info,
			  bfd_vma value, unsigned long r_symndx,
			  struct mips_elf_link_hash_entry *h, int r_type)
{
  struct mips_elf_link_hash_table *htab;
  struct mips_got_entry *entry;

  htab = mips_elf_hash_table (info);
  BFD_ASSERT (htab != NULL);

  entry = mips_elf_create_local_got_entry (abfd, info, ibfd, value,
					   r_symndx, h, r_type);
  if (!entry)
    return MINUS_ONE;

  if (entry->tls_type)
    mips_elf_initialize_tls_slots (abfd, info, entry, h, value);
  return entry->gotidx;
}

/* Return the GOT index of global symbol H in the primary GOT.  */

static bfd_vma
mips_elf_primary_global_got_index (bfd *obfd, struct bfd_link_info *info,
				   struct elf_link_hash_entry *h)
{
  struct mips_elf_link_hash_table *htab;
  long global_got_dynindx;
  struct mips_got_info *g;
  bfd_vma got_index;

  htab = mips_elf_hash_table (info);
  BFD_ASSERT (htab != NULL);

  global_got_dynindx = 0;
  if (htab->global_gotsym != NULL)
    global_got_dynindx = htab->global_gotsym->dynindx;

  /* Once we determine the global GOT entry with the lowest dynamic
     symbol table index, we must put all dynamic symbols with greater
     indices into the primary GOT.  That makes it easy to calculate the
     GOT offset.  */
  BFD_ASSERT (h->dynindx >= global_got_dynindx);
  g = mips_elf_bfd_got (obfd, FALSE);
  got_index = ((h->dynindx - global_got_dynindx + g->local_gotno)
	       * MIPS_ELF_GOT_SIZE (obfd));
  BFD_ASSERT (got_index < htab->sgot->size);

  return got_index;
}

/* Return the GOT index for the global symbol indicated by H, which is
   referenced by a relocation of type R_TYPE in IBFD.  */

static bfd_vma
mips_elf_global_got_index (bfd *obfd, struct bfd_link_info *info, bfd *ibfd,
			   struct elf_link_hash_entry *h, int r_type)
{
  struct mips_elf_link_hash_table *htab;
  struct mips_got_info *g;
  struct mips_got_entry lookup, *entry;
  bfd_vma gotidx;

  htab = mips_elf_hash_table (info);
  BFD_ASSERT (htab != NULL);

  g = mips_elf_bfd_got (ibfd, FALSE);
  BFD_ASSERT (g);

  lookup.tls_type = mips_elf_reloc_tls_type (r_type);
  if (!lookup.tls_type && g == mips_elf_bfd_got (obfd, FALSE))
    return mips_elf_primary_global_got_index (obfd, info, h);

  lookup.abfd = ibfd;
  lookup.symndx = -1;
  lookup.d.h = (struct mips_elf_link_hash_entry *) h;
  entry = htab_find (g->got_entries, &lookup);
  BFD_ASSERT (entry);

  gotidx = entry->gotidx;
  BFD_ASSERT (gotidx > 0 && gotidx < htab->sgot->size);

  if (lookup.tls_type)
    {
      bfd_vma value = MINUS_ONE;

      if ((h->root.type == bfd_link_hash_defined
	   || h->root.type == bfd_link_hash_defweak)
	  && h->root.u.def.section->output_section)
	value = (h->root.u.def.value
		 + h->root.u.def.section->output_offset
		 + h->root.u.def.section->output_section->vma);

      mips_elf_initialize_tls_slots (obfd, info, entry, lookup.d.h, value);
    }
  return gotidx;
}

/* Find a GOT page entry that points to within 32KB of VALUE.  These
   entries are supposed to be placed at small offsets in the GOT, i.e.,
   within 32KB of GP.  Return the index of the GOT entry, or -1 if no
   entry could be created.  If OFFSETP is nonnull, use it to return the
   offset of the GOT entry from VALUE.  */

static bfd_vma
mips_elf_got_page (bfd *abfd, bfd *ibfd, struct bfd_link_info *info,
		   bfd_vma value, bfd_vma *offsetp)
{
  bfd_vma page, got_index;
  struct mips_got_entry *entry;

  page = (value + 0x8000) & ~(bfd_vma) 0xffff;
  entry = mips_elf_create_local_got_entry (abfd, info, ibfd, page, 0,
					   NULL, R_MIPS_GOT_PAGE);

  if (!entry)
    return MINUS_ONE;

  got_index = entry->gotidx;

  if (offsetp)
    *offsetp = value - entry->d.address;

  return got_index;
}

/* Find a local GOT entry for an R_MIPS*_GOT16 relocation against VALUE.
   EXTERNAL is true if the relocation was originally against a global
   symbol that binds locally.  */

static bfd_vma
mips_elf_got16_entry (bfd *abfd, bfd *ibfd, struct bfd_link_info *info,
		      bfd_vma value, bfd_boolean external)
{
  struct mips_got_entry *entry;

  /* GOT16 relocations against local symbols are followed by a LO16
     relocation; those against global symbols are not.  Thus if the
     symbol was originally local, the GOT16 relocation should load the
     equivalent of %hi(VALUE), otherwise it should load VALUE itself.  */
  if (! external)
    value = mips_elf_high (value) << 16;

  /* It doesn't matter whether the original relocation was R_MIPS_GOT16,
     R_MIPS16_GOT16, R_MIPS_CALL16, etc.  The format of the entry is the
     same in all cases.  */
  entry = mips_elf_create_local_got_entry (abfd, info, ibfd, value, 0,
					   NULL, R_MIPS_GOT16);
  if (entry)
    return entry->gotidx;
  else
    return MINUS_ONE;
}

/* Returns the offset for the entry at the INDEXth position
   in the GOT.  */

static bfd_vma
mips_elf_got_offset_from_index (struct bfd_link_info *info, bfd *output_bfd,
				bfd *input_bfd, bfd_vma got_index)
{
  struct mips_elf_link_hash_table *htab;
  asection *sgot;
  bfd_vma gp;

  htab = mips_elf_hash_table (info);
  BFD_ASSERT (htab != NULL);

  sgot = htab->sgot;
  gp = _bfd_get_gp_value (output_bfd)
    + mips_elf_adjust_gp (output_bfd, htab->got_info, input_bfd);

  return sgot->output_section->vma + sgot->output_offset + got_index - gp;
}

/* Create and return a local GOT entry for VALUE, which was calculated
   from a symbol belonging to INPUT_SECTON.  Return NULL if it could not
   be created.  If R_SYMNDX refers to a TLS symbol, create a TLS entry
   instead.  */

static struct mips_got_entry *
mips_elf_create_local_got_entry (bfd *abfd, struct bfd_link_info *info,
				 bfd *ibfd, bfd_vma value,
				 unsigned long r_symndx,
				 struct mips_elf_link_hash_entry *h,
				 int r_type)
{
  struct mips_got_entry lookup, *entry;
  void **loc;
  struct mips_got_info *g;
  struct mips_elf_link_hash_table *htab;
  bfd_vma gotidx;

  htab = mips_elf_hash_table (info);
  BFD_ASSERT (htab != NULL);

  g = mips_elf_bfd_got (ibfd, FALSE);
  if (g == NULL)
    {
      g = mips_elf_bfd_got (abfd, FALSE);
      BFD_ASSERT (g != NULL);
    }

  /* This function shouldn't be called for symbols that live in the global
     area of the GOT.  */
  BFD_ASSERT (h == NULL || h->global_got_area == GGA_NONE);

  lookup.tls_type = mips_elf_reloc_tls_type (r_type);
  if (lookup.tls_type)
    {
      lookup.abfd = ibfd;
      if (tls_ldm_reloc_p (r_type))
	{
	  lookup.symndx = 0;
	  lookup.d.addend = 0;
	}
      else if (h == NULL)
	{
	  lookup.symndx = r_symndx;
	  lookup.d.addend = 0;
	}
      else
	{
	  lookup.symndx = -1;
	  lookup.d.h = h;
	}

      entry = (struct mips_got_entry *) htab_find (g->got_entries, &lookup);
      BFD_ASSERT (entry);

      gotidx = entry->gotidx;
      BFD_ASSERT (gotidx > 0 && gotidx < htab->sgot->size);

      return entry;
    }

  lookup.abfd = NULL;
  lookup.symndx = -1;
  lookup.d.address = value;
  loc = htab_find_slot (g->got_entries, &lookup, INSERT);
  if (!loc)
    return NULL;

  entry = (struct mips_got_entry *) *loc;
  if (entry)
    return entry;

  if (g->assigned_low_gotno > g->assigned_high_gotno)
    {
      /* We didn't allocate enough space in the GOT.  */
      (*_bfd_error_handler)
	(_("not enough GOT space for local GOT entries"));
      bfd_set_error (bfd_error_bad_value);
      return NULL;
    }

  entry = (struct mips_got_entry *) bfd_alloc (abfd, sizeof (*entry));
  if (!entry)
    return NULL;

  if (got16_reloc_p (r_type)
      || call16_reloc_p (r_type)
      || got_page_reloc_p (r_type)
      || got_disp_reloc_p (r_type))
    lookup.gotidx = MIPS_ELF_GOT_SIZE (abfd) * g->assigned_low_gotno++;
  else
    lookup.gotidx = MIPS_ELF_GOT_SIZE (abfd) * g->assigned_high_gotno--;

  *entry = lookup;
  *loc = entry;

  MIPS_ELF_PUT_WORD (abfd, value, htab->sgot->contents + entry->gotidx);

  /* These GOT entries need a dynamic relocation on VxWorks.  */
  if (htab->is_vxworks)
    {
      Elf_Internal_Rela outrel;
      asection *s;
      bfd_byte *rloc;
      bfd_vma got_address;

      s = mips_elf_rel_dyn_section (info, FALSE);
      got_address = (htab->sgot->output_section->vma
		     + htab->sgot->output_offset
		     + entry->gotidx);

      rloc = s->contents + (s->reloc_count++ * sizeof (Elf32_External_Rela));
      outrel.r_offset = got_address;
      outrel.r_info = ELF32_R_INFO (STN_UNDEF, R_MIPS_32);
      outrel.r_addend = value;
      bfd_elf32_swap_reloca_out (abfd, &outrel, rloc);
    }

  return entry;
}

/* Return the number of dynamic section symbols required by OUTPUT_BFD.
   The number might be exact or a worst-case estimate, depending on how
   much information is available to elf_backend_omit_section_dynsym at
   the current linking stage.  */

static bfd_size_type
count_section_dynsyms (bfd *output_bfd, struct bfd_link_info *info)
{
  bfd_size_type count;

  count = 0;
  if (info->shared || elf_hash_table (info)->is_relocatable_executable)
    {
      asection *p;
      const struct elf_backend_data *bed;

      bed = get_elf_backend_data (output_bfd);
      for (p = output_bfd->sections; p ; p = p->next)
	if ((p->flags & SEC_EXCLUDE) == 0
	    && (p->flags & SEC_ALLOC) != 0
	    && !(*bed->elf_backend_omit_section_dynsym) (output_bfd, info, p))
	  ++count;
    }
  return count;
}

/* Sort the dynamic symbol table so that symbols that need GOT entries
   appear towards the end.  */

static bfd_boolean
mips_elf_sort_hash_table (bfd *abfd, struct bfd_link_info *info)
{
  struct mips_elf_link_hash_table *htab;
  struct mips_elf_hash_sort_data hsd;
  struct mips_got_info *g;

  if (elf_hash_table (info)->dynsymcount == 0)
    return TRUE;

  htab = mips_elf_hash_table (info);
  BFD_ASSERT (htab != NULL);

  g = htab->got_info;
  if (g == NULL)
    return TRUE;

  hsd.low = NULL;
  hsd.max_unref_got_dynindx
    = hsd.min_got_dynindx
    = (elf_hash_table (info)->dynsymcount - g->reloc_only_gotno);
  hsd.max_non_got_dynindx = count_section_dynsyms (abfd, info) + 1;
  mips_elf_link_hash_traverse (((struct mips_elf_link_hash_table *)
				elf_hash_table (info)),
			       mips_elf_sort_hash_table_f,
			       &hsd);

  /* There should have been enough room in the symbol table to
     accommodate both the GOT and non-GOT symbols.  */
  BFD_ASSERT (hsd.max_non_got_dynindx <= hsd.min_got_dynindx);
  BFD_ASSERT ((unsigned long) hsd.max_unref_got_dynindx
	      == elf_hash_table (info)->dynsymcount);
  BFD_ASSERT (elf_hash_table (info)->dynsymcount - hsd.min_got_dynindx
	      == g->global_gotno);

  /* Now we know which dynamic symbol has the lowest dynamic symbol
     table index in the GOT.  */
  htab->global_gotsym = hsd.low;

  return TRUE;
}

/* If H needs a GOT entry, assign it the highest available dynamic
   index.  Otherwise, assign it the lowest available dynamic
   index.  */

static bfd_boolean
mips_elf_sort_hash_table_f (struct mips_elf_link_hash_entry *h, void *data)
{
  struct mips_elf_hash_sort_data *hsd = data;

  /* Symbols without dynamic symbol table entries aren't interesting
     at all.  */
  if (h->root.dynindx == -1)
    return TRUE;

  switch (h->global_got_area)
    {
    case GGA_NONE:
      h->root.dynindx = hsd->max_non_got_dynindx++;
      break;

    case GGA_NORMAL:
      h->root.dynindx = --hsd->min_got_dynindx;
      hsd->low = (struct elf_link_hash_entry *) h;
      break;

    case GGA_RELOC_ONLY:
      if (hsd->max_unref_got_dynindx == hsd->min_got_dynindx)
	hsd->low = (struct elf_link_hash_entry *) h;
      h->root.dynindx = hsd->max_unref_got_dynindx++;
      break;
    }

  return TRUE;
}

/* Record that input bfd ABFD requires a GOT entry like *LOOKUP
   (which is owned by the caller and shouldn't be added to the
   hash table directly).  */

static bfd_boolean
mips_elf_record_got_entry (struct bfd_link_info *info, bfd *abfd,
			   struct mips_got_entry *lookup)
{
  struct mips_elf_link_hash_table *htab;
  struct mips_got_entry *entry;
  struct mips_got_info *g;
  void **loc, **bfd_loc;

  /* Make sure there's a slot for this entry in the master GOT.  */
  htab = mips_elf_hash_table (info);
  g = htab->got_info;
  loc = htab_find_slot (g->got_entries, lookup, INSERT);
  if (!loc)
    return FALSE;

  /* Populate the entry if it isn't already.  */
  entry = (struct mips_got_entry *) *loc;
  if (!entry)
    {
      entry = (struct mips_got_entry *) bfd_alloc (abfd, sizeof (*entry));
      if (!entry)
	return FALSE;

      lookup->tls_initialized = FALSE;
      lookup->gotidx = -1;
      *entry = *lookup;
      *loc = entry;
    }

  /* Reuse the same GOT entry for the BFD's GOT.  */
  g = mips_elf_bfd_got (abfd, TRUE);
  if (!g)
    return FALSE;

  bfd_loc = htab_find_slot (g->got_entries, lookup, INSERT);
  if (!bfd_loc)
    return FALSE;

  if (!*bfd_loc)
    *bfd_loc = entry;
  return TRUE;
}

/* ABFD has a GOT relocation of type R_TYPE against H.  Reserve a GOT
   entry for it.  FOR_CALL is true if the caller is only interested in
   using the GOT entry for calls.  */

static bfd_boolean
mips_elf_record_global_got_symbol (struct elf_link_hash_entry *h,
				   bfd *abfd, struct bfd_link_info *info,
				   bfd_boolean for_call, int r_type)
{
  struct mips_elf_link_hash_table *htab;
  struct mips_elf_link_hash_entry *hmips;
  struct mips_got_entry entry;
  unsigned char tls_type;

  htab = mips_elf_hash_table (info);
  BFD_ASSERT (htab != NULL);

  hmips = (struct mips_elf_link_hash_entry *) h;
  if (!for_call)
    hmips->got_only_for_calls = FALSE;

  /* A global symbol in the GOT must also be in the dynamic symbol
     table.  */
  if (h->dynindx == -1)
    {
      switch (ELF_ST_VISIBILITY (h->other))
	{
	case STV_INTERNAL:
	case STV_HIDDEN:
	  _bfd_elf_link_hash_hide_symbol (info, h, TRUE);
	  break;
	}
      if (!bfd_elf_link_record_dynamic_symbol (info, h))
	return FALSE;
    }

  tls_type = mips_elf_reloc_tls_type (r_type);
  if (tls_type == GOT_TLS_NONE && hmips->global_got_area > GGA_NORMAL)
    hmips->global_got_area = GGA_NORMAL;

  entry.abfd = abfd;
  entry.symndx = -1;
  entry.d.h = (struct mips_elf_link_hash_entry *) h;
  entry.tls_type = tls_type;
  return mips_elf_record_got_entry (info, abfd, &entry);
}

/* ABFD has a GOT relocation of type R_TYPE against symbol SYMNDX + ADDEND,
   where SYMNDX is a local symbol.  Reserve a GOT entry for it.  */

static bfd_boolean
mips_elf_record_local_got_symbol (bfd *abfd, long symndx, bfd_vma addend,
				  struct bfd_link_info *info, int r_type)
{
  struct mips_elf_link_hash_table *htab;
  struct mips_got_info *g;
  struct mips_got_entry entry;

  htab = mips_elf_hash_table (info);
  BFD_ASSERT (htab != NULL);

  g = htab->got_info;
  BFD_ASSERT (g != NULL);

  entry.abfd = abfd;
  entry.symndx = symndx;
  entry.d.addend = addend;
  entry.tls_type = mips_elf_reloc_tls_type (r_type);
  return mips_elf_record_got_entry (info, abfd, &entry);
}

/* Record that ABFD has a page relocation against SYMNDX + ADDEND.
   H is the symbol's hash table entry, or null if SYMNDX is local
   to ABFD.  */

static bfd_boolean
mips_elf_record_got_page_ref (struct bfd_link_info *info, bfd *abfd,
			      long symndx, struct elf_link_hash_entry *h,
			      bfd_signed_vma addend)
{
  struct mips_elf_link_hash_table *htab;
  struct mips_got_info *g1, *g2;
  struct mips_got_page_ref lookup, *entry;
  void **loc, **bfd_loc;

  htab = mips_elf_hash_table (info);
  BFD_ASSERT (htab != NULL);

  g1 = htab->got_info;
  BFD_ASSERT (g1 != NULL);

  if (h)
    {
      lookup.symndx = -1;
      lookup.u.h = (struct mips_elf_link_hash_entry *) h;
    }
  else
    {
      lookup.symndx = symndx;
      lookup.u.abfd = abfd;
    }
  lookup.addend = addend;
  loc = htab_find_slot (g1->got_page_refs, &lookup, INSERT);
  if (loc == NULL)
    return FALSE;

  entry = (struct mips_got_page_ref *) *loc;
  if (!entry)
    {
      entry = bfd_alloc (abfd, sizeof (*entry));
      if (!entry)
	return FALSE;

      *entry = lookup;
      *loc = entry;
    }

  /* Add the same entry to the BFD's GOT.  */
  g2 = mips_elf_bfd_got (abfd, TRUE);
  if (!g2)
    return FALSE;

  bfd_loc = htab_find_slot (g2->got_page_refs, &lookup, INSERT);
  if (!bfd_loc)
    return FALSE;

  if (!*bfd_loc)
    *bfd_loc = entry;

  return TRUE;
}

/* Add room for N relocations to the .rel(a).dyn section in ABFD.  */

static void
mips_elf_allocate_dynamic_relocations (bfd *abfd, struct bfd_link_info *info,
				       unsigned int n)
{
  asection *s;
  struct mips_elf_link_hash_table *htab;

  htab = mips_elf_hash_table (info);
  BFD_ASSERT (htab != NULL);

  s = mips_elf_rel_dyn_section (info, FALSE);
  BFD_ASSERT (s != NULL);

  if (htab->is_vxworks)
    s->size += n * MIPS_ELF_RELA_SIZE (abfd);
  else
    {
      if (s->size == 0)
	{
	  /* Make room for a null element.  */
	  s->size += MIPS_ELF_REL_SIZE (abfd);
	  ++s->reloc_count;
	}
      s->size += n * MIPS_ELF_REL_SIZE (abfd);
    }
}

/* A htab_traverse callback for GOT entries, with DATA pointing to a
   mips_elf_traverse_got_arg structure.  Count the number of GOT
   entries and TLS relocs.  Set DATA->value to true if we need
   to resolve indirect or warning symbols and then recreate the GOT.  */

static int
mips_elf_check_recreate_got (void **entryp, void *data)
{
  struct mips_got_entry *entry;
  struct mips_elf_traverse_got_arg *arg;

  entry = (struct mips_got_entry *) *entryp;
  arg = (struct mips_elf_traverse_got_arg *) data;
  if (entry->abfd != NULL && entry->symndx == -1)
    {
      struct mips_elf_link_hash_entry *h;

      h = entry->d.h;
      if (h->root.root.type == bfd_link_hash_indirect
	  || h->root.root.type == bfd_link_hash_warning)
	{
	  arg->value = TRUE;
	  return 0;
	}
    }
  mips_elf_count_got_entry (arg->info, arg->g, entry);
  return 1;
}

/* A htab_traverse callback for GOT entries, with DATA pointing to a
   mips_elf_traverse_got_arg structure.  Add all entries to DATA->g,
   converting entries for indirect and warning symbols into entries
   for the target symbol.  Set DATA->g to null on error.  */

static int
mips_elf_recreate_got (void **entryp, void *data)
{
  struct mips_got_entry new_entry, *entry;
  struct mips_elf_traverse_got_arg *arg;
  void **slot;

  entry = (struct mips_got_entry *) *entryp;
  arg = (struct mips_elf_traverse_got_arg *) data;
  if (entry->abfd != NULL
      && entry->symndx == -1
      && (entry->d.h->root.root.type == bfd_link_hash_indirect
	  || entry->d.h->root.root.type == bfd_link_hash_warning))
    {
      struct mips_elf_link_hash_entry *h;

      new_entry = *entry;
      entry = &new_entry;
      h = entry->d.h;
      do
	{
	  BFD_ASSERT (h->global_got_area == GGA_NONE);
	  h = (struct mips_elf_link_hash_entry *) h->root.root.u.i.link;
	}
      while (h->root.root.type == bfd_link_hash_indirect
	     || h->root.root.type == bfd_link_hash_warning);
      entry->d.h = h;
    }
  slot = htab_find_slot (arg->g->got_entries, entry, INSERT);
  if (slot == NULL)
    {
      arg->g = NULL;
      return 0;
    }
  if (*slot == NULL)
    {
      if (entry == &new_entry)
	{
	  entry = bfd_alloc (entry->abfd, sizeof (*entry));
	  if (!entry)
	    {
	      arg->g = NULL;
	      return 0;
	    }
	  *entry = new_entry;
	}
      *slot = entry;
      mips_elf_count_got_entry (arg->info, arg->g, entry);
    }
  return 1;
}

/* Return the maximum number of GOT page entries required for RANGE.  */

static bfd_vma
mips_elf_pages_for_range (const struct mips_got_page_range *range)
{
  return (range->max_addend - range->min_addend + 0x1ffff) >> 16;
}

/* Record that G requires a page entry that can reach SEC + ADDEND.  */

static bfd_boolean
mips_elf_record_got_page_entry (struct mips_elf_traverse_got_arg *arg,
				asection *sec, bfd_signed_vma addend)
{
  struct mips_got_info *g = arg->g;
  struct mips_got_page_entry lookup, *entry;
  struct mips_got_page_range **range_ptr, *range;
  bfd_vma old_pages, new_pages;
  void **loc;

  /* Find the mips_got_page_entry hash table entry for this section.  */
  lookup.sec = sec;
  loc = htab_find_slot (g->got_page_entries, &lookup, INSERT);
  if (loc == NULL)
    return FALSE;

  /* Create a mips_got_page_entry if this is the first time we've
     seen the section.  */
  entry = (struct mips_got_page_entry *) *loc;
  if (!entry)
    {
      entry = bfd_zalloc (arg->info->output_bfd, sizeof (*entry));
      if (!entry)
	return FALSE;

      entry->sec = sec;
      *loc = entry;
    }

  /* Skip over ranges whose maximum extent cannot share a page entry
     with ADDEND.  */
  range_ptr = &entry->ranges;
  while (*range_ptr && addend > (*range_ptr)->max_addend + 0xffff)
    range_ptr = &(*range_ptr)->next;

  /* If we scanned to the end of the list, or found a range whose
     minimum extent cannot share a page entry with ADDEND, create
     a new singleton range.  */
  range = *range_ptr;
  if (!range || addend < range->min_addend - 0xffff)
    {
      range = bfd_zalloc (arg->info->output_bfd, sizeof (*range));
      if (!range)
	return FALSE;

      range->next = *range_ptr;
      range->min_addend = addend;
      range->max_addend = addend;

      *range_ptr = range;
      entry->num_pages++;
      g->page_gotno++;
      return TRUE;
    }

  /* Remember how many pages the old range contributed.  */
  old_pages = mips_elf_pages_for_range (range);

  /* Update the ranges.  */
  if (addend < range->min_addend)
    range->min_addend = addend;
  else if (addend > range->max_addend)
    {
      if (range->next && addend >= range->next->min_addend - 0xffff)
	{
	  old_pages += mips_elf_pages_for_range (range->next);
	  range->max_addend = range->next->max_addend;
	  range->next = range->next->next;
	}
      else
	range->max_addend = addend;
    }

  /* Record any change in the total estimate.  */
  new_pages = mips_elf_pages_for_range (range);
  if (old_pages != new_pages)
    {
      entry->num_pages += new_pages - old_pages;
      g->page_gotno += new_pages - old_pages;
    }

  return TRUE;
}

/* A htab_traverse callback for which *REFP points to a mips_got_page_ref
   and for which DATA points to a mips_elf_traverse_got_arg.  Work out
   whether the page reference described by *REFP needs a GOT page entry,
   and record that entry in DATA->g if so.  Set DATA->g to null on failure.  */

static bfd_boolean
mips_elf_resolve_got_page_ref (void **refp, void *data)
{
  struct mips_got_page_ref *ref;
  struct mips_elf_traverse_got_arg *arg;
  struct mips_elf_link_hash_table *htab;
  asection *sec;
  bfd_vma addend;

  ref = (struct mips_got_page_ref *) *refp;
  arg = (struct mips_elf_traverse_got_arg *) data;
  htab = mips_elf_hash_table (arg->info);

  if (ref->symndx < 0)
    {
      struct mips_elf_link_hash_entry *h;

      /* Global GOT_PAGEs decay to GOT_DISP and so don't need page entries.  */
      h = ref->u.h;
      if (!SYMBOL_REFERENCES_LOCAL (arg->info, &h->root))
	return 1;

      /* Ignore undefined symbols; we'll issue an error later if
	 appropriate.  */
      if (!((h->root.root.type == bfd_link_hash_defined
	     || h->root.root.type == bfd_link_hash_defweak)
	    && h->root.root.u.def.section))
	return 1;

      sec = h->root.root.u.def.section;
      addend = h->root.root.u.def.value + ref->addend;
    }
  else
    {
      Elf_Internal_Sym *isym;

      /* Read in the symbol.  */
      isym = bfd_sym_from_r_symndx (&htab->sym_cache, ref->u.abfd,
				    ref->symndx);
      if (isym == NULL)
	{
	  arg->g = NULL;
	  return 0;
	}

      /* Get the associated input section.  */
      sec = bfd_section_from_elf_index (ref->u.abfd, isym->st_shndx);
      if (sec == NULL)
	{
	  arg->g = NULL;
	  return 0;
	}

      /* If this is a mergable section, work out the section and offset
	 of the merged data.  For section symbols, the addend specifies
	 of the offset _of_ the first byte in the data, otherwise it
	 specifies the offset _from_ the first byte.  */
      if (sec->flags & SEC_MERGE)
	{
	  void *secinfo;

	  secinfo = elf_section_data (sec)->sec_info;
	  if (ELF_ST_TYPE (isym->st_info) == STT_SECTION)
	    addend = _bfd_merged_section_offset (ref->u.abfd, &sec, secinfo,
						 isym->st_value + ref->addend);
	  else
	    addend = _bfd_merged_section_offset (ref->u.abfd, &sec, secinfo,
						 isym->st_value) + ref->addend;
	}
      else
	addend = isym->st_value + ref->addend;
    }
  if (!mips_elf_record_got_page_entry (arg, sec, addend))
    {
      arg->g = NULL;
      return 0;
    }
  return 1;
}

/* If any entries in G->got_entries are for indirect or warning symbols,
   replace them with entries for the target symbol.  Convert g->got_page_refs
   into got_page_entry structures and estimate the number of page entries
   that they require.  */

static bfd_boolean
mips_elf_resolve_final_got_entries (struct bfd_link_info *info,
				    struct mips_got_info *g)
{
  struct mips_elf_traverse_got_arg tga;
  struct mips_got_info oldg;

  oldg = *g;

  tga.info = info;
  tga.g = g;
  tga.value = FALSE;
  htab_traverse (g->got_entries, mips_elf_check_recreate_got, &tga);
  if (tga.value)
    {
      *g = oldg;
      g->got_entries = htab_create (htab_size (oldg.got_entries),
				    mips_elf_got_entry_hash,
				    mips_elf_got_entry_eq, NULL);
      if (!g->got_entries)
	return FALSE;

      htab_traverse (oldg.got_entries, mips_elf_recreate_got, &tga);
      if (!tga.g)
	return FALSE;

      htab_delete (oldg.got_entries);
    }

  g->got_page_entries = htab_try_create (1, mips_got_page_entry_hash,
					 mips_got_page_entry_eq, NULL);
  if (g->got_page_entries == NULL)
    return FALSE;

  tga.info = info;
  tga.g = g;
  htab_traverse (g->got_page_refs, mips_elf_resolve_got_page_ref, &tga);

  return TRUE;
}

/* Return true if a GOT entry for H should live in the local rather than
   global GOT area.  */

static bfd_boolean
mips_use_local_got_p (struct bfd_link_info *info,
		      struct mips_elf_link_hash_entry *h)
{
  /* Symbols that aren't in the dynamic symbol table must live in the
     local GOT.  This includes symbols that are completely undefined
     and which therefore don't bind locally.  We'll report undefined
     symbols later if appropriate.  */
  if (h->root.dynindx == -1)
    return TRUE;

  /* Symbols that bind locally can (and in the case of forced-local
     symbols, must) live in the local GOT.  */
  if (h->got_only_for_calls
      ? SYMBOL_CALLS_LOCAL (info, &h->root)
      : SYMBOL_REFERENCES_LOCAL (info, &h->root))
    return TRUE;

  /* If this is an executable that must provide a definition of the symbol,
     either though PLTs or copy relocations, then that address should go in
     the local rather than global GOT.  */
  if (info->executable && h->has_static_relocs)
    return TRUE;

  return FALSE;
}

/* A mips_elf_link_hash_traverse callback for which DATA points to the
   link_info structure.  Decide whether the hash entry needs an entry in
   the global part of the primary GOT, setting global_got_area accordingly.
   Count the number of global symbols that are in the primary GOT only
   because they have relocations against them (reloc_only_gotno).  */

static int
mips_elf_count_got_symbols (struct mips_elf_link_hash_entry *h, void *data)
{
  struct bfd_link_info *info;
  struct mips_elf_link_hash_table *htab;
  struct mips_got_info *g;

  info = (struct bfd_link_info *) data;
  htab = mips_elf_hash_table (info);
  g = htab->got_info;
  if (h->global_got_area != GGA_NONE)
    {
      /* Make a final decision about whether the symbol belongs in the
	 local or global GOT.  */
      if (mips_use_local_got_p (info, h))
	/* The symbol belongs in the local GOT.  We no longer need this
	   entry if it was only used for relocations; those relocations
	   will be against the null or section symbol instead of H.  */
	h->global_got_area = GGA_NONE;
      else if (htab->is_vxworks
	       && h->got_only_for_calls
	       && h->root.plt.plist->mips_offset != MINUS_ONE)
	/* On VxWorks, calls can refer directly to the .got.plt entry;
	   they don't need entries in the regular GOT.  .got.plt entries
	   will be allocated by _bfd_mips_elf_adjust_dynamic_symbol.  */
	h->global_got_area = GGA_NONE;
      else if (h->global_got_area == GGA_RELOC_ONLY)
	{
	  g->reloc_only_gotno++;
	  g->global_gotno++;
	}
    }
  return 1;
}

/* A htab_traverse callback for GOT entries.  Add each one to the GOT
   given in mips_elf_traverse_got_arg DATA.  Clear DATA->G on error.  */

static int
mips_elf_add_got_entry (void **entryp, void *data)
{
  struct mips_got_entry *entry;
  struct mips_elf_traverse_got_arg *arg;
  void **slot;

  entry = (struct mips_got_entry *) *entryp;
  arg = (struct mips_elf_traverse_got_arg *) data;
  slot = htab_find_slot (arg->g->got_entries, entry, INSERT);
  if (!slot)
    {
      arg->g = NULL;
      return 0;
    }
  if (!*slot)
    {
      *slot = entry;
      mips_elf_count_got_entry (arg->info, arg->g, entry);
    }
  return 1;
}

/* A htab_traverse callback for GOT page entries.  Add each one to the GOT
   given in mips_elf_traverse_got_arg DATA.  Clear DATA->G on error.  */

static int
mips_elf_add_got_page_entry (void **entryp, void *data)
{
  struct mips_got_page_entry *entry;
  struct mips_elf_traverse_got_arg *arg;
  void **slot;

  entry = (struct mips_got_page_entry *) *entryp;
  arg = (struct mips_elf_traverse_got_arg *) data;
  slot = htab_find_slot (arg->g->got_page_entries, entry, INSERT);
  if (!slot)
    {
      arg->g = NULL;
      return 0;
    }
  if (!*slot)
    {
      *slot = entry;
      arg->g->page_gotno += entry->num_pages;
    }
  return 1;
}

/* Consider merging FROM, which is ABFD's GOT, into TO.  Return -1 if
   this would lead to overflow, 1 if they were merged successfully,
   and 0 if a merge failed due to lack of memory.  (These values are chosen
   so that nonnegative return values can be returned by a htab_traverse
   callback.)  */

static int
mips_elf_merge_got_with (bfd *abfd, struct mips_got_info *from,
			 struct mips_got_info *to,
			 struct mips_elf_got_per_bfd_arg *arg)
{
  struct mips_elf_traverse_got_arg tga;
  unsigned int estimate;

  /* Work out how many page entries we would need for the combined GOT.  */
  estimate = arg->max_pages;
  if (estimate >= from->page_gotno + to->page_gotno)
    estimate = from->page_gotno + to->page_gotno;

  /* And conservatively estimate how many local and TLS entries
     would be needed.  */
  estimate += from->local_gotno + to->local_gotno;
  estimate += from->tls_gotno + to->tls_gotno;

  /* If we're merging with the primary got, any TLS relocations will
     come after the full set of global entries.  Otherwise estimate those
     conservatively as well.  */
  if (to == arg->primary && from->tls_gotno + to->tls_gotno)
    estimate += arg->global_count;
  else
    estimate += from->global_gotno + to->global_gotno;

  /* Bail out if the combined GOT might be too big.  */
  if (estimate > arg->max_count)
    return -1;

  /* Transfer the bfd's got information from FROM to TO.  */
  tga.info = arg->info;
  tga.g = to;
  htab_traverse (from->got_entries, mips_elf_add_got_entry, &tga);
  if (!tga.g)
    return 0;

  htab_traverse (from->got_page_entries, mips_elf_add_got_page_entry, &tga);
  if (!tga.g)
    return 0;

  mips_elf_replace_bfd_got (abfd, to);
  return 1;
}

/* Attempt to merge GOT G, which belongs to ABFD.  Try to use as much
   as possible of the primary got, since it doesn't require explicit
   dynamic relocations, but don't use bfds that would reference global
   symbols out of the addressable range.  Failing the primary got,
   attempt to merge with the current got, or finish the current got
   and then make make the new got current.  */

static bfd_boolean
mips_elf_merge_got (bfd *abfd, struct mips_got_info *g,
		    struct mips_elf_got_per_bfd_arg *arg)
{
  unsigned int estimate;
  int result;

  if (!mips_elf_resolve_final_got_entries (arg->info, g))
    return FALSE;

  /* Work out the number of page, local and TLS entries.  */
  estimate = arg->max_pages;
  if (estimate > g->page_gotno)
    estimate = g->page_gotno;
  estimate += g->local_gotno + g->tls_gotno;

  /* We place TLS GOT entries after both locals and globals.  The globals
     for the primary GOT may overflow the normal GOT size limit, so be
     sure not to merge a GOT which requires TLS with the primary GOT in that
     case.  This doesn't affect non-primary GOTs.  */
  estimate += (g->tls_gotno > 0 ? arg->global_count : g->global_gotno);

  if (estimate <= arg->max_count)
    {
      /* If we don't have a primary GOT, use it as
	 a starting point for the primary GOT.  */
      if (!arg->primary)
	{
	  arg->primary = g;
	  return TRUE;
	}

      /* Try merging with the primary GOT.  */
      result = mips_elf_merge_got_with (abfd, g, arg->primary, arg);
      if (result >= 0)
	return result;
    }

  /* If we can merge with the last-created got, do it.  */
  if (arg->current)
    {
      result = mips_elf_merge_got_with (abfd, g, arg->current, arg);
      if (result >= 0)
	return result;
    }

  /* Well, we couldn't merge, so create a new GOT.  Don't check if it
     fits; if it turns out that it doesn't, we'll get relocation
     overflows anyway.  */
  g->next = arg->current;
  arg->current = g;

  return TRUE;
}

/* ENTRYP is a hash table entry for a mips_got_entry.  Set its gotidx
   to GOTIDX, duplicating the entry if it has already been assigned
   an index in a different GOT.  */

static bfd_boolean
mips_elf_set_gotidx (void **entryp, long gotidx)
{
  struct mips_got_entry *entry;

  entry = (struct mips_got_entry *) *entryp;
  if (entry->gotidx > 0)
    {
      struct mips_got_entry *new_entry;

      new_entry = bfd_alloc (entry->abfd, sizeof (*entry));
      if (!new_entry)
	return FALSE;

      *new_entry = *entry;
      *entryp = new_entry;
      entry = new_entry;
    }
  entry->gotidx = gotidx;
  return TRUE;
}

/* Set the TLS GOT index for the GOT entry in ENTRYP.  DATA points to a
   mips_elf_traverse_got_arg in which DATA->value is the size of one
   GOT entry.  Set DATA->g to null on failure.  */

static int
mips_elf_initialize_tls_index (void **entryp, void *data)
{
  struct mips_got_entry *entry;
  struct mips_elf_traverse_got_arg *arg;

  /* We're only interested in TLS symbols.  */
  entry = (struct mips_got_entry *) *entryp;
  if (entry->tls_type == GOT_TLS_NONE)
    return 1;

  arg = (struct mips_elf_traverse_got_arg *) data;
  if (!mips_elf_set_gotidx (entryp, arg->value * arg->g->tls_assigned_gotno))
    {
      arg->g = NULL;
      return 0;
    }

  /* Account for the entries we've just allocated.  */
  arg->g->tls_assigned_gotno += mips_tls_got_entries (entry->tls_type);
  return 1;
}

/* A htab_traverse callback for GOT entries, where DATA points to a
   mips_elf_traverse_got_arg.  Set the global_got_area of each global
   symbol to DATA->value.  */

static int
mips_elf_set_global_got_area (void **entryp, void *data)
{
  struct mips_got_entry *entry;
  struct mips_elf_traverse_got_arg *arg;

  entry = (struct mips_got_entry *) *entryp;
  arg = (struct mips_elf_traverse_got_arg *) data;
  if (entry->abfd != NULL
      && entry->symndx == -1
      && entry->d.h->global_got_area != GGA_NONE)
    entry->d.h->global_got_area = arg->value;
  return 1;
}

/* A htab_traverse callback for secondary GOT entries, where DATA points
   to a mips_elf_traverse_got_arg.  Assign GOT indices to global entries
   and record the number of relocations they require.  DATA->value is
   the size of one GOT entry.  Set DATA->g to null on failure.  */

static int
mips_elf_set_global_gotidx (void **entryp, void *data)
{
  struct mips_got_entry *entry;
  struct mips_elf_traverse_got_arg *arg;

  entry = (struct mips_got_entry *) *entryp;
  arg = (struct mips_elf_traverse_got_arg *) data;
  if (entry->abfd != NULL
      && entry->symndx == -1
      && entry->d.h->global_got_area != GGA_NONE)
    {
      if (!mips_elf_set_gotidx (entryp, arg->value * arg->g->assigned_low_gotno))
	{
	  arg->g = NULL;
	  return 0;
	}
      arg->g->assigned_low_gotno += 1;

      if (arg->info->shared
	  || (elf_hash_table (arg->info)->dynamic_sections_created
	      && entry->d.h->root.def_dynamic
	      && !entry->d.h->root.def_regular))
	arg->g->relocs += 1;
    }

  return 1;
}

/* A htab_traverse callback for GOT entries for which DATA is the
   bfd_link_info.  Forbid any global symbols from having traditional
   lazy-binding stubs.  */

static int
mips_elf_forbid_lazy_stubs (void **entryp, void *data)
{
  struct bfd_link_info *info;
  struct mips_elf_link_hash_table *htab;
  struct mips_got_entry *entry;

  entry = (struct mips_got_entry *) *entryp;
  info = (struct bfd_link_info *) data;
  htab = mips_elf_hash_table (info);
  BFD_ASSERT (htab != NULL);

  if (entry->abfd != NULL
      && entry->symndx == -1
      && entry->d.h->needs_lazy_stub)
    {
      entry->d.h->needs_lazy_stub = FALSE;
      htab->lazy_stub_count--;
    }

  return 1;
}

/* Return the offset of an input bfd IBFD's GOT from the beginning of
   the primary GOT.  */
static bfd_vma
mips_elf_adjust_gp (bfd *abfd, struct mips_got_info *g, bfd *ibfd)
{
  if (!g->next)
    return 0;

  g = mips_elf_bfd_got (ibfd, FALSE);
  if (! g)
    return 0;

  BFD_ASSERT (g->next);

  g = g->next;

  return (g->local_gotno + g->global_gotno + g->tls_gotno)
    * MIPS_ELF_GOT_SIZE (abfd);
}

/* Turn a single GOT that is too big for 16-bit addressing into
   a sequence of GOTs, each one 16-bit addressable.  */

static bfd_boolean
mips_elf_multi_got (bfd *abfd, struct bfd_link_info *info,
		    asection *got, bfd_size_type pages)
{
  struct mips_elf_link_hash_table *htab;
  struct mips_elf_got_per_bfd_arg got_per_bfd_arg;
  struct mips_elf_traverse_got_arg tga;
  struct mips_got_info *g, *gg;
  unsigned int assign, needed_relocs;
  bfd *dynobj, *ibfd;

  dynobj = elf_hash_table (info)->dynobj;
  htab = mips_elf_hash_table (info);
  BFD_ASSERT (htab != NULL);

  g = htab->got_info;

  got_per_bfd_arg.obfd = abfd;
  got_per_bfd_arg.info = info;
  got_per_bfd_arg.current = NULL;
  got_per_bfd_arg.primary = NULL;
  got_per_bfd_arg.max_count = ((MIPS_ELF_GOT_MAX_SIZE (info)
				/ MIPS_ELF_GOT_SIZE (abfd))
			       - htab->reserved_gotno);
  got_per_bfd_arg.max_pages = pages;
  /* The number of globals that will be included in the primary GOT.
     See the calls to mips_elf_set_global_got_area below for more
     information.  */
  got_per_bfd_arg.global_count = g->global_gotno;

  /* Try to merge the GOTs of input bfds together, as long as they
     don't seem to exceed the maximum GOT size, choosing one of them
     to be the primary GOT.  */
  for (ibfd = info->input_bfds; ibfd; ibfd = ibfd->link.next)
    {
      gg = mips_elf_bfd_got (ibfd, FALSE);
      if (gg && !mips_elf_merge_got (ibfd, gg, &got_per_bfd_arg))
	return FALSE;
    }

  /* If we do not find any suitable primary GOT, create an empty one.  */
  if (got_per_bfd_arg.primary == NULL)
    g->next = mips_elf_create_got_info (abfd);
  else
    g->next = got_per_bfd_arg.primary;
  g->next->next = got_per_bfd_arg.current;

  /* GG is now the master GOT, and G is the primary GOT.  */
  gg = g;
  g = g->next;

  /* Map the output bfd to the primary got.  That's what we're going
     to use for bfds that use GOT16 or GOT_PAGE relocations that we
     didn't mark in check_relocs, and we want a quick way to find it.
     We can't just use gg->next because we're going to reverse the
     list.  */
  mips_elf_replace_bfd_got (abfd, g);

  /* Every symbol that is referenced in a dynamic relocation must be
     present in the primary GOT, so arrange for them to appear after
     those that are actually referenced.  */
  gg->reloc_only_gotno = gg->global_gotno - g->global_gotno;
  g->global_gotno = gg->global_gotno;

  tga.info = info;
  tga.value = GGA_RELOC_ONLY;
  htab_traverse (gg->got_entries, mips_elf_set_global_got_area, &tga);
  tga.value = GGA_NORMAL;
  htab_traverse (g->got_entries, mips_elf_set_global_got_area, &tga);

  /* Now go through the GOTs assigning them offset ranges.
     [assigned_low_gotno, local_gotno[ will be set to the range of local
     entries in each GOT.  We can then compute the end of a GOT by
     adding local_gotno to global_gotno.  We reverse the list and make
     it circular since then we'll be able to quickly compute the
     beginning of a GOT, by computing the end of its predecessor.  To
     avoid special cases for the primary GOT, while still preserving
     assertions that are valid for both single- and multi-got links,
     we arrange for the main got struct to have the right number of
     global entries, but set its local_gotno such that the initial
     offset of the primary GOT is zero.  Remember that the primary GOT
     will become the last item in the circular linked list, so it
     points back to the master GOT.  */
  gg->local_gotno = -g->global_gotno;
  gg->global_gotno = g->global_gotno;
  gg->tls_gotno = 0;
  assign = 0;
  gg->next = gg;

  do
    {
      struct mips_got_info *gn;

      assign += htab->reserved_gotno;
      g->assigned_low_gotno = assign;
      g->local_gotno += assign;
      g->local_gotno += (pages < g->page_gotno ? pages : g->page_gotno);
      g->assigned_high_gotno = g->local_gotno - 1;
      assign = g->local_gotno + g->global_gotno + g->tls_gotno;

      /* Take g out of the direct list, and push it onto the reversed
	 list that gg points to.  g->next is guaranteed to be nonnull after
	 this operation, as required by mips_elf_initialize_tls_index. */
      gn = g->next;
      g->next = gg->next;
      gg->next = g;

      /* Set up any TLS entries.  We always place the TLS entries after
	 all non-TLS entries.  */
      g->tls_assigned_gotno = g->local_gotno + g->global_gotno;
      tga.g = g;
      tga.value = MIPS_ELF_GOT_SIZE (abfd);
      htab_traverse (g->got_entries, mips_elf_initialize_tls_index, &tga);
      if (!tga.g)
	return FALSE;
      BFD_ASSERT (g->tls_assigned_gotno == assign);

      /* Move onto the next GOT.  It will be a secondary GOT if nonull.  */
      g = gn;

      /* Forbid global symbols in every non-primary GOT from having
	 lazy-binding stubs.  */
      if (g)
	htab_traverse (g->got_entries, mips_elf_forbid_lazy_stubs, info);
    }
  while (g);

  got->size = assign * MIPS_ELF_GOT_SIZE (abfd);

  needed_relocs = 0;
  for (g = gg->next; g && g->next != gg; g = g->next)
    {
      unsigned int save_assign;

      /* Assign offsets to global GOT entries and count how many
	 relocations they need.  */
      save_assign = g->assigned_low_gotno;
      g->assigned_low_gotno = g->local_gotno;
      tga.info = info;
      tga.value = MIPS_ELF_GOT_SIZE (abfd);
      tga.g = g;
      htab_traverse (g->got_entries, mips_elf_set_global_gotidx, &tga);
      if (!tga.g)
	return FALSE;
      BFD_ASSERT (g->assigned_low_gotno == g->local_gotno + g->global_gotno);
      g->assigned_low_gotno = save_assign;

      if (info->shared)
	{
	  g->relocs += g->local_gotno - g->assigned_low_gotno;
	  BFD_ASSERT (g->assigned_low_gotno == g->next->local_gotno
		      + g->next->global_gotno
		      + g->next->tls_gotno
		      + htab->reserved_gotno);
	}
      needed_relocs += g->relocs;
    }
  needed_relocs += g->relocs;

  if (needed_relocs)
    mips_elf_allocate_dynamic_relocations (dynobj, info,
					   needed_relocs);

  return TRUE;
}


/* Returns the first relocation of type r_type found, beginning with
   RELOCATION.  RELEND is one-past-the-end of the relocation table.  */

static const Elf_Internal_Rela *
mips_elf_next_relocation (bfd *abfd ATTRIBUTE_UNUSED, unsigned int r_type,
			  const Elf_Internal_Rela *relocation,
			  const Elf_Internal_Rela *relend)
{
  unsigned long r_symndx = ELF_R_SYM (abfd, relocation->r_info);

  while (relocation < relend)
    {
      if (ELF_R_TYPE (abfd, relocation->r_info) == r_type
	  && ELF_R_SYM (abfd, relocation->r_info) == r_symndx)
	return relocation;

      ++relocation;
    }

  /* We didn't find it.  */
  return NULL;
}

/* Return whether an input relocation is against a local symbol.  */

static bfd_boolean
mips_elf_local_relocation_p (bfd *input_bfd,
			     const Elf_Internal_Rela *relocation,
			     asection **local_sections)
{
  unsigned long r_symndx;
  Elf_Internal_Shdr *symtab_hdr;
  size_t extsymoff;

  r_symndx = ELF_R_SYM (input_bfd, relocation->r_info);
  symtab_hdr = &elf_tdata (input_bfd)->symtab_hdr;
  extsymoff = (elf_bad_symtab (input_bfd)) ? 0 : symtab_hdr->sh_info;

  if (r_symndx < extsymoff)
    return TRUE;
  if (elf_bad_symtab (input_bfd) && local_sections[r_symndx] != NULL)
    return TRUE;

  return FALSE;
}

/* Sign-extend VALUE, which has the indicated number of BITS.  */

bfd_vma
_bfd_mips_elf_sign_extend (bfd_vma value, int bits)
{
  if (value & ((bfd_vma) 1 << (bits - 1)))
    /* VALUE is negative.  */
    value |= ((bfd_vma) - 1) << bits;

  return value;
}

/* Return non-zero if the indicated VALUE has overflowed the maximum
   range expressible by a signed number with the indicated number of
   BITS.  */

static bfd_boolean
mips_elf_overflow_p (bfd_vma value, int bits)
{
  bfd_signed_vma svalue = (bfd_signed_vma) value;

  if (svalue > (1 << (bits - 1)) - 1)
    /* The value is too big.  */
    return TRUE;
  else if (svalue < -(1 << (bits - 1)))
    /* The value is too small.  */
    return TRUE;

  /* All is well.  */
  return FALSE;
}

/* Calculate the %high function.  */

static bfd_vma
mips_elf_high (bfd_vma value)
{
  return ((value + (bfd_vma) 0x8000) >> 16) & 0xffff;
}

/* Calculate the %higher function.  */

static bfd_vma
mips_elf_higher (bfd_vma value ATTRIBUTE_UNUSED)
{
#ifdef BFD64
  return ((value + (bfd_vma) 0x80008000) >> 32) & 0xffff;
#else
  abort ();
  return MINUS_ONE;
#endif
}

/* Calculate the %highest function.  */

static bfd_vma
mips_elf_highest (bfd_vma value ATTRIBUTE_UNUSED)
{
#ifdef BFD64
  return ((value + (((bfd_vma) 0x8000 << 32) | 0x80008000)) >> 48) & 0xffff;
#else
  abort ();
  return MINUS_ONE;
#endif
}

/* Create the .compact_rel section.  */

static bfd_boolean
mips_elf_create_compact_rel_section
  (bfd *abfd, struct bfd_link_info *info ATTRIBUTE_UNUSED)
{
  flagword flags;
  register asection *s;

  if (bfd_get_linker_section (abfd, ".compact_rel") == NULL)
    {
      flags = (SEC_HAS_CONTENTS | SEC_IN_MEMORY | SEC_LINKER_CREATED
	       | SEC_READONLY);

      s = bfd_make_section_anyway_with_flags (abfd, ".compact_rel", flags);
      if (s == NULL
	  || ! bfd_set_section_alignment (abfd, s,
					  MIPS_ELF_LOG_FILE_ALIGN (abfd)))
	return FALSE;

      s->size = sizeof (Elf32_External_compact_rel);
    }

  return TRUE;
}

/* Create the .got section to hold the global offset table.  */

static bfd_boolean
mips_elf_create_got_section (bfd *abfd, struct bfd_link_info *info)
{
  flagword flags;
  register asection *s;
  struct elf_link_hash_entry *h;
  struct bfd_link_hash_entry *bh;
  struct mips_elf_link_hash_table *htab;

  htab = mips_elf_hash_table (info);
  BFD_ASSERT (htab != NULL);

  /* This function may be called more than once.  */
  if (htab->sgot)
    return TRUE;

  flags = (SEC_ALLOC | SEC_LOAD | SEC_HAS_CONTENTS | SEC_IN_MEMORY
	   | SEC_LINKER_CREATED);

  /* We have to use an alignment of 2**4 here because this is hardcoded
     in the function stub generation and in the linker script.  */
  s = bfd_make_section_anyway_with_flags (abfd, ".got", flags);
  if (s == NULL
      || ! bfd_set_section_alignment (abfd, s, 4))
    return FALSE;
  htab->sgot = s;

  /* Define the symbol _GLOBAL_OFFSET_TABLE_.  We don't do this in the
     linker script because we don't want to define the symbol if we
     are not creating a global offset table.  */
  bh = NULL;
  if (! (_bfd_generic_link_add_one_symbol
	 (info, abfd, "_GLOBAL_OFFSET_TABLE_", BSF_GLOBAL, s,
	  0, NULL, FALSE, get_elf_backend_data (abfd)->collect, &bh)))
    return FALSE;

  h = (struct elf_link_hash_entry *) bh;
  h->non_elf = 0;
  h->def_regular = 1;
  h->type = STT_OBJECT;
  h->other = (h->other & ~ELF_ST_VISIBILITY (-1)) | STV_HIDDEN;
  elf_hash_table (info)->hgot = h;

  if (info->shared
      && ! bfd_elf_link_record_dynamic_symbol (info, h))
    return FALSE;

  htab->got_info = mips_elf_create_got_info (abfd);
  mips_elf_section_data (s)->elf.this_hdr.sh_flags
    |= SHF_ALLOC | SHF_WRITE | SHF_MIPS_GPREL;

  /* We also need a .got.plt section when generating PLTs.  */
  s = bfd_make_section_anyway_with_flags (abfd, ".got.plt",
					  SEC_ALLOC | SEC_LOAD
					  | SEC_HAS_CONTENTS
					  | SEC_IN_MEMORY
					  | SEC_LINKER_CREATED);
  if (s == NULL)
    return FALSE;
  htab->sgotplt = s;

  return TRUE;
}

/* Return true if H refers to the special VxWorks __GOTT_BASE__ or
   __GOTT_INDEX__ symbols.  These symbols are only special for
   shared objects; they are not used in executables.  */

static bfd_boolean
is_gott_symbol (struct bfd_link_info *info, struct elf_link_hash_entry *h)
{
  return (mips_elf_hash_table (info)->is_vxworks
	  && info->shared
	  && (strcmp (h->root.root.string, "__GOTT_BASE__") == 0
	      || strcmp (h->root.root.string, "__GOTT_INDEX__") == 0));
}

/* Return TRUE if a relocation of type R_TYPE from INPUT_BFD might
   require an la25 stub.  See also mips_elf_local_pic_function_p,
   which determines whether the destination function ever requires a
   stub.  */

static bfd_boolean
mips_elf_relocation_needs_la25_stub (bfd *input_bfd, int r_type,
				     bfd_boolean target_is_16_bit_code_p)
{
  /* We specifically ignore branches and jumps from EF_PIC objects,
     where the onus is on the compiler or programmer to perform any
     necessary initialization of $25.  Sometimes such initialization
     is unnecessary; for example, -mno-shared functions do not use
     the incoming value of $25, and may therefore be called directly.  */
  if (PIC_OBJECT_P (input_bfd))
    return FALSE;

  switch (r_type)
    {
    case R_MIPS_26:
    case R_MIPS_PC16:
    case R_MIPS_PC21_S2:
    case R_MIPS_PC26_S2:
    case R_MICROMIPS_26_S1:
    case R_MICROMIPS_PC7_S1:
    case R_MICROMIPS_PC10_S1:
    case R_MICROMIPS_PC16_S1:
    case R_MICROMIPS_PC21_S1:
    case R_MICROMIPS_PC26_S1:
    case R_MICROMIPS_PC23_S2:
      return TRUE;

    case R_MIPS16_26:
      return !target_is_16_bit_code_p;

    default:
      return FALSE;
    }
}

/* Calculate the value produced by the RELOCATION (which comes from
   the INPUT_BFD).  The ADDEND is the addend to use for this
   RELOCATION; RELOCATION->R_ADDEND is ignored.

   The result of the relocation calculation is stored in VALUEP.
   On exit, set *CROSS_MODE_JUMP_P to true if the relocation field
   is a MIPS16 or microMIPS jump to standard MIPS code, or vice versa.

   This function returns bfd_reloc_continue if the caller need take no
   further action regarding this relocation, bfd_reloc_notsupported if
   something goes dramatically wrong, bfd_reloc_overflow if an
   overflow occurs, and bfd_reloc_ok to indicate success.  */

static bfd_reloc_status_type
mips_elf_calculate_relocation (bfd *abfd, bfd *input_bfd,
			       asection *input_section,
			       struct bfd_link_info *info,
			       const Elf_Internal_Rela *relocation,
			       bfd_vma addend, reloc_howto_type *howto,
			       Elf_Internal_Sym *local_syms,
			       asection **local_sections, bfd_vma *valuep,
			       const char **namep,
			       bfd_boolean *cross_mode_jump_p,
			       bfd_boolean save_addend)
{
  /* The eventual value we will return.  */
  bfd_vma value;
  /* The address of the symbol against which the relocation is
     occurring.  */
  bfd_vma symbol = 0;
  /* The final GP value to be used for the relocatable, executable, or
     shared object file being produced.  */
  bfd_vma gp;
  /* The place (section offset or address) of the storage unit being
     relocated.  */
  bfd_vma p;
  /* The value of GP used to create the relocatable object.  */
  bfd_vma gp0;
  /* The offset into the global offset table at which the address of
     the relocation entry symbol, adjusted by the addend, resides
     during execution.  */
  bfd_vma g = MINUS_ONE;
  /* The section in which the symbol referenced by the relocation is
     located.  */
  asection *sec = NULL;
  struct mips_elf_link_hash_entry *h = NULL;
  /* TRUE if the symbol referred to by this relocation is a local
     symbol.  */
  bfd_boolean local_p, was_local_p;
  /* TRUE if the symbol referred to by this relocation is "_gp_disp".  */
  bfd_boolean gp_disp_p = FALSE;
  /* TRUE if the symbol referred to by this relocation is
     "__gnu_local_gp".  */
  bfd_boolean gnu_local_gp_p = FALSE;
  Elf_Internal_Shdr *symtab_hdr;
  size_t extsymoff;
  unsigned long r_symndx;
  int r_type;
  /* TRUE if overflow occurred during the calculation of the
     relocation value.  */
  bfd_boolean overflowed_p;
  /* TRUE if this relocation refers to a MIPS16 function.  */
  bfd_boolean target_is_16_bit_code_p = FALSE;
  bfd_boolean target_is_micromips_code_p = FALSE;
  struct mips_elf_link_hash_table *htab;
  bfd *dynobj;

  dynobj = elf_hash_table (info)->dynobj;
  htab = mips_elf_hash_table (info);
  BFD_ASSERT (htab != NULL);

  /* Parse the relocation.  */
  r_symndx = ELF_R_SYM (input_bfd, relocation->r_info);
  r_type = ELF_R_TYPE (input_bfd, relocation->r_info);
  p = (input_section->output_section->vma
       + input_section->output_offset
       + relocation->r_offset);

  /* Assume that there will be no overflow.  */
  overflowed_p = FALSE;

  /* Figure out whether or not the symbol is local, and get the offset
     used in the array of hash table entries.  */
  symtab_hdr = &elf_tdata (input_bfd)->symtab_hdr;
  local_p = mips_elf_local_relocation_p (input_bfd, relocation,
					 local_sections);
  was_local_p = local_p;
  if (! elf_bad_symtab (input_bfd))
    extsymoff = symtab_hdr->sh_info;
  else
    {
      /* The symbol table does not follow the rule that local symbols
	 must come before globals.  */
      extsymoff = 0;
    }

  /* Figure out the value of the symbol.  */
  if (local_p)
    {
      Elf_Internal_Sym *sym;

      sym = local_syms + r_symndx;
      sec = local_sections[r_symndx];

      symbol = sec->output_section->vma + sec->output_offset;
      if (ELF_ST_TYPE (sym->st_info) != STT_SECTION
	  || (sec->flags & SEC_MERGE))
	symbol += sym->st_value;
      if ((sec->flags & SEC_MERGE)
	  && ELF_ST_TYPE (sym->st_info) == STT_SECTION)
	{
	  addend = _bfd_elf_rel_local_sym (abfd, sym, &sec, addend);
	  addend -= symbol;
	  addend += sec->output_section->vma + sec->output_offset;
	}

      /* MIPS16/microMIPS text labels should be treated as odd.  */
      if (ELF_ST_IS_COMPRESSED (sym->st_other))
	++symbol;

      /* Record the name of this symbol, for our caller.  */
      *namep = bfd_elf_string_from_elf_section (input_bfd,
						symtab_hdr->sh_link,
						sym->st_name);
      if (*namep == '\0')
	*namep = bfd_section_name (input_bfd, sec);

      target_is_16_bit_code_p = ELF_ST_IS_MIPS16 (sym->st_other);
      target_is_micromips_code_p = ELF_ST_IS_MICROMIPS (sym->st_other);
    }
  else
    {
      /* ??? Could we use RELOC_FOR_GLOBAL_SYMBOL here ?  */

      /* For global symbols we look up the symbol in the hash-table.  */
      h = ((struct mips_elf_link_hash_entry *)
	   elf_sym_hashes (input_bfd) [r_symndx - extsymoff]);
      /* Find the real hash-table entry for this symbol.  */
      while (h->root.root.type == bfd_link_hash_indirect
	     || h->root.root.type == bfd_link_hash_warning)
	h = (struct mips_elf_link_hash_entry *) h->root.root.u.i.link;

      /* Record the name of this symbol, for our caller.  */
      *namep = h->root.root.root.string;

      /* See if this is the special _gp_disp symbol.  Note that such a
	 symbol must always be a global symbol.  */
      if (strcmp (*namep, "_gp_disp") == 0
	  && ! NEWABI_P (input_bfd))
	{
	  /* Relocations against _gp_disp are permitted only with
	     R_MIPS_HI16 and R_MIPS_LO16 relocations.  */
	  if (!hi16_reloc_p (r_type) && !lo16_reloc_p (r_type))
	    return bfd_reloc_notsupported;

	  gp_disp_p = TRUE;
	}
      /* See if this is the special _gp symbol.  Note that such a
	 symbol must always be a global symbol.  */
      else if (strcmp (*namep, "__gnu_local_gp") == 0)
	gnu_local_gp_p = TRUE;


      /* If this symbol is defined, calculate its address.  Note that
	 _gp_disp is a magic symbol, always implicitly defined by the
	 linker, so it's inappropriate to check to see whether or not
	 its defined.  */
      else if ((h->root.root.type == bfd_link_hash_defined
		|| h->root.root.type == bfd_link_hash_defweak)
	       && h->root.root.u.def.section)
	{
	  sec = h->root.root.u.def.section;
	  if (sec->output_section)
	    symbol = (h->root.root.u.def.value
		      + sec->output_section->vma
		      + sec->output_offset);
	  else
	    symbol = h->root.root.u.def.value;
	}
      else if (h->root.root.type == bfd_link_hash_undefweak)
	/* We allow relocations against undefined weak symbols, giving
	   it the value zero, so that you can undefined weak functions
	   and check to see if they exist by looking at their
	   addresses.  */
	symbol = 0;
      else if (info->unresolved_syms_in_objects == RM_IGNORE
	       && ELF_ST_VISIBILITY (h->root.other) == STV_DEFAULT)
	symbol = 0;
      else if (strcmp (*namep, SGI_COMPAT (input_bfd)
		       ? "_DYNAMIC_LINK" : "_DYNAMIC_LINKING") == 0)
	{
	  /* If this is a dynamic link, we should have created a
	     _DYNAMIC_LINK symbol or _DYNAMIC_LINKING(for normal mips) symbol
	     in in _bfd_mips_elf_create_dynamic_sections.
	     Otherwise, we should define the symbol with a value of 0.
	     FIXME: It should probably get into the symbol table
	     somehow as well.  */
	  BFD_ASSERT (! info->shared);
	  BFD_ASSERT (bfd_get_section_by_name (abfd, ".dynamic") == NULL);
	  symbol = 0;
	}
      else if (ELF_MIPS_IS_OPTIONAL (h->root.other))
	{
	  /* This is an optional symbol - an Irix specific extension to the
	     ELF spec.  Ignore it for now.
	     XXX - FIXME - there is more to the spec for OPTIONAL symbols
	     than simply ignoring them, but we do not handle this for now.
	     For information see the "64-bit ELF Object File Specification"
	     which is available from here:
	     http://techpubs.sgi.com/library/manuals/4000/007-4658-001/pdf/007-4658-001.pdf  */
	  symbol = 0;
	}
      else if ((*info->callbacks->undefined_symbol)
	       (info, h->root.root.root.string, input_bfd,
		input_section, relocation->r_offset,
		(info->unresolved_syms_in_objects == RM_GENERATE_ERROR)
		 || ELF_ST_VISIBILITY (h->root.other)))
	{
	  return bfd_reloc_undefined;
	}
      else
	{
	  return bfd_reloc_notsupported;
	}

      target_is_16_bit_code_p = ELF_ST_IS_MIPS16 (h->root.other);
      target_is_micromips_code_p = ELF_ST_IS_MICROMIPS (h->root.other);
    }

  /* If this is a reference to a 16-bit function with a stub, we need
     to redirect the relocation to the stub unless:

     (a) the relocation is for a MIPS16 JAL;

     (b) the relocation is for a MIPS16 PIC call, and there are no
	 non-MIPS16 uses of the GOT slot; or

     (c) the section allows direct references to MIPS16 functions.  */
  if (r_type != R_MIPS16_26
      && !info->relocatable
      && ((h != NULL
	   && h->fn_stub != NULL
	   && (r_type != R_MIPS16_CALL16 || h->need_fn_stub))
	  || (local_p
	      && mips_elf_tdata (input_bfd)->local_stubs != NULL
	      && mips_elf_tdata (input_bfd)->local_stubs[r_symndx] != NULL))
      && !section_allows_mips16_refs_p (input_section))
    {
      /* This is a 32- or 64-bit call to a 16-bit function.  We should
	 have already noticed that we were going to need the
	 stub.  */
      if (local_p)
	{
	  sec = mips_elf_tdata (input_bfd)->local_stubs[r_symndx];
	  value = 0;
	}
      else
	{
	  BFD_ASSERT (h->need_fn_stub);
	  if (h->la25_stub)
	    {
	      /* If a LA25 header for the stub itself exists, point to the
		 prepended LUI/ADDIU sequence.  */
	      sec = h->la25_stub->stub_section;
	      value = h->la25_stub->offset;
	    }
	  else
	    {
	      sec = h->fn_stub;
	      value = 0;
	    }
	}

      symbol = sec->output_section->vma + sec->output_offset + value;
      /* The target is 16-bit, but the stub isn't.  */
      target_is_16_bit_code_p = FALSE;
    }
  /* If this is a MIPS16 call with a stub, that is made through the PLT or
     to a standard MIPS function, we need to redirect the call to the stub.
     Note that we specifically exclude R_MIPS16_CALL16 from this behavior;
     indirect calls should use an indirect stub instead.  */
  else if (r_type == R_MIPS16_26 && !info->relocatable
	   && ((h != NULL && (h->call_stub != NULL || h->call_fp_stub != NULL))
	       || (local_p
		   && mips_elf_tdata (input_bfd)->local_call_stubs != NULL
		   && mips_elf_tdata (input_bfd)->local_call_stubs[r_symndx] != NULL))
	   && ((h != NULL && h->use_plt_entry) || !target_is_16_bit_code_p))
    {
      if (local_p)
	sec = mips_elf_tdata (input_bfd)->local_call_stubs[r_symndx];
      else
	{
	  /* If both call_stub and call_fp_stub are defined, we can figure
	     out which one to use by checking which one appears in the input
	     file.  */
	  if (h->call_stub != NULL && h->call_fp_stub != NULL)
	    {
	      asection *o;

	      sec = NULL;
	      for (o = input_bfd->sections; o != NULL; o = o->next)
		{
		  if (CALL_FP_STUB_P (bfd_get_section_name (input_bfd, o)))
		    {
		      sec = h->call_fp_stub;
		      break;
		    }
		}
	      if (sec == NULL)
		sec = h->call_stub;
	    }
	  else if (h->call_stub != NULL)
	    sec = h->call_stub;
	  else
	    sec = h->call_fp_stub;
  	}

      BFD_ASSERT (sec->size > 0);
      symbol = sec->output_section->vma + sec->output_offset;
    }
  /* If this is a direct call to a PIC function, redirect to the
     non-PIC stub.  */
  else if (h != NULL && h->la25_stub
	   && mips_elf_relocation_needs_la25_stub (input_bfd, r_type,
						   target_is_16_bit_code_p))
    symbol = (h->la25_stub->stub_section->output_section->vma
	      + h->la25_stub->stub_section->output_offset
	      + h->la25_stub->offset);
  /* For direct MIPS16 and microMIPS calls make sure the compressed PLT
     entry is used if a standard PLT entry has also been made.  In this
     case the symbol will have been set by mips_elf_set_plt_sym_value
     to point to the standard PLT entry, so redirect to the compressed
     one.  */
  else if ((r_type == R_MIPS16_26 || r_type == R_MICROMIPS_26_S1)
	   && !info->relocatable
	   && h != NULL
	   && h->use_plt_entry
	   && h->root.plt.plist->comp_offset != MINUS_ONE
	   && h->root.plt.plist->mips_offset != MINUS_ONE)
    {
      bfd_boolean micromips_p = MICROMIPS_P (abfd);

      sec = htab->splt;
      symbol = (sec->output_section->vma
		+ sec->output_offset
		+ htab->plt_header_size
		+ htab->plt_mips_offset
		+ h->root.plt.plist->comp_offset
		+ 1);

      target_is_16_bit_code_p = !micromips_p;
      target_is_micromips_code_p = micromips_p;
    }

  /* Make sure MIPS16 and microMIPS are not used together.  */
  if ((r_type == R_MIPS16_26 && target_is_micromips_code_p)
      || (micromips_branch_reloc_p (r_type) && target_is_16_bit_code_p))
   {
      (*_bfd_error_handler)
	(_("MIPS16 and microMIPS functions cannot call each other"));
      return bfd_reloc_notsupported;
   }

  /* Calls from 16-bit code to 32-bit code and vice versa require the
     mode change.  However, we can ignore calls to undefined weak symbols,
     which should never be executed at runtime.  This exception is important
     because the assembly writer may have "known" that any definition of the
     symbol would be 16-bit code, and that direct jumps were therefore
     acceptable.  */
  *cross_mode_jump_p = (!info->relocatable
			&& !(h && h->root.root.type == bfd_link_hash_undefweak)
			&& ((r_type == R_MIPS16_26 && !target_is_16_bit_code_p)
			    || (r_type == R_MICROMIPS_26_S1
				&& !target_is_micromips_code_p)
			    || ((r_type == R_MIPS_26 || r_type == R_MIPS_JALR)
				&& (target_is_16_bit_code_p
				    || target_is_micromips_code_p))));

  local_p = (h == NULL || mips_use_local_got_p (info, h));

  gp0 = _bfd_get_gp_value (input_bfd);
  gp = _bfd_get_gp_value (abfd);
  if (htab->got_info)
    gp += mips_elf_adjust_gp (abfd, htab->got_info, input_bfd);

  if (gnu_local_gp_p)
    symbol = gp;

  /* Global R_MIPS_GOT_PAGE/R_MICROMIPS_GOT_PAGE relocations are equivalent
     to R_MIPS_GOT_DISP/R_MICROMIPS_GOT_DISP.  The addend is applied by the
     corresponding R_MIPS_GOT_OFST/R_MICROMIPS_GOT_OFST.  */
  if (got_page_reloc_p (r_type) && !local_p)
    {
      r_type = (micromips_reloc_p (r_type)
		? R_MICROMIPS_GOT_DISP : R_MIPS_GOT_DISP);
      addend = 0;
    }

  /* If we haven't already determined the GOT offset, and we're going
     to need it, get it now.  */
  switch (r_type)
    {
    case R_MIPS16_CALL16:
    case R_MIPS16_GOT16:
    case R_MIPS_CALL16:
    case R_MIPS_GOT16:
    case R_MIPS_GOT_DISP:
    case R_MIPS_GOT_HI16:
    case R_MIPS_CALL_HI16:
    case R_MIPS_GOT_LO16:
    case R_MIPS_CALL_LO16:
    case R_MICROMIPS_CALL16:
    case R_MICROMIPS_GOT16:
    case R_MICROMIPS_GOT_DISP:
    case R_MICROMIPS_GOT_HI16:
    case R_MICROMIPS_CALL_HI16:
    case R_MICROMIPS_GOT_LO16:
    case R_MICROMIPS_CALL_LO16:
    case R_MIPS_TLS_GD:
    case R_MIPS_TLS_GOTTPREL:
    case R_MIPS_TLS_LDM:
    case R_MIPS16_TLS_GD:
    case R_MIPS16_TLS_GOTTPREL:
    case R_MIPS16_TLS_LDM:
    case R_MICROMIPS_TLS_GD:
    case R_MICROMIPS_TLS_GOTTPREL:
    case R_MICROMIPS_TLS_LDM:
      /* Find the index into the GOT where this value is located.  */
      if (tls_ldm_reloc_p (r_type))
	{
	  g = mips_elf_local_got_index (abfd, input_bfd, info,
					0, 0, NULL, r_type);
	  if (g == MINUS_ONE)
	    return bfd_reloc_outofrange;
	}
      else if (!local_p)
	{
	  /* On VxWorks, CALL relocations should refer to the .got.plt
	     entry, which is initialized to point at the PLT stub.  */
	  if (htab->is_vxworks
	      && (call_hi16_reloc_p (r_type)
		  || call_lo16_reloc_p (r_type)
		  || call16_reloc_p (r_type)))
	    {
	      BFD_ASSERT (addend == 0);
	      BFD_ASSERT (h->root.needs_plt);
	      g = mips_elf_gotplt_index (info, &h->root);
	    }
	  else
	    {
	      BFD_ASSERT (addend == 0);
	      g = mips_elf_global_got_index (abfd, info, input_bfd,
					     &h->root, r_type);
	      if (!TLS_RELOC_P (r_type)
		  && !elf_hash_table (info)->dynamic_sections_created)
		/* This is a static link.  We must initialize the GOT entry.  */
		MIPS_ELF_PUT_WORD (dynobj, symbol, htab->sgot->contents + g);
	    }
	}
      else if (!htab->is_vxworks
	       && (call16_reloc_p (r_type) || got16_reloc_p (r_type)))
	/* The calculation below does not involve "g".  */
	break;
      else
	{
	  g = mips_elf_local_got_index (abfd, input_bfd, info,
					symbol + addend, r_symndx, h, r_type);
	  if (g == MINUS_ONE)
	    return bfd_reloc_outofrange;
	}

      /* Convert GOT indices to actual offsets.  */
      g = mips_elf_got_offset_from_index (info, abfd, input_bfd, g);
      break;
    }

  /* Relocations against the VxWorks __GOTT_BASE__ and __GOTT_INDEX__
     symbols are resolved by the loader.  Add them to .rela.dyn.  */
  if (h != NULL && is_gott_symbol (info, &h->root))
    {
      Elf_Internal_Rela outrel;
      bfd_byte *loc;
      asection *s;

      s = mips_elf_rel_dyn_section (info, FALSE);
      loc = s->contents + s->reloc_count++ * sizeof (Elf32_External_Rela);

      outrel.r_offset = (input_section->output_section->vma
			 + input_section->output_offset
			 + relocation->r_offset);
      outrel.r_info = ELF32_R_INFO (h->root.dynindx, r_type);
      outrel.r_addend = addend;
      bfd_elf32_swap_reloca_out (abfd, &outrel, loc);

      /* If we've written this relocation for a readonly section,
	 we need to set DF_TEXTREL again, so that we do not delete the
	 DT_TEXTREL tag.  */
      if (MIPS_ELF_READONLY_SECTION (input_section))
	info->flags |= DF_TEXTREL;

      *valuep = 0;
      return bfd_reloc_ok;
    }

  /* Figure out what kind of relocation is being performed.  */
  switch (r_type)
    {
    case R_MIPS_NONE:
      return bfd_reloc_continue;

    case R_MIPS_16:
      if (howto->partial_inplace)
	addend = _bfd_mips_elf_sign_extend (addend, 16);
      value = symbol + addend;
      overflowed_p = mips_elf_overflow_p (value, 16);
      break;

    case R_MIPS_32:
    case R_MIPS_REL32:
    case R_MIPS_64:
      if ((info->shared
	   || (htab->root.dynamic_sections_created
	       && h != NULL
	       && h->root.def_dynamic
	       && !h->root.def_regular
	       && !h->has_static_relocs))
	  && r_symndx != STN_UNDEF
	  && (h == NULL
	      || h->root.root.type != bfd_link_hash_undefweak
	      || ELF_ST_VISIBILITY (h->root.other) == STV_DEFAULT)
	  && (input_section->flags & SEC_ALLOC) != 0)
	{
	  /* If we're creating a shared library, then we can't know
	     where the symbol will end up.  So, we create a relocation
	     record in the output, and leave the job up to the dynamic
	     linker.  We must do the same for executable references to
	     shared library symbols, unless we've decided to use copy
	     relocs or PLTs instead.  */
	  value = addend;
	  if (!mips_elf_create_dynamic_relocation (abfd,
						   info,
						   relocation,
						   h,
						   sec,
						   symbol,
						   &value,
						   input_section))
	    return bfd_reloc_undefined;
	}
      else
	{
	  if (r_type != R_MIPS_REL32)
	    value = symbol + addend;
	  else
	    value = addend;
	}
      value &= howto->dst_mask;
      break;

    case R_MIPS_PC32:
      value = symbol + addend - p;
      value &= howto->dst_mask;
      break;

    case R_MIPS16_26:
      /* The calculation for R_MIPS16_26 is just the same as for an
	 R_MIPS_26.  It's only the storage of the relocated field into
	 the output file that's different.  That's handled in
	 mips_elf_perform_relocation.  So, we just fall through to the
	 R_MIPS_26 case here.  */
    case R_MIPS_26:
    case R_MICROMIPS_26_S1:
      {
	unsigned int shift;

	/* Make sure the target of JALX is word-aligned.  Bit 0 must be
	   the correct ISA mode selector and bit 1 must be 0.  */
	if (*cross_mode_jump_p && (symbol & 3) != (r_type == R_MIPS_26))
	  return bfd_reloc_outofrange;

	/* Shift is 2, unusually, for microMIPS JALX.  */
	shift = (!*cross_mode_jump_p && r_type == R_MICROMIPS_26_S1) ? 1 : 2;

	if (was_local_p)
	  value = addend | ((p + 4) & (0xfc000000 << shift));
	else if (howto->partial_inplace)
	  value = _bfd_mips_elf_sign_extend (addend, 26 + shift);
	else
	  value = addend;
	value = (value + symbol) >> shift;
	if (!was_local_p && h->root.root.type != bfd_link_hash_undefweak)
	  overflowed_p = (value >> 26) != ((p + 4) >> (26 + shift));
	value &= howto->dst_mask;
      }
      break;

    case R_MIPS_TLS_DTPREL_HI16:
    case R_MIPS16_TLS_DTPREL_HI16:
    case R_MICROMIPS_TLS_DTPREL_HI16:
      value = (mips_elf_high (addend + symbol - dtprel_base (info))
	       & howto->dst_mask);
      break;

    case R_MIPS_TLS_DTPREL_LO16:
    case R_MIPS_TLS_DTPREL32:
    case R_MIPS_TLS_DTPREL64:
    case R_MIPS16_TLS_DTPREL_LO16:
    case R_MICROMIPS_TLS_DTPREL_LO16:
      value = (symbol + addend - dtprel_base (info)) & howto->dst_mask;
      break;

    case R_MIPS_TLS_TPREL_HI16:
    case R_MIPS16_TLS_TPREL_HI16:
    case R_MICROMIPS_TLS_TPREL_HI16:
      value = (mips_elf_high (addend + symbol - tprel_base (info))
	       & howto->dst_mask);
      break;

    case R_MIPS_TLS_TPREL_LO16:
    case R_MIPS_TLS_TPREL32:
    case R_MIPS_TLS_TPREL64:
    case R_MIPS16_TLS_TPREL_LO16:
    case R_MICROMIPS_TLS_TPREL_LO16:
      value = (symbol + addend - tprel_base (info)) & howto->dst_mask;
      break;

    case R_MIPS_HI16:
    case R_MIPS16_HI16:
    case R_MICROMIPS_HI16:
      if (!gp_disp_p)
	{
	  value = mips_elf_high (addend + symbol);
	  value &= howto->dst_mask;
	}
      else
	{
	  /* For MIPS16 ABI code we generate this sequence
	        0: li      $v0,%hi(_gp_disp)
	        4: addiupc $v1,%lo(_gp_disp)
	        8: sll     $v0,16
	       12: addu    $v0,$v1
	       14: move    $gp,$v0
	     So the offsets of hi and lo relocs are the same, but the
	     base $pc is that used by the ADDIUPC instruction at $t9 + 4.
	     ADDIUPC clears the low two bits of the instruction address,
	     so the base is ($t9 + 4) & ~3.  */
	  if (r_type == R_MIPS16_HI16)
	    value = mips_elf_high (addend + gp - ((p + 4) & ~(bfd_vma) 0x3));
	  /* The microMIPS .cpload sequence uses the same assembly
	     instructions as the traditional psABI version, but the
	     incoming $t9 has the low bit set.  */
	  else if (r_type == R_MICROMIPS_HI16)
	    value = mips_elf_high (addend + gp - p - 1);
	  else
	    value = mips_elf_high (addend + gp - p);
	  overflowed_p = mips_elf_overflow_p (value, 16);
	}
      break;

    case R_MIPS_LO16:
    case R_MIPS16_LO16:
    case R_MICROMIPS_LO16:
    case R_MICROMIPS_HI0_LO16:
      if (!gp_disp_p)
	value = (symbol + addend) & howto->dst_mask;
      else
	{
	  /* See the comment for R_MIPS16_HI16 above for the reason
	     for this conditional.  */
	  if (r_type == R_MIPS16_LO16)
	    value = addend + gp - (p & ~(bfd_vma) 0x3);
	  else if (r_type == R_MICROMIPS_LO16
		   || r_type == R_MICROMIPS_HI0_LO16)
	    value = addend + gp - p + 3;
	  else
	    value = addend + gp - p + 4;
	  /* The MIPS ABI requires checking the R_MIPS_LO16 relocation
	     for overflow.  But, on, say, IRIX5, relocations against
	     _gp_disp are normally generated from the .cpload
	     pseudo-op.  It generates code that normally looks like
	     this:

	       lui    $gp,%hi(_gp_disp)
	       addiu  $gp,$gp,%lo(_gp_disp)
	       addu   $gp,$gp,$t9

	     Here $t9 holds the address of the function being called,
	     as required by the MIPS ELF ABI.  The R_MIPS_LO16
	     relocation can easily overflow in this situation, but the
	     R_MIPS_HI16 relocation will handle the overflow.
	     Therefore, we consider this a bug in the MIPS ABI, and do
	     not check for overflow here.  */
	}
      break;

    case R_MIPS_LITERAL:
    case R_MICROMIPS_LITERAL:
      /* Because we don't merge literal sections, we can handle this
	 just like R_MIPS_GPREL16.  In the long run, we should merge
	 shared literals, and then we will need to additional work
	 here.  */

      /* Fall through.  */

    case R_MIPS16_GPREL:
      /* The R_MIPS16_GPREL performs the same calculation as
	 R_MIPS_GPREL16, but stores the relocated bits in a different
	 order.  We don't need to do anything special here; the
	 differences are handled in mips_elf_perform_relocation.  */
    case R_MIPS_GPREL16:
    case R_MICROMIPS_GPREL7_S2:
    case R_MICROMIPS_GPREL16:
      /* Only sign-extend the addend if it was extracted from the
	 instruction.  If the addend was separate, leave it alone,
	 otherwise we may lose significant bits.  */
      if (howto->partial_inplace)
	addend = _bfd_mips_elf_sign_extend (addend, 16);
      value = symbol + addend - gp;
      /* If the symbol was local, any earlier relocatable links will
	 have adjusted its addend with the gp offset, so compensate
	 for that now.  Don't do it for symbols forced local in this
	 link, though, since they won't have had the gp offset applied
	 to them before.  */
      if (was_local_p)
	value += gp0;
      if (was_local_p || h->root.root.type != bfd_link_hash_undefweak)
	overflowed_p = mips_elf_overflow_p (value, 16);
      break;

    case R_MIPS16_GOT16:
    case R_MIPS16_CALL16:
    case R_MIPS_GOT16:
    case R_MIPS_CALL16:
    case R_MICROMIPS_GOT16:
    case R_MICROMIPS_CALL16:
      /* VxWorks does not have separate local and global semantics for
	 R_MIPS*_GOT16; every relocation evaluates to "G".  */
      if (!htab->is_vxworks && local_p)
	{
	  value = mips_elf_got16_entry (abfd, input_bfd, info,
					symbol + addend, !was_local_p);
	  if (value == MINUS_ONE)
	    return bfd_reloc_outofrange;
	  value
	    = mips_elf_got_offset_from_index (info, abfd, input_bfd, value);
	  overflowed_p = mips_elf_overflow_p (value, 16);
	  break;
	}

      /* Fall through.  */

    case R_MIPS_TLS_GD:
    case R_MIPS_TLS_GOTTPREL:
    case R_MIPS_TLS_LDM:
    case R_MIPS_GOT_DISP:
    case R_MIPS16_TLS_GD:
    case R_MIPS16_TLS_GOTTPREL:
    case R_MIPS16_TLS_LDM:
    case R_MICROMIPS_TLS_GD:
    case R_MICROMIPS_TLS_GOTTPREL:
    case R_MICROMIPS_TLS_LDM:
    case R_MICROMIPS_GOT_DISP:
      value = g;
      overflowed_p = mips_elf_overflow_p (value, 16);
      break;

    case R_MIPS_GPREL32:
      value = (addend + symbol + gp0 - gp);
      if (!save_addend)
	value &= howto->dst_mask;
      break;

    case R_MIPS_PC16:
    case R_MIPS_GNU_REL16_S2:
      if (howto->partial_inplace)
	addend = _bfd_mips_elf_sign_extend (addend, 18);

      if ((symbol + addend) & 3)
	return bfd_reloc_outofrange;

      value = symbol + addend - p;
      if (was_local_p || h->root.root.type != bfd_link_hash_undefweak)
	overflowed_p = mips_elf_overflow_p (value, 18);
      value >>= howto->rightshift;
      value &= howto->dst_mask;
      break;

    case R_MIPS_PC21_S2:
      if (howto->partial_inplace)
	addend = _bfd_mips_elf_sign_extend (addend, 23);

      if ((symbol + addend) & 3)
	return bfd_reloc_outofrange;

      value = symbol + addend - p;
      if (was_local_p || h->root.root.type != bfd_link_hash_undefweak)
	overflowed_p = mips_elf_overflow_p (value, 23);
      value >>= howto->rightshift;
      value &= howto->dst_mask;
      break;

    case R_MIPS_PC26_S2:
      if (howto->partial_inplace)
	addend = _bfd_mips_elf_sign_extend (addend, 28);

      if ((symbol + addend) & 3)
	return bfd_reloc_outofrange;

      value = symbol + addend - p;
      if (was_local_p || h->root.root.type != bfd_link_hash_undefweak)
	overflowed_p = mips_elf_overflow_p (value, 28);
      value >>= howto->rightshift;
      value &= howto->dst_mask;
      break;

    case R_MIPS_PC18_S3:
    case R_MICROMIPS_PC18_S3:
      if (howto->partial_inplace)
	addend = _bfd_mips_elf_sign_extend (addend, 21);

      if ((symbol + addend) & 7)
	return bfd_reloc_outofrange;

      value = symbol + addend - ((p | 7) ^ 7);
      if (was_local_p || h->root.root.type != bfd_link_hash_undefweak)
	overflowed_p = mips_elf_overflow_p (value, 21);
      value >>= howto->rightshift;
      value &= howto->dst_mask;
      break;

    case R_MIPS_PC19_S2:
    case R_MICROMIPS_PC19_S2:
      if (howto->partial_inplace)
	addend = _bfd_mips_elf_sign_extend (addend, 21);

      if ((symbol + addend) & 3)
	return bfd_reloc_outofrange;

<<<<<<< HEAD
      value = symbol + addend - p;
      if (was_local_p || h->root.root.type != bfd_link_hash_undefweak)
	overflowed_p = mips_elf_overflow_p (value, 21);
=======
      value = symbol + addend - ((p | 3) ^ 3);
      overflowed_p = mips_elf_overflow_p (value, 21);
>>>>>>> 5e141f20
      value >>= howto->rightshift;
      value &= howto->dst_mask;
      break;

    case R_MIPS_PCHI16:
      value = mips_elf_high (symbol + addend - p);
      if (was_local_p || h->root.root.type != bfd_link_hash_undefweak)
	overflowed_p = mips_elf_overflow_p (value, 16);
      value &= howto->dst_mask;
      break;

    case R_MIPS_PCLO16:
      if (howto->partial_inplace)
	addend = _bfd_mips_elf_sign_extend (addend, 16);
      value = symbol + addend - p;
      value &= howto->dst_mask;
      break;

    case R_MICROMIPS_PC7_S1:
      if (howto->partial_inplace)
	addend = _bfd_mips_elf_sign_extend (addend, 8);
      value = symbol + addend - p;
      if (was_local_p || h->root.root.type != bfd_link_hash_undefweak)
	overflowed_p = mips_elf_overflow_p (value, 8);
      value >>= howto->rightshift;
      value &= howto->dst_mask;
      break;

    case R_MICROMIPS_PC10_S1:
      if (howto->partial_inplace)
	addend = _bfd_mips_elf_sign_extend (addend, 11);
      value = symbol + addend - p;
      if (was_local_p || h->root.root.type != bfd_link_hash_undefweak)
	overflowed_p = mips_elf_overflow_p (value, 11);
      value >>= howto->rightshift;
      value &= howto->dst_mask;
      break;

    case R_MICROMIPS_PC16_S1:
      if (howto->partial_inplace)
	addend = _bfd_mips_elf_sign_extend (addend, 17);
      value = symbol + addend - p;
      if (was_local_p || h->root.root.type != bfd_link_hash_undefweak)
	overflowed_p = mips_elf_overflow_p (value, 17);
      value >>= howto->rightshift;
      value &= howto->dst_mask;
      break;

    case R_MICROMIPS_PC21_S1:
      if (howto->partial_inplace)
        addend = _bfd_mips_elf_sign_extend (addend, 22);
      value = symbol + addend - p;
      if (was_local_p || h->root.root.type != bfd_link_hash_undefweak)
	overflowed_p = mips_elf_overflow_p (value, 22);
      value >>= howto->rightshift;
      value &= howto->dst_mask;
      break;

    case R_MICROMIPS_PC26_S1:
      if (howto->partial_inplace)
        addend = _bfd_mips_elf_sign_extend (addend, 27);
      value = symbol + addend - p;
      if (was_local_p || h->root.root.type != bfd_link_hash_undefweak)
	overflowed_p = mips_elf_overflow_p (value, 27);
      value >>= howto->rightshift;
      value &= howto->dst_mask;
      break;

    case R_MICROMIPS_PC23_S2:
      if (howto->partial_inplace)
	addend = _bfd_mips_elf_sign_extend (addend, 25);
      value = symbol + addend - ((p | 3) ^ 3);
      if (was_local_p || h->root.root.type != bfd_link_hash_undefweak)
	overflowed_p = mips_elf_overflow_p (value, 25);
      value >>= howto->rightshift;
      value &= howto->dst_mask;
      break;

    case R_MIPS_GOT_HI16:
    case R_MIPS_CALL_HI16:
    case R_MICROMIPS_GOT_HI16:
    case R_MICROMIPS_CALL_HI16:
      /* We're allowed to handle these two relocations identically.
	 The dynamic linker is allowed to handle the CALL relocations
	 differently by creating a lazy evaluation stub.  */
      value = g;
      value = mips_elf_high (value);
      value &= howto->dst_mask;
      break;

    case R_MIPS_GOT_LO16:
    case R_MIPS_CALL_LO16:
    case R_MICROMIPS_GOT_LO16:
    case R_MICROMIPS_CALL_LO16:
      value = g & howto->dst_mask;
      break;

    case R_MIPS_GOT_PAGE:
    case R_MICROMIPS_GOT_PAGE:
      value = mips_elf_got_page (abfd, input_bfd, info, symbol + addend, NULL);
      if (value == MINUS_ONE)
	return bfd_reloc_outofrange;
      value = mips_elf_got_offset_from_index (info, abfd, input_bfd, value);
      overflowed_p = mips_elf_overflow_p (value, 16);
      break;

    case R_MIPS_GOT_OFST:
    case R_MICROMIPS_GOT_OFST:
      if (local_p)
	mips_elf_got_page (abfd, input_bfd, info, symbol + addend, &value);
      else
	value = addend;
      overflowed_p = mips_elf_overflow_p (value, 16);
      break;

    case R_MIPS_SUB:
    case R_MICROMIPS_SUB:
      value = symbol - addend;
      value &= howto->dst_mask;
      break;

    case R_MIPS_HIGHER:
    case R_MICROMIPS_HIGHER:
      value = mips_elf_higher (addend + symbol);
      value &= howto->dst_mask;
      break;

    case R_MIPS_HIGHEST:
    case R_MICROMIPS_HIGHEST:
      value = mips_elf_highest (addend + symbol);
      value &= howto->dst_mask;
      break;

    case R_MIPS_SCN_DISP:
    case R_MICROMIPS_SCN_DISP:
      value = symbol + addend - sec->output_offset;
      value &= howto->dst_mask;
      break;

    case R_MIPS_JALR:
    case R_MICROMIPS_JALR:
      /* This relocation is only a hint.  In some cases, we optimize
	 it into a bal instruction.  But we don't try to optimize
	 when the symbol does not resolve locally.  */
      if (h != NULL && !SYMBOL_CALLS_LOCAL (info, &h->root))
	return bfd_reloc_continue;
      value = symbol + addend;
      break;

    case R_MIPS_PJUMP:
    case R_MIPS_GNU_VTINHERIT:
    case R_MIPS_GNU_VTENTRY:
      /* We don't do anything with these at present.  */
      return bfd_reloc_continue;

    default:
      /* An unrecognized relocation type.  */
      return bfd_reloc_notsupported;
    }

  /* Store the VALUE for our caller.  */
  *valuep = value;
  return overflowed_p ? bfd_reloc_overflow : bfd_reloc_ok;
}

/* Obtain the field relocated by RELOCATION.  */

static bfd_vma
mips_elf_obtain_contents (reloc_howto_type *howto,
			  const Elf_Internal_Rela *relocation,
			  bfd *input_bfd, bfd_byte *contents)
{
  bfd_vma x;
  bfd_byte *location = contents + relocation->r_offset;

  /* Obtain the bytes.  */
  x = bfd_get ((8 * bfd_get_reloc_size (howto)), input_bfd, location);

  return x;
}

/* It has been determined that the result of the RELOCATION is the
   VALUE.  Use HOWTO to place VALUE into the output file at the
   appropriate position.  The SECTION is the section to which the
   relocation applies.
   CROSS_MODE_JUMP_P is true if the relocation field
   is a MIPS16 or microMIPS jump to standard MIPS code, or vice versa.

   Returns FALSE if anything goes wrong.  */

static bfd_boolean
mips_elf_perform_relocation (struct bfd_link_info *info,
			     reloc_howto_type *howto,
			     const Elf_Internal_Rela *relocation,
			     bfd_vma value, bfd *input_bfd,
			     asection *input_section, bfd_byte *contents,
			     bfd_boolean cross_mode_jump_p)
{
  bfd_vma x;
  bfd_byte *location;
  int r_type = ELF_R_TYPE (input_bfd, relocation->r_info);

  /* Figure out where the relocation is occurring.  */
  location = contents + relocation->r_offset;

  _bfd_mips_elf_reloc_unshuffle (input_bfd, r_type, FALSE, location);

  /* Obtain the current value.  */
  x = mips_elf_obtain_contents (howto, relocation, input_bfd, contents);

  /* Clear the field we are setting.  */
  x &= ~howto->dst_mask;

  /* Set the field.  */
  x |= (value & howto->dst_mask);

  /* If required, turn JAL into JALX.  */
  if (cross_mode_jump_p && jal_reloc_p (r_type))
    {
      bfd_boolean ok;
      bfd_vma opcode = x >> 26;
      bfd_vma jalx_opcode;

      /* Check to see if the opcode is already JAL or JALX.  */
      if (r_type == R_MIPS16_26)
	{
	  ok = ((opcode == 0x6) || (opcode == 0x7));
	  jalx_opcode = 0x7;
	}
      else if (r_type == R_MICROMIPS_26_S1)
	{
	  ok = ((opcode == 0x3d) || (opcode == 0x3c));
	  jalx_opcode = 0x3c;
	}
      else
	{
	  ok = ((opcode == 0x3) || (opcode == 0x1d));
	  jalx_opcode = 0x1d;
	}

      /* If the opcode is not JAL or JALX, there's a problem.  We cannot
         convert J or JALS to JALX.  */
      if (!ok)
	{
	  (*_bfd_error_handler)
	    (_("%B: %A+0x%lx: Unsupported jump between ISA modes; consider recompiling with interlinking enabled."),
	     input_bfd,
	     input_section,
	     (unsigned long) relocation->r_offset);
	  bfd_set_error (bfd_error_bad_value);
	  return FALSE;
	}

      /* Make this the JALX opcode.  */
      x = (x & ~(0x3f << 26)) | (jalx_opcode << 26);
    }

  /* Try converting JAL to BAL and J(AL)R to B(AL), if the target is in
     range.  */
  if (!info->relocatable
      && !cross_mode_jump_p
      && ((JAL_TO_BAL_P (input_bfd)
	   && r_type == R_MIPS_26
	   && (x >> 26) == 0x3)		/* jal addr */
	  || (JALR_TO_BAL_P (input_bfd)
	      && r_type == R_MIPS_JALR
	      && x == 0x0320f809)	/* jalr t9 */
	  || (JR_TO_B_P (input_bfd)
	      && r_type == R_MIPS_JALR
	      && x == 0x03200008)))	/* jr t9 */
    {
      bfd_vma addr;
      bfd_vma dest;
      bfd_signed_vma off;

      addr = (input_section->output_section->vma
	      + input_section->output_offset
	      + relocation->r_offset
	      + 4);
      if (r_type == R_MIPS_26)
	dest = (value << 2) | ((addr >> 28) << 28);
      else
	dest = value;
      off = dest - addr;
      if (off <= 0x1ffff && off >= -0x20000)
	{
	  if (x == 0x03200008)	/* jr t9 */
	    x = 0x10000000 | (((bfd_vma) off >> 2) & 0xffff);   /* b addr */
	  else
	    x = 0x04110000 | (((bfd_vma) off >> 2) & 0xffff);   /* bal addr */
	}
    }

  /* Put the value into the output.  */
  bfd_put (8 * bfd_get_reloc_size (howto), input_bfd, x, location);

  _bfd_mips_elf_reloc_shuffle (input_bfd, r_type, !info->relocatable,
			       location);

  return TRUE;
}

/* Create a rel.dyn relocation for the dynamic linker to resolve.  REL
   is the original relocation, which is now being transformed into a
   dynamic relocation.  The ADDENDP is adjusted if necessary; the
   caller should store the result in place of the original addend.  */

static bfd_boolean
mips_elf_create_dynamic_relocation (bfd *output_bfd,
				    struct bfd_link_info *info,
				    const Elf_Internal_Rela *rel,
				    struct mips_elf_link_hash_entry *h,
				    asection *sec, bfd_vma symbol,
				    bfd_vma *addendp, asection *input_section)
{
  Elf_Internal_Rela outrel[3];
  asection *sreloc;
  bfd *dynobj;
  int r_type;
  long indx;
  bfd_boolean defined_p;
  struct mips_elf_link_hash_table *htab;

  htab = mips_elf_hash_table (info);
  BFD_ASSERT (htab != NULL);

  r_type = ELF_R_TYPE (output_bfd, rel->r_info);
  dynobj = elf_hash_table (info)->dynobj;
  sreloc = mips_elf_rel_dyn_section (info, FALSE);
  BFD_ASSERT (sreloc != NULL);
  BFD_ASSERT (sreloc->contents != NULL);
  BFD_ASSERT (sreloc->reloc_count * MIPS_ELF_REL_SIZE (output_bfd)
	      < sreloc->size);

  outrel[0].r_offset =
    _bfd_elf_section_offset (output_bfd, info, input_section, rel[0].r_offset);
  if (ABI_64_P (output_bfd))
    {
      outrel[1].r_offset =
	_bfd_elf_section_offset (output_bfd, info, input_section, rel[1].r_offset);
      outrel[2].r_offset =
	_bfd_elf_section_offset (output_bfd, info, input_section, rel[2].r_offset);
    }

  if (outrel[0].r_offset == MINUS_ONE)
    /* The relocation field has been deleted.  */
    return TRUE;

  if (outrel[0].r_offset == MINUS_TWO)
    {
      /* The relocation field has been converted into a relative value of
	 some sort.  Functions like _bfd_elf_write_section_eh_frame expect
	 the field to be fully relocated, so add in the symbol's value.  */
      *addendp += symbol;
      return TRUE;
    }

  /* We must now calculate the dynamic symbol table index to use
     in the relocation.  */
  if (h != NULL && ! SYMBOL_REFERENCES_LOCAL (info, &h->root))
    {
      BFD_ASSERT (htab->is_vxworks || h->global_got_area != GGA_NONE);
      indx = h->root.dynindx;
      if (SGI_COMPAT (output_bfd))
	defined_p = h->root.def_regular;
      else
	/* ??? glibc's ld.so just adds the final GOT entry to the
	   relocation field.  It therefore treats relocs against
	   defined symbols in the same way as relocs against
	   undefined symbols.  */
	defined_p = FALSE;
    }
  else
    {
      if (sec != NULL && bfd_is_abs_section (sec))
	indx = 0;
      else if (sec == NULL || sec->owner == NULL)
	{
	  bfd_set_error (bfd_error_bad_value);
	  return FALSE;
	}
      else
	{
	  indx = elf_section_data (sec->output_section)->dynindx;
	  if (indx == 0)
	    {
	      asection *osec = htab->root.text_index_section;
	      indx = elf_section_data (osec)->dynindx;
	    }
	  if (indx == 0)
	    abort ();
	}

      /* Instead of generating a relocation using the section
	 symbol, we may as well make it a fully relative
	 relocation.  We want to avoid generating relocations to
	 local symbols because we used to generate them
	 incorrectly, without adding the original symbol value,
	 which is mandated by the ABI for section symbols.  In
	 order to give dynamic loaders and applications time to
	 phase out the incorrect use, we refrain from emitting
	 section-relative relocations.  It's not like they're
	 useful, after all.  This should be a bit more efficient
	 as well.  */
      /* ??? Although this behavior is compatible with glibc's ld.so,
	 the ABI says that relocations against STN_UNDEF should have
	 a symbol value of 0.  Irix rld honors this, so relocations
	 against STN_UNDEF have no effect.  */
      if (!SGI_COMPAT (output_bfd))
	indx = 0;
      defined_p = TRUE;
    }

  /* If the relocation was previously an absolute relocation and
     this symbol will not be referred to by the relocation, we must
     adjust it by the value we give it in the dynamic symbol table.
     Otherwise leave the job up to the dynamic linker.  */
  if (defined_p && r_type != R_MIPS_REL32)
    *addendp += symbol;

  if (htab->is_vxworks)
    /* VxWorks uses non-relative relocations for this.  */
    outrel[0].r_info = ELF32_R_INFO (indx, R_MIPS_32);
  else
    /* The relocation is always an REL32 relocation because we don't
       know where the shared library will wind up at load-time.  */
    outrel[0].r_info = ELF_R_INFO (output_bfd, (unsigned long) indx,
				   R_MIPS_REL32);

  /* For strict adherence to the ABI specification, we should
     generate a R_MIPS_64 relocation record by itself before the
     _REL32/_64 record as well, such that the addend is read in as
     a 64-bit value (REL32 is a 32-bit relocation, after all).
     However, since none of the existing ELF64 MIPS dynamic
     loaders seems to care, we don't waste space with these
     artificial relocations.  If this turns out to not be true,
     mips_elf_allocate_dynamic_relocation() should be tweaked so
     as to make room for a pair of dynamic relocations per
     invocation if ABI_64_P, and here we should generate an
     additional relocation record with R_MIPS_64 by itself for a
     NULL symbol before this relocation record.  */
  outrel[1].r_info = ELF_R_INFO (output_bfd, 0,
				 ABI_64_P (output_bfd)
				 ? R_MIPS_64
				 : R_MIPS_NONE);
  outrel[2].r_info = ELF_R_INFO (output_bfd, 0, R_MIPS_NONE);

  /* Adjust the output offset of the relocation to reference the
     correct location in the output file.  */
  outrel[0].r_offset += (input_section->output_section->vma
			 + input_section->output_offset);
  outrel[1].r_offset += (input_section->output_section->vma
			 + input_section->output_offset);
  outrel[2].r_offset += (input_section->output_section->vma
			 + input_section->output_offset);

  /* Put the relocation back out.  We have to use the special
     relocation outputter in the 64-bit case since the 64-bit
     relocation format is non-standard.  */
  if (ABI_64_P (output_bfd))
    {
      (*get_elf_backend_data (output_bfd)->s->swap_reloc_out)
	(output_bfd, &outrel[0],
	 (sreloc->contents
	  + sreloc->reloc_count * sizeof (Elf64_Mips_External_Rel)));
    }
  else if (htab->is_vxworks)
    {
      /* VxWorks uses RELA rather than REL dynamic relocations.  */
      outrel[0].r_addend = *addendp;
      bfd_elf32_swap_reloca_out
	(output_bfd, &outrel[0],
	 (sreloc->contents
	  + sreloc->reloc_count * sizeof (Elf32_External_Rela)));
    }
  else
    bfd_elf32_swap_reloc_out
      (output_bfd, &outrel[0],
       (sreloc->contents + sreloc->reloc_count * sizeof (Elf32_External_Rel)));

  /* We've now added another relocation.  */
  ++sreloc->reloc_count;

  /* Make sure the output section is writable.  The dynamic linker
     will be writing to it.  */
  elf_section_data (input_section->output_section)->this_hdr.sh_flags
    |= SHF_WRITE;

  /* On IRIX5, make an entry of compact relocation info.  */
  if (IRIX_COMPAT (output_bfd) == ict_irix5)
    {
      asection *scpt = bfd_get_linker_section (dynobj, ".compact_rel");
      bfd_byte *cr;

      if (scpt)
	{
	  Elf32_crinfo cptrel;

	  mips_elf_set_cr_format (cptrel, CRF_MIPS_LONG);
	  cptrel.vaddr = (rel->r_offset
			  + input_section->output_section->vma
			  + input_section->output_offset);
	  if (r_type == R_MIPS_REL32)
	    mips_elf_set_cr_type (cptrel, CRT_MIPS_REL32);
	  else
	    mips_elf_set_cr_type (cptrel, CRT_MIPS_WORD);
	  mips_elf_set_cr_dist2to (cptrel, 0);
	  cptrel.konst = *addendp;

	  cr = (scpt->contents
		+ sizeof (Elf32_External_compact_rel));
	  mips_elf_set_cr_relvaddr (cptrel, 0);
	  bfd_elf32_swap_crinfo_out (output_bfd, &cptrel,
				     ((Elf32_External_crinfo *) cr
				      + scpt->reloc_count));
	  ++scpt->reloc_count;
	}
    }

  /* If we've written this relocation for a readonly section,
     we need to set DF_TEXTREL again, so that we do not delete the
     DT_TEXTREL tag.  */
  if (MIPS_ELF_READONLY_SECTION (input_section))
    info->flags |= DF_TEXTREL;

  return TRUE;
}

/* Return the MACH for a MIPS e_flags value.  */

unsigned long
_bfd_elf_mips_mach (flagword flags)
{
  switch (flags & EF_MIPS_MACH)
    {
    case E_MIPS_MACH_3900:
      return bfd_mach_mips3900;

    case E_MIPS_MACH_4010:
      return bfd_mach_mips4010;

    case E_MIPS_MACH_4100:
      return bfd_mach_mips4100;

    case E_MIPS_MACH_4111:
      return bfd_mach_mips4111;

    case E_MIPS_MACH_4120:
      return bfd_mach_mips4120;

    case E_MIPS_MACH_4650:
      return bfd_mach_mips4650;

    case E_MIPS_MACH_5400:
      return bfd_mach_mips5400;

    case E_MIPS_MACH_5500:
      return bfd_mach_mips5500;

    case E_MIPS_MACH_5900:
      return bfd_mach_mips5900;

    case E_MIPS_MACH_9000:
      return bfd_mach_mips9000;

    case E_MIPS_MACH_SB1:
      return bfd_mach_mips_sb1;

    case E_MIPS_MACH_LS2E:
      return bfd_mach_mips_loongson_2e;

    case E_MIPS_MACH_LS2F:
      return bfd_mach_mips_loongson_2f;

    case E_MIPS_MACH_LS3A:
      return bfd_mach_mips_loongson_3a;

    case E_MIPS_MACH_OCTEON2:
      return bfd_mach_mips_octeon2;

    case E_MIPS_MACH_OCTEON:
      return bfd_mach_mips_octeon;

    case E_MIPS_MACH_XLR:
      return bfd_mach_mips_xlr;

    default:
      switch (flags & EF_MIPS_ARCH)
	{
	default:
	case E_MIPS_ARCH_1:
	  return bfd_mach_mips3000;

	case E_MIPS_ARCH_2:
	  return bfd_mach_mips6000;

	case E_MIPS_ARCH_3:
	  return bfd_mach_mips4000;

	case E_MIPS_ARCH_4:
	  return bfd_mach_mips8000;

	case E_MIPS_ARCH_5:
	  return bfd_mach_mips5;

	case E_MIPS_ARCH_32:
	  return bfd_mach_mipsisa32;

	case E_MIPS_ARCH_64:
	  return bfd_mach_mipsisa64;

	case E_MIPS_ARCH_32R2:
	  return bfd_mach_mipsisa32r2;

	case E_MIPS_ARCH_64R2:
	  return bfd_mach_mipsisa64r2;

	case E_MIPS_ARCH_32R6:
	  return bfd_mach_mipsisa32r6;

	case E_MIPS_ARCH_64R6:
	  return bfd_mach_mipsisa64r6;
	}
    }

  return 0;
}

/* Return printable name for ABI.  */

static INLINE char *
elf_mips_abi_name (bfd *abfd)
{
  flagword flags;

  flags = elf_elfheader (abfd)->e_flags;
  switch (flags & EF_MIPS_ABI)
    {
    case 0:
      if (ABI_N32_P (abfd))
	return "N32";
      else if (ABI_64_P (abfd))
	return "64";
      else
	return "none";
    case E_MIPS_ABI_O32:
      return "O32";
    case E_MIPS_ABI_O64:
      return "O64";
    case E_MIPS_ABI_EABI32:
      return "EABI32";
    case E_MIPS_ABI_EABI64:
      return "EABI64";
    default:
      return "unknown abi";
    }
}

/* MIPS ELF uses two common sections.  One is the usual one, and the
   other is for small objects.  All the small objects are kept
   together, and then referenced via the gp pointer, which yields
   faster assembler code.  This is what we use for the small common
   section.  This approach is copied from ecoff.c.  */
static asection mips_elf_scom_section;
static asymbol mips_elf_scom_symbol;
static asymbol *mips_elf_scom_symbol_ptr;

/* MIPS ELF also uses an acommon section, which represents an
   allocated common symbol which may be overridden by a
   definition in a shared library.  */
static asection mips_elf_acom_section;
static asymbol mips_elf_acom_symbol;
static asymbol *mips_elf_acom_symbol_ptr;

/* This is used for both the 32-bit and the 64-bit ABI.  */

void
_bfd_mips_elf_symbol_processing (bfd *abfd, asymbol *asym)
{
  elf_symbol_type *elfsym;

  /* Handle the special MIPS section numbers that a symbol may use.  */
  elfsym = (elf_symbol_type *) asym;
  switch (elfsym->internal_elf_sym.st_shndx)
    {
    case SHN_MIPS_ACOMMON:
      /* This section is used in a dynamically linked executable file.
	 It is an allocated common section.  The dynamic linker can
	 either resolve these symbols to something in a shared
	 library, or it can just leave them here.  For our purposes,
	 we can consider these symbols to be in a new section.  */
      if (mips_elf_acom_section.name == NULL)
	{
	  /* Initialize the acommon section.  */
	  mips_elf_acom_section.name = ".acommon";
	  mips_elf_acom_section.flags = SEC_ALLOC;
	  mips_elf_acom_section.output_section = &mips_elf_acom_section;
	  mips_elf_acom_section.symbol = &mips_elf_acom_symbol;
	  mips_elf_acom_section.symbol_ptr_ptr = &mips_elf_acom_symbol_ptr;
	  mips_elf_acom_symbol.name = ".acommon";
	  mips_elf_acom_symbol.flags = BSF_SECTION_SYM;
	  mips_elf_acom_symbol.section = &mips_elf_acom_section;
	  mips_elf_acom_symbol_ptr = &mips_elf_acom_symbol;
	}
      asym->section = &mips_elf_acom_section;
      break;

    case SHN_COMMON:
      /* Common symbols less than the GP size are automatically
	 treated as SHN_MIPS_SCOMMON symbols on IRIX5.  */
      if (asym->value > elf_gp_size (abfd)
	  || ELF_ST_TYPE (elfsym->internal_elf_sym.st_info) == STT_TLS
	  || IRIX_COMPAT (abfd) == ict_irix6)
	break;
      /* Fall through.  */
    case SHN_MIPS_SCOMMON:
      if (mips_elf_scom_section.name == NULL)
	{
	  /* Initialize the small common section.  */
	  mips_elf_scom_section.name = ".scommon";
	  mips_elf_scom_section.flags = SEC_IS_COMMON;
	  mips_elf_scom_section.output_section = &mips_elf_scom_section;
	  mips_elf_scom_section.symbol = &mips_elf_scom_symbol;
	  mips_elf_scom_section.symbol_ptr_ptr = &mips_elf_scom_symbol_ptr;
	  mips_elf_scom_symbol.name = ".scommon";
	  mips_elf_scom_symbol.flags = BSF_SECTION_SYM;
	  mips_elf_scom_symbol.section = &mips_elf_scom_section;
	  mips_elf_scom_symbol_ptr = &mips_elf_scom_symbol;
	}
      asym->section = &mips_elf_scom_section;
      asym->value = elfsym->internal_elf_sym.st_size;
      break;

    case SHN_MIPS_SUNDEFINED:
      asym->section = bfd_und_section_ptr;
      break;

    case SHN_MIPS_TEXT:
      {
	asection *section = bfd_get_section_by_name (abfd, ".text");

	if (section != NULL)
	  {
	    asym->section = section;
	    /* MIPS_TEXT is a bit special, the address is not an offset
	       to the base of the .text section.  So substract the section
	       base address to make it an offset.  */
	    asym->value -= section->vma;
	  }
      }
      break;

    case SHN_MIPS_DATA:
      {
	asection *section = bfd_get_section_by_name (abfd, ".data");

	if (section != NULL)
	  {
	    asym->section = section;
	    /* MIPS_DATA is a bit special, the address is not an offset
	       to the base of the .data section.  So substract the section
	       base address to make it an offset.  */
	    asym->value -= section->vma;
	  }
      }
      break;
    }

  /* If this is an odd-valued function symbol, assume it's a MIPS16
     or microMIPS one.  */
  if (ELF_ST_TYPE (elfsym->internal_elf_sym.st_info) == STT_FUNC
      && (asym->value & 1) != 0)
    {
      asym->value--;
      if (MICROMIPS_P (abfd))
	elfsym->internal_elf_sym.st_other
	  = ELF_ST_SET_MICROMIPS (elfsym->internal_elf_sym.st_other);
      else
	elfsym->internal_elf_sym.st_other
	  = ELF_ST_SET_MIPS16 (elfsym->internal_elf_sym.st_other);
    }
}

/* Implement elf_backend_eh_frame_address_size.  This differs from
   the default in the way it handles EABI64.

   EABI64 was originally specified as an LP64 ABI, and that is what
   -mabi=eabi normally gives on a 64-bit target.  However, gcc has
   historically accepted the combination of -mabi=eabi and -mlong32,
   and this ILP32 variation has become semi-official over time.
   Both forms use elf32 and have pointer-sized FDE addresses.

   If an EABI object was generated by GCC 4.0 or above, it will have
   an empty .gcc_compiled_longXX section, where XX is the size of longs
   in bits.  Unfortunately, ILP32 objects generated by earlier compilers
   have no special marking to distinguish them from LP64 objects.

   We don't want users of the official LP64 ABI to be punished for the
   existence of the ILP32 variant, but at the same time, we don't want
   to mistakenly interpret pre-4.0 ILP32 objects as being LP64 objects.
   We therefore take the following approach:

      - If ABFD contains a .gcc_compiled_longXX section, use it to
        determine the pointer size.

      - Otherwise check the type of the first relocation.  Assume that
        the LP64 ABI is being used if the relocation is of type R_MIPS_64.

      - Otherwise punt.

   The second check is enough to detect LP64 objects generated by pre-4.0
   compilers because, in the kind of output generated by those compilers,
   the first relocation will be associated with either a CIE personality
   routine or an FDE start address.  Furthermore, the compilers never
   used a special (non-pointer) encoding for this ABI.

   Checking the relocation type should also be safe because there is no
   reason to use R_MIPS_64 in an ILP32 object.  Pre-4.0 compilers never
   did so.  */

unsigned int
_bfd_mips_elf_eh_frame_address_size (bfd *abfd, asection *sec)
{
  if (elf_elfheader (abfd)->e_ident[EI_CLASS] == ELFCLASS64)
    return 8;
  if ((elf_elfheader (abfd)->e_flags & EF_MIPS_ABI) == E_MIPS_ABI_EABI64)
    {
      bfd_boolean long32_p, long64_p;

      long32_p = bfd_get_section_by_name (abfd, ".gcc_compiled_long32") != 0;
      long64_p = bfd_get_section_by_name (abfd, ".gcc_compiled_long64") != 0;
      if (long32_p && long64_p)
	return 0;
      if (long32_p)
	return 4;
      if (long64_p)
	return 8;

      if (sec->reloc_count > 0
	  && elf_section_data (sec)->relocs != NULL
	  && (ELF32_R_TYPE (elf_section_data (sec)->relocs[0].r_info)
	      == R_MIPS_64))
	return 8;

      return 0;
    }
  return 4;
}

/* There appears to be a bug in the MIPSpro linker that causes GOT_DISP
   relocations against two unnamed section symbols to resolve to the
   same address.  For example, if we have code like:

	lw	$4,%got_disp(.data)($gp)
	lw	$25,%got_disp(.text)($gp)
	jalr	$25

   then the linker will resolve both relocations to .data and the program
   will jump there rather than to .text.

   We can work around this problem by giving names to local section symbols.
   This is also what the MIPSpro tools do.  */

bfd_boolean
_bfd_mips_elf_name_local_section_symbols (bfd *abfd)
{
  return SGI_COMPAT (abfd);
}

/* Work over a section just before writing it out.  This routine is
   used by both the 32-bit and the 64-bit ABI.  FIXME: We recognize
   sections that need the SHF_MIPS_GPREL flag by name; there has to be
   a better way.  */

bfd_boolean
_bfd_mips_elf_section_processing (bfd *abfd, Elf_Internal_Shdr *hdr)
{
  if (hdr->sh_type == SHT_MIPS_REGINFO
      && hdr->sh_size > 0)
    {
      bfd_byte buf[4];

      BFD_ASSERT (hdr->sh_size == sizeof (Elf32_External_RegInfo));
      BFD_ASSERT (hdr->contents == NULL);

      if (bfd_seek (abfd,
		    hdr->sh_offset + sizeof (Elf32_External_RegInfo) - 4,
		    SEEK_SET) != 0)
	return FALSE;
      H_PUT_32 (abfd, elf_gp (abfd), buf);
      if (bfd_bwrite (buf, 4, abfd) != 4)
	return FALSE;
    }

  if (hdr->sh_type == SHT_MIPS_OPTIONS
      && hdr->bfd_section != NULL
      && mips_elf_section_data (hdr->bfd_section) != NULL
      && mips_elf_section_data (hdr->bfd_section)->u.tdata != NULL)
    {
      bfd_byte *contents, *l, *lend;

      /* We stored the section contents in the tdata field in the
	 set_section_contents routine.  We save the section contents
	 so that we don't have to read them again.
	 At this point we know that elf_gp is set, so we can look
	 through the section contents to see if there is an
	 ODK_REGINFO structure.  */

      contents = mips_elf_section_data (hdr->bfd_section)->u.tdata;
      l = contents;
      lend = contents + hdr->sh_size;
      while (l + sizeof (Elf_External_Options) <= lend)
	{
	  Elf_Internal_Options intopt;

	  bfd_mips_elf_swap_options_in (abfd, (Elf_External_Options *) l,
					&intopt);
	  if (intopt.size < sizeof (Elf_External_Options))
	    {
	      (*_bfd_error_handler)
		(_("%B: Warning: bad `%s' option size %u smaller than its header"),
		abfd, MIPS_ELF_OPTIONS_SECTION_NAME (abfd), intopt.size);
	      break;
	    }
	  if (ABI_64_P (abfd) && intopt.kind == ODK_REGINFO)
	    {
	      bfd_byte buf[8];

	      if (bfd_seek (abfd,
			    (hdr->sh_offset
			     + (l - contents)
			     + sizeof (Elf_External_Options)
			     + (sizeof (Elf64_External_RegInfo) - 8)),
			     SEEK_SET) != 0)
		return FALSE;
	      H_PUT_64 (abfd, elf_gp (abfd), buf);
	      if (bfd_bwrite (buf, 8, abfd) != 8)
		return FALSE;
	    }
	  else if (intopt.kind == ODK_REGINFO)
	    {
	      bfd_byte buf[4];

	      if (bfd_seek (abfd,
			    (hdr->sh_offset
			     + (l - contents)
			     + sizeof (Elf_External_Options)
			     + (sizeof (Elf32_External_RegInfo) - 4)),
			    SEEK_SET) != 0)
		return FALSE;
	      H_PUT_32 (abfd, elf_gp (abfd), buf);
	      if (bfd_bwrite (buf, 4, abfd) != 4)
		return FALSE;
	    }
	  l += intopt.size;
	}
    }

  if (hdr->bfd_section != NULL)
    {
      const char *name = bfd_get_section_name (abfd, hdr->bfd_section);

      /* .sbss is not handled specially here because the GNU/Linux
	 prelinker can convert .sbss from NOBITS to PROGBITS and
	 changing it back to NOBITS breaks the binary.  The entry in
	 _bfd_mips_elf_special_sections will ensure the correct flags
	 are set on .sbss if BFD creates it without reading it from an
	 input file, and without special handling here the flags set
	 on it in an input file will be followed.  */
      if (strcmp (name, ".sdata") == 0
	  || strcmp (name, ".lit8") == 0
	  || strcmp (name, ".lit4") == 0)
	{
	  hdr->sh_flags |= SHF_ALLOC | SHF_WRITE | SHF_MIPS_GPREL;
	  hdr->sh_type = SHT_PROGBITS;
	}
      else if (strcmp (name, ".srdata") == 0)
	{
	  hdr->sh_flags |= SHF_ALLOC | SHF_MIPS_GPREL;
	  hdr->sh_type = SHT_PROGBITS;
	}
      else if (strcmp (name, ".compact_rel") == 0)
	{
	  hdr->sh_flags = 0;
	  hdr->sh_type = SHT_PROGBITS;
	}
      else if (strcmp (name, ".rtproc") == 0)
	{
	  if (hdr->sh_addralign != 0 && hdr->sh_entsize == 0)
	    {
	      unsigned int adjust;

	      adjust = hdr->sh_size % hdr->sh_addralign;
	      if (adjust != 0)
		hdr->sh_size += hdr->sh_addralign - adjust;
	    }
	}
    }

  return TRUE;
}

/* Handle a MIPS specific section when reading an object file.  This
   is called when elfcode.h finds a section with an unknown type.
   This routine supports both the 32-bit and 64-bit ELF ABI.

   FIXME: We need to handle the SHF_MIPS_GPREL flag, but I'm not sure
   how to.  */

bfd_boolean
_bfd_mips_elf_section_from_shdr (bfd *abfd,
				 Elf_Internal_Shdr *hdr,
				 const char *name,
				 int shindex)
{
  flagword flags = 0;

  /* There ought to be a place to keep ELF backend specific flags, but
     at the moment there isn't one.  We just keep track of the
     sections by their name, instead.  Fortunately, the ABI gives
     suggested names for all the MIPS specific sections, so we will
     probably get away with this.  */
  switch (hdr->sh_type)
    {
    case SHT_MIPS_LIBLIST:
      if (strcmp (name, ".liblist") != 0)
	return FALSE;
      break;
    case SHT_MIPS_MSYM:
      if (strcmp (name, ".msym") != 0)
	return FALSE;
      break;
    case SHT_MIPS_CONFLICT:
      if (strcmp (name, ".conflict") != 0)
	return FALSE;
      break;
    case SHT_MIPS_GPTAB:
      if (! CONST_STRNEQ (name, ".gptab."))
	return FALSE;
      break;
    case SHT_MIPS_UCODE:
      if (strcmp (name, ".ucode") != 0)
	return FALSE;
      break;
    case SHT_MIPS_DEBUG:
      if (strcmp (name, ".mdebug") != 0)
	return FALSE;
      flags = SEC_DEBUGGING;
      break;
    case SHT_MIPS_REGINFO:
      if (strcmp (name, ".reginfo") != 0
	  || hdr->sh_size != sizeof (Elf32_External_RegInfo))
	return FALSE;
      flags = (SEC_LINK_ONCE | SEC_LINK_DUPLICATES_SAME_SIZE);
      break;
    case SHT_MIPS_IFACE:
      if (strcmp (name, ".MIPS.interfaces") != 0)
	return FALSE;
      break;
    case SHT_MIPS_CONTENT:
      if (! CONST_STRNEQ (name, ".MIPS.content"))
	return FALSE;
      break;
    case SHT_MIPS_OPTIONS:
      if (!MIPS_ELF_OPTIONS_SECTION_NAME_P (name))
	return FALSE;
      break;
    case SHT_MIPS_ABIFLAGS:
      if (!MIPS_ELF_ABIFLAGS_SECTION_NAME_P (name))
	return FALSE;
      flags = (SEC_LINK_ONCE | SEC_LINK_DUPLICATES_SAME_SIZE);
      break;
    case SHT_MIPS_DWARF:
      if (! CONST_STRNEQ (name, ".debug_")
          && ! CONST_STRNEQ (name, ".zdebug_"))
	return FALSE;
      break;
    case SHT_MIPS_SYMBOL_LIB:
      if (strcmp (name, ".MIPS.symlib") != 0)
	return FALSE;
      break;
    case SHT_MIPS_EVENTS:
      if (! CONST_STRNEQ (name, ".MIPS.events")
	  && ! CONST_STRNEQ (name, ".MIPS.post_rel"))
	return FALSE;
      break;
    default:
      break;
    }

  if (! _bfd_elf_make_section_from_shdr (abfd, hdr, name, shindex))
    return FALSE;

  if (flags)
    {
      if (! bfd_set_section_flags (abfd, hdr->bfd_section,
				   (bfd_get_section_flags (abfd,
							   hdr->bfd_section)
				    | flags)))
	return FALSE;
    }

  if (hdr->sh_type == SHT_MIPS_ABIFLAGS)
    {
      Elf_External_ABIFlags_v0 ext;

      if (! bfd_get_section_contents (abfd, hdr->bfd_section,
				      &ext, 0, sizeof ext))
	return FALSE;
      bfd_mips_elf_swap_abiflags_v0_in (abfd, &ext,
					&mips_elf_tdata (abfd)->abiflags);
      if (mips_elf_tdata (abfd)->abiflags.version != 0)
	return FALSE;
      mips_elf_tdata (abfd)->abiflags_valid = TRUE;
    }

  /* FIXME: We should record sh_info for a .gptab section.  */

  /* For a .reginfo section, set the gp value in the tdata information
     from the contents of this section.  We need the gp value while
     processing relocs, so we just get it now.  The .reginfo section
     is not used in the 64-bit MIPS ELF ABI.  */
  if (hdr->sh_type == SHT_MIPS_REGINFO)
    {
      Elf32_External_RegInfo ext;
      Elf32_RegInfo s;

      if (! bfd_get_section_contents (abfd, hdr->bfd_section,
				      &ext, 0, sizeof ext))
	return FALSE;
      bfd_mips_elf32_swap_reginfo_in (abfd, &ext, &s);
      elf_gp (abfd) = s.ri_gp_value;
    }

  /* For a SHT_MIPS_OPTIONS section, look for a ODK_REGINFO entry, and
     set the gp value based on what we find.  We may see both
     SHT_MIPS_REGINFO and SHT_MIPS_OPTIONS/ODK_REGINFO; in that case,
     they should agree.  */
  if (hdr->sh_type == SHT_MIPS_OPTIONS)
    {
      bfd_byte *contents, *l, *lend;

      contents = bfd_malloc (hdr->sh_size);
      if (contents == NULL)
	return FALSE;
      if (! bfd_get_section_contents (abfd, hdr->bfd_section, contents,
				      0, hdr->sh_size))
	{
	  free (contents);
	  return FALSE;
	}
      l = contents;
      lend = contents + hdr->sh_size;
      while (l + sizeof (Elf_External_Options) <= lend)
	{
	  Elf_Internal_Options intopt;

	  bfd_mips_elf_swap_options_in (abfd, (Elf_External_Options *) l,
					&intopt);
	  if (intopt.size < sizeof (Elf_External_Options))
	    {
	      (*_bfd_error_handler)
		(_("%B: Warning: bad `%s' option size %u smaller than its header"),
		abfd, MIPS_ELF_OPTIONS_SECTION_NAME (abfd), intopt.size);
	      break;
	    }
	  if (ABI_64_P (abfd) && intopt.kind == ODK_REGINFO)
	    {
	      Elf64_Internal_RegInfo intreg;

	      bfd_mips_elf64_swap_reginfo_in
		(abfd,
		 ((Elf64_External_RegInfo *)
		  (l + sizeof (Elf_External_Options))),
		 &intreg);
	      elf_gp (abfd) = intreg.ri_gp_value;
	    }
	  else if (intopt.kind == ODK_REGINFO)
	    {
	      Elf32_RegInfo intreg;

	      bfd_mips_elf32_swap_reginfo_in
		(abfd,
		 ((Elf32_External_RegInfo *)
		  (l + sizeof (Elf_External_Options))),
		 &intreg);
	      elf_gp (abfd) = intreg.ri_gp_value;
	    }
	  l += intopt.size;
	}
      free (contents);
    }

  return TRUE;
}

/* Set the correct type for a MIPS ELF section.  We do this by the
   section name, which is a hack, but ought to work.  This routine is
   used by both the 32-bit and the 64-bit ABI.  */

bfd_boolean
_bfd_mips_elf_fake_sections (bfd *abfd, Elf_Internal_Shdr *hdr, asection *sec)
{
  const char *name = bfd_get_section_name (abfd, sec);

  if (strcmp (name, ".liblist") == 0)
    {
      hdr->sh_type = SHT_MIPS_LIBLIST;
      hdr->sh_info = sec->size / sizeof (Elf32_Lib);
      /* The sh_link field is set in final_write_processing.  */
    }
  else if (strcmp (name, ".conflict") == 0)
    hdr->sh_type = SHT_MIPS_CONFLICT;
  else if (CONST_STRNEQ (name, ".gptab."))
    {
      hdr->sh_type = SHT_MIPS_GPTAB;
      hdr->sh_entsize = sizeof (Elf32_External_gptab);
      /* The sh_info field is set in final_write_processing.  */
    }
  else if (strcmp (name, ".ucode") == 0)
    hdr->sh_type = SHT_MIPS_UCODE;
  else if (strcmp (name, ".mdebug") == 0)
    {
      hdr->sh_type = SHT_MIPS_DEBUG;
      /* In a shared object on IRIX 5.3, the .mdebug section has an
         entsize of 0.  FIXME: Does this matter?  */
      if (SGI_COMPAT (abfd) && (abfd->flags & DYNAMIC) != 0)
	hdr->sh_entsize = 0;
      else
	hdr->sh_entsize = 1;
    }
  else if (strcmp (name, ".reginfo") == 0)
    {
      hdr->sh_type = SHT_MIPS_REGINFO;
      /* In a shared object on IRIX 5.3, the .reginfo section has an
         entsize of 0x18.  FIXME: Does this matter?  */
      if (SGI_COMPAT (abfd))
	{
	  if ((abfd->flags & DYNAMIC) != 0)
	    hdr->sh_entsize = sizeof (Elf32_External_RegInfo);
	  else
	    hdr->sh_entsize = 1;
	}
      else
	hdr->sh_entsize = sizeof (Elf32_External_RegInfo);
    }
  else if (SGI_COMPAT (abfd)
	   && (strcmp (name, ".hash") == 0
	       || strcmp (name, ".dynamic") == 0
	       || strcmp (name, ".dynstr") == 0))
    {
      if (SGI_COMPAT (abfd))
	hdr->sh_entsize = 0;
#if 0
      /* This isn't how the IRIX6 linker behaves.  */
      hdr->sh_info = SIZEOF_MIPS_DYNSYM_SECNAMES;
#endif
    }
  else if (strcmp (name, ".got") == 0
	   || strcmp (name, ".srdata") == 0
	   || strcmp (name, ".sdata") == 0
	   || strcmp (name, ".sbss") == 0
	   || strcmp (name, ".lit4") == 0
	   || strcmp (name, ".lit8") == 0)
    hdr->sh_flags |= SHF_MIPS_GPREL;
  else if (strcmp (name, ".MIPS.interfaces") == 0)
    {
      hdr->sh_type = SHT_MIPS_IFACE;
      hdr->sh_flags |= SHF_MIPS_NOSTRIP;
    }
  else if (CONST_STRNEQ (name, ".MIPS.content"))
    {
      hdr->sh_type = SHT_MIPS_CONTENT;
      hdr->sh_flags |= SHF_MIPS_NOSTRIP;
      /* The sh_info field is set in final_write_processing.  */
    }
  else if (MIPS_ELF_OPTIONS_SECTION_NAME_P (name))
    {
      hdr->sh_type = SHT_MIPS_OPTIONS;
      hdr->sh_entsize = 1;
      hdr->sh_flags |= SHF_MIPS_NOSTRIP;
    }
  else if (CONST_STRNEQ (name, ".MIPS.abiflags"))
    {
      hdr->sh_type = SHT_MIPS_ABIFLAGS;
      hdr->sh_entsize = sizeof (Elf_External_ABIFlags_v0);
    }
  else if (CONST_STRNEQ (name, ".debug_")
           || CONST_STRNEQ (name, ".zdebug_"))
    {
      hdr->sh_type = SHT_MIPS_DWARF;

      /* Irix facilities such as libexc expect a single .debug_frame
	 per executable, the system ones have NOSTRIP set and the linker
	 doesn't merge sections with different flags so ...  */
      if (SGI_COMPAT (abfd) && CONST_STRNEQ (name, ".debug_frame"))
	hdr->sh_flags |= SHF_MIPS_NOSTRIP;
    }
  else if (strcmp (name, ".MIPS.symlib") == 0)
    {
      hdr->sh_type = SHT_MIPS_SYMBOL_LIB;
      /* The sh_link and sh_info fields are set in
         final_write_processing.  */
    }
  else if (CONST_STRNEQ (name, ".MIPS.events")
	   || CONST_STRNEQ (name, ".MIPS.post_rel"))
    {
      hdr->sh_type = SHT_MIPS_EVENTS;
      hdr->sh_flags |= SHF_MIPS_NOSTRIP;
      /* The sh_link field is set in final_write_processing.  */
    }
  else if (strcmp (name, ".msym") == 0)
    {
      hdr->sh_type = SHT_MIPS_MSYM;
      hdr->sh_flags |= SHF_ALLOC;
      hdr->sh_entsize = 8;
    }

  /* The generic elf_fake_sections will set up REL_HDR using the default
   kind of relocations.  We used to set up a second header for the
   non-default kind of relocations here, but only NewABI would use
   these, and the IRIX ld doesn't like resulting empty RELA sections.
   Thus we create those header only on demand now.  */

  return TRUE;
}

/* Given a BFD section, try to locate the corresponding ELF section
   index.  This is used by both the 32-bit and the 64-bit ABI.
   Actually, it's not clear to me that the 64-bit ABI supports these,
   but for non-PIC objects we will certainly want support for at least
   the .scommon section.  */

bfd_boolean
_bfd_mips_elf_section_from_bfd_section (bfd *abfd ATTRIBUTE_UNUSED,
					asection *sec, int *retval)
{
  if (strcmp (bfd_get_section_name (abfd, sec), ".scommon") == 0)
    {
      *retval = SHN_MIPS_SCOMMON;
      return TRUE;
    }
  if (strcmp (bfd_get_section_name (abfd, sec), ".acommon") == 0)
    {
      *retval = SHN_MIPS_ACOMMON;
      return TRUE;
    }
  return FALSE;
}

/* Hook called by the linker routine which adds symbols from an object
   file.  We must handle the special MIPS section numbers here.  */

bfd_boolean
_bfd_mips_elf_add_symbol_hook (bfd *abfd, struct bfd_link_info *info,
			       Elf_Internal_Sym *sym, const char **namep,
			       flagword *flagsp ATTRIBUTE_UNUSED,
			       asection **secp, bfd_vma *valp)
{
  if (SGI_COMPAT (abfd)
      && (abfd->flags & DYNAMIC) != 0
      && strcmp (*namep, "_rld_new_interface") == 0)
    {
      /* Skip IRIX5 rld entry name.  */
      *namep = NULL;
      return TRUE;
    }

  /* Shared objects may have a dynamic symbol '_gp_disp' defined as
     a SECTION *ABS*.  This causes ld to think it can resolve _gp_disp
     by setting a DT_NEEDED for the shared object.  Since _gp_disp is
     a magic symbol resolved by the linker, we ignore this bogus definition
     of _gp_disp.  New ABI objects do not suffer from this problem so this
     is not done for them. */
  if (!NEWABI_P(abfd)
      && (sym->st_shndx == SHN_ABS)
      && (strcmp (*namep, "_gp_disp") == 0))
    {
      *namep = NULL;
      return TRUE;
    }

  switch (sym->st_shndx)
    {
    case SHN_COMMON:
      /* Common symbols less than the GP size are automatically
	 treated as SHN_MIPS_SCOMMON symbols.  */
      if (sym->st_size > elf_gp_size (abfd)
	  || ELF_ST_TYPE (sym->st_info) == STT_TLS
	  || IRIX_COMPAT (abfd) == ict_irix6)
	break;
      /* Fall through.  */
    case SHN_MIPS_SCOMMON:
      *secp = bfd_make_section_old_way (abfd, ".scommon");
      (*secp)->flags |= SEC_IS_COMMON;
      *valp = sym->st_size;
      break;

    case SHN_MIPS_TEXT:
      /* This section is used in a shared object.  */
      if (mips_elf_tdata (abfd)->elf_text_section == NULL)
	{
	  asymbol *elf_text_symbol;
	  asection *elf_text_section;
	  bfd_size_type amt = sizeof (asection);

	  elf_text_section = bfd_zalloc (abfd, amt);
	  if (elf_text_section == NULL)
	    return FALSE;

	  amt = sizeof (asymbol);
	  elf_text_symbol = bfd_zalloc (abfd, amt);
	  if (elf_text_symbol == NULL)
	    return FALSE;

	  /* Initialize the section.  */

	  mips_elf_tdata (abfd)->elf_text_section = elf_text_section;
	  mips_elf_tdata (abfd)->elf_text_symbol = elf_text_symbol;

	  elf_text_section->symbol = elf_text_symbol;
	  elf_text_section->symbol_ptr_ptr = &mips_elf_tdata (abfd)->elf_text_symbol;

	  elf_text_section->name = ".text";
	  elf_text_section->flags = SEC_NO_FLAGS;
	  elf_text_section->output_section = NULL;
	  elf_text_section->owner = abfd;
	  elf_text_symbol->name = ".text";
	  elf_text_symbol->flags = BSF_SECTION_SYM | BSF_DYNAMIC;
	  elf_text_symbol->section = elf_text_section;
	}
      /* This code used to do *secp = bfd_und_section_ptr if
         info->shared.  I don't know why, and that doesn't make sense,
         so I took it out.  */
      *secp = mips_elf_tdata (abfd)->elf_text_section;
      break;

    case SHN_MIPS_ACOMMON:
      /* Fall through. XXX Can we treat this as allocated data?  */
    case SHN_MIPS_DATA:
      /* This section is used in a shared object.  */
      if (mips_elf_tdata (abfd)->elf_data_section == NULL)
	{
	  asymbol *elf_data_symbol;
	  asection *elf_data_section;
	  bfd_size_type amt = sizeof (asection);

	  elf_data_section = bfd_zalloc (abfd, amt);
	  if (elf_data_section == NULL)
	    return FALSE;

	  amt = sizeof (asymbol);
	  elf_data_symbol = bfd_zalloc (abfd, amt);
	  if (elf_data_symbol == NULL)
	    return FALSE;

	  /* Initialize the section.  */

	  mips_elf_tdata (abfd)->elf_data_section = elf_data_section;
	  mips_elf_tdata (abfd)->elf_data_symbol = elf_data_symbol;

	  elf_data_section->symbol = elf_data_symbol;
	  elf_data_section->symbol_ptr_ptr = &mips_elf_tdata (abfd)->elf_data_symbol;

	  elf_data_section->name = ".data";
	  elf_data_section->flags = SEC_NO_FLAGS;
	  elf_data_section->output_section = NULL;
	  elf_data_section->owner = abfd;
	  elf_data_symbol->name = ".data";
	  elf_data_symbol->flags = BSF_SECTION_SYM | BSF_DYNAMIC;
	  elf_data_symbol->section = elf_data_section;
	}
      /* This code used to do *secp = bfd_und_section_ptr if
         info->shared.  I don't know why, and that doesn't make sense,
         so I took it out.  */
      *secp = mips_elf_tdata (abfd)->elf_data_section;
      break;

    case SHN_MIPS_SUNDEFINED:
      *secp = bfd_und_section_ptr;
      break;
    }

  if (SGI_COMPAT (abfd)
      && ! info->shared
      && info->output_bfd->xvec == abfd->xvec
      && strcmp (*namep, "__rld_obj_head") == 0)
    {
      struct elf_link_hash_entry *h;
      struct bfd_link_hash_entry *bh;

      /* Mark __rld_obj_head as dynamic.  */
      bh = NULL;
      if (! (_bfd_generic_link_add_one_symbol
	     (info, abfd, *namep, BSF_GLOBAL, *secp, *valp, NULL, FALSE,
	      get_elf_backend_data (abfd)->collect, &bh)))
	return FALSE;

      h = (struct elf_link_hash_entry *) bh;
      h->non_elf = 0;
      h->def_regular = 1;
      h->type = STT_OBJECT;

      if (! bfd_elf_link_record_dynamic_symbol (info, h))
	return FALSE;

      mips_elf_hash_table (info)->use_rld_obj_head = TRUE;
      mips_elf_hash_table (info)->rld_symbol = h;
    }

  /* If this is a mips16 text symbol, add 1 to the value to make it
     odd.  This will cause something like .word SYM to come up with
     the right value when it is loaded into the PC.  */
  if (ELF_ST_IS_COMPRESSED (sym->st_other))
    ++*valp;

  return TRUE;
}

/* This hook function is called before the linker writes out a global
   symbol.  We mark symbols as small common if appropriate.  This is
   also where we undo the increment of the value for a mips16 symbol.  */

int
_bfd_mips_elf_link_output_symbol_hook
  (struct bfd_link_info *info ATTRIBUTE_UNUSED,
   const char *name ATTRIBUTE_UNUSED, Elf_Internal_Sym *sym,
   asection *input_sec, struct elf_link_hash_entry *h ATTRIBUTE_UNUSED)
{
  /* If we see a common symbol, which implies a relocatable link, then
     if a symbol was small common in an input file, mark it as small
     common in the output file.  */
  if (sym->st_shndx == SHN_COMMON
      && strcmp (input_sec->name, ".scommon") == 0)
    sym->st_shndx = SHN_MIPS_SCOMMON;

  if (ELF_ST_IS_COMPRESSED (sym->st_other))
    sym->st_value &= ~1;

  return 1;
}

/* Functions for the dynamic linker.  */

/* Create dynamic sections when linking against a dynamic object.  */

bfd_boolean
_bfd_mips_elf_create_dynamic_sections (bfd *abfd, struct bfd_link_info *info)
{
  struct elf_link_hash_entry *h;
  struct bfd_link_hash_entry *bh;
  flagword flags;
  register asection *s;
  const char * const *namep;
  struct mips_elf_link_hash_table *htab;

  htab = mips_elf_hash_table (info);
  BFD_ASSERT (htab != NULL);

  flags = (SEC_ALLOC | SEC_LOAD | SEC_HAS_CONTENTS | SEC_IN_MEMORY
	   | SEC_LINKER_CREATED | SEC_READONLY);

  /* The psABI requires a read-only .dynamic section, but the VxWorks
     EABI doesn't.  */
  if (!htab->is_vxworks)
    {
      s = bfd_get_linker_section (abfd, ".dynamic");
      if (s != NULL)
	{
	  if (! bfd_set_section_flags (abfd, s, flags))
	    return FALSE;
	}
    }

  /* We need to create .got section.  */
  if (!mips_elf_create_got_section (abfd, info))
    return FALSE;

  if (! mips_elf_rel_dyn_section (info, TRUE))
    return FALSE;

  /* Create .stub section.  */
  s = bfd_make_section_anyway_with_flags (abfd,
					  MIPS_ELF_STUB_SECTION_NAME (abfd),
					  flags | SEC_CODE);
  if (s == NULL
      || ! bfd_set_section_alignment (abfd, s,
				      MIPS_ELF_LOG_FILE_ALIGN (abfd)))
    return FALSE;
  htab->sstubs = s;

  if (!mips_elf_hash_table (info)->use_rld_obj_head
      && !info->shared
      && bfd_get_linker_section (abfd, ".rld_map") == NULL)
    {
      s = bfd_make_section_anyway_with_flags (abfd, ".rld_map",
					      flags &~ (flagword) SEC_READONLY);
      if (s == NULL
	  || ! bfd_set_section_alignment (abfd, s,
					  MIPS_ELF_LOG_FILE_ALIGN (abfd)))
	return FALSE;
    }

  /* On IRIX5, we adjust add some additional symbols and change the
     alignments of several sections.  There is no ABI documentation
     indicating that this is necessary on IRIX6, nor any evidence that
     the linker takes such action.  */
  if (IRIX_COMPAT (abfd) == ict_irix5)
    {
      for (namep = mips_elf_dynsym_rtproc_names; *namep != NULL; namep++)
	{
	  bh = NULL;
	  if (! (_bfd_generic_link_add_one_symbol
		 (info, abfd, *namep, BSF_GLOBAL, bfd_und_section_ptr, 0,
		  NULL, FALSE, get_elf_backend_data (abfd)->collect, &bh)))
	    return FALSE;

	  h = (struct elf_link_hash_entry *) bh;
	  h->non_elf = 0;
	  h->def_regular = 1;
	  h->type = STT_SECTION;

	  if (! bfd_elf_link_record_dynamic_symbol (info, h))
	    return FALSE;
	}

      /* We need to create a .compact_rel section.  */
      if (SGI_COMPAT (abfd))
	{
	  if (!mips_elf_create_compact_rel_section (abfd, info))
	    return FALSE;
	}

      /* Change alignments of some sections.  */
      s = bfd_get_linker_section (abfd, ".hash");
      if (s != NULL)
	(void) bfd_set_section_alignment (abfd, s, MIPS_ELF_LOG_FILE_ALIGN (abfd));

      s = bfd_get_linker_section (abfd, ".dynsym");
      if (s != NULL)
	(void) bfd_set_section_alignment (abfd, s, MIPS_ELF_LOG_FILE_ALIGN (abfd));

      s = bfd_get_linker_section (abfd, ".dynstr");
      if (s != NULL)
	(void) bfd_set_section_alignment (abfd, s, MIPS_ELF_LOG_FILE_ALIGN (abfd));

      /* ??? */
      s = bfd_get_section_by_name (abfd, ".reginfo");
      if (s != NULL)
	(void) bfd_set_section_alignment (abfd, s, MIPS_ELF_LOG_FILE_ALIGN (abfd));

      s = bfd_get_linker_section (abfd, ".dynamic");
      if (s != NULL)
	(void) bfd_set_section_alignment (abfd, s, MIPS_ELF_LOG_FILE_ALIGN (abfd));
    }

  if (!info->shared)
    {
      const char *name;

      name = SGI_COMPAT (abfd) ? "_DYNAMIC_LINK" : "_DYNAMIC_LINKING";
      bh = NULL;
      if (!(_bfd_generic_link_add_one_symbol
	    (info, abfd, name, BSF_GLOBAL, bfd_abs_section_ptr, 0,
	     NULL, FALSE, get_elf_backend_data (abfd)->collect, &bh)))
	return FALSE;

      h = (struct elf_link_hash_entry *) bh;
      h->non_elf = 0;
      h->def_regular = 1;
      h->type = STT_SECTION;

      if (! bfd_elf_link_record_dynamic_symbol (info, h))
	return FALSE;

      if (! mips_elf_hash_table (info)->use_rld_obj_head)
	{
	  /* __rld_map is a four byte word located in the .data section
	     and is filled in by the rtld to contain a pointer to
	     the _r_debug structure. Its symbol value will be set in
	     _bfd_mips_elf_finish_dynamic_symbol.  */
	  s = bfd_get_linker_section (abfd, ".rld_map");
	  BFD_ASSERT (s != NULL);

	  name = SGI_COMPAT (abfd) ? "__rld_map" : "__RLD_MAP";
	  bh = NULL;
	  if (!(_bfd_generic_link_add_one_symbol
		(info, abfd, name, BSF_GLOBAL, s, 0, NULL, FALSE,
		 get_elf_backend_data (abfd)->collect, &bh)))
	    return FALSE;

	  h = (struct elf_link_hash_entry *) bh;
	  h->non_elf = 0;
	  h->def_regular = 1;
	  h->type = STT_OBJECT;

	  if (! bfd_elf_link_record_dynamic_symbol (info, h))
	    return FALSE;
	  mips_elf_hash_table (info)->rld_symbol = h;
	}
    }

  /* Create the .plt, .rel(a).plt, .dynbss and .rel(a).bss sections.
     Also, on VxWorks, create the _PROCEDURE_LINKAGE_TABLE_ symbol.  */
  if (!_bfd_elf_create_dynamic_sections (abfd, info))
    return FALSE;

  /* Cache the sections created above.  */
  htab->splt = bfd_get_linker_section (abfd, ".plt");
  htab->sdynbss = bfd_get_linker_section (abfd, ".dynbss");
  if (htab->is_vxworks)
    {
      htab->srelbss = bfd_get_linker_section (abfd, ".rela.bss");
      htab->srelplt = bfd_get_linker_section (abfd, ".rela.plt");
    }
  else
    htab->srelplt = bfd_get_linker_section (abfd, ".rel.plt");
  if (!htab->sdynbss
      || (htab->is_vxworks && !htab->srelbss && !info->shared)
      || !htab->srelplt
      || !htab->splt)
    abort ();

  /* Do the usual VxWorks handling.  */
  if (htab->is_vxworks
      && !elf_vxworks_create_dynamic_sections (abfd, info, &htab->srelplt2))
    return FALSE;

  return TRUE;
}

/* Return true if relocation REL against section SEC is a REL rather than
   RELA relocation.  RELOCS is the first relocation in the section and
   ABFD is the bfd that contains SEC.  */

static bfd_boolean
mips_elf_rel_relocation_p (bfd *abfd, asection *sec,
			   const Elf_Internal_Rela *relocs,
			   const Elf_Internal_Rela *rel)
{
  Elf_Internal_Shdr *rel_hdr;
  const struct elf_backend_data *bed;

  /* To determine which flavor of relocation this is, we depend on the
     fact that the INPUT_SECTION's REL_HDR is read before RELA_HDR.  */
  rel_hdr = elf_section_data (sec)->rel.hdr;
  if (rel_hdr == NULL)
    return FALSE;
  bed = get_elf_backend_data (abfd);
  return ((size_t) (rel - relocs)
	  < NUM_SHDR_ENTRIES (rel_hdr) * bed->s->int_rels_per_ext_rel);
}

/* Read the addend for REL relocation REL, which belongs to bfd ABFD.
   HOWTO is the relocation's howto and CONTENTS points to the contents
   of the section that REL is against.  */

static bfd_vma
mips_elf_read_rel_addend (bfd *abfd, const Elf_Internal_Rela *rel,
			  reloc_howto_type *howto, bfd_byte *contents)
{
  bfd_byte *location;
  unsigned int r_type;
  bfd_vma addend;

  r_type = ELF_R_TYPE (abfd, rel->r_info);
  location = contents + rel->r_offset;

  /* Get the addend, which is stored in the input file.  */
  _bfd_mips_elf_reloc_unshuffle (abfd, r_type, FALSE, location);
  addend = mips_elf_obtain_contents (howto, rel, abfd, contents);
  _bfd_mips_elf_reloc_shuffle (abfd, r_type, FALSE, location);

  return addend & howto->src_mask;
}

/* REL is a relocation in ABFD that needs a partnering LO16 relocation
   and *ADDEND is the addend for REL itself.  Look for the LO16 relocation
   and update *ADDEND with the final addend.  Return true on success
   or false if the LO16 could not be found.  RELEND is the exclusive
   upper bound on the relocations for REL's section.  */

static bfd_boolean
mips_elf_add_lo16_rel_addend (bfd *abfd,
			      const Elf_Internal_Rela *rel,
			      const Elf_Internal_Rela *relend,
			      bfd_byte *contents, bfd_vma *addend)
{
  unsigned int r_type, lo16_type;
  const Elf_Internal_Rela *lo16_relocation;
  reloc_howto_type *lo16_howto;
  bfd_vma l;

  r_type = ELF_R_TYPE (abfd, rel->r_info);
  if (mips16_reloc_p (r_type))
    lo16_type = R_MIPS16_LO16;
  else if (micromips_reloc_p (r_type))
    lo16_type = R_MICROMIPS_LO16;
  else if (r_type == R_MIPS_PCHI16)
    lo16_type = R_MIPS_PCLO16;
  else
    lo16_type = R_MIPS_LO16;

  /* The combined value is the sum of the HI16 addend, left-shifted by
     sixteen bits, and the LO16 addend, sign extended.  (Usually, the
     code does a `lui' of the HI16 value, and then an `addiu' of the
     LO16 value.)

     Scan ahead to find a matching LO16 relocation.

     According to the MIPS ELF ABI, the R_MIPS_LO16 relocation must
     be immediately following.  However, for the IRIX6 ABI, the next
     relocation may be a composed relocation consisting of several
     relocations for the same address.  In that case, the R_MIPS_LO16
     relocation may occur as one of these.  We permit a similar
     extension in general, as that is useful for GCC.

     In some cases GCC dead code elimination removes the LO16 but keeps
     the corresponding HI16.  This is strictly speaking a violation of
     the ABI but not immediately harmful.  */
  lo16_relocation = mips_elf_next_relocation (abfd, lo16_type, rel, relend);
  if (lo16_relocation == NULL)
    return FALSE;

  /* Obtain the addend kept there.  */
  lo16_howto = MIPS_ELF_RTYPE_TO_HOWTO (abfd, lo16_type, FALSE);
  l = mips_elf_read_rel_addend (abfd, lo16_relocation, lo16_howto, contents);

  l <<= lo16_howto->rightshift;
  l = _bfd_mips_elf_sign_extend (l, 16);

  *addend <<= 16;
  *addend += l;
  return TRUE;
}

/* Try to read the contents of section SEC in bfd ABFD.  Return true and
   store the contents in *CONTENTS on success.  Assume that *CONTENTS
   already holds the contents if it is nonull on entry.  */

static bfd_boolean
mips_elf_get_section_contents (bfd *abfd, asection *sec, bfd_byte **contents)
{
  if (*contents)
    return TRUE;

  /* Get cached copy if it exists.  */
  if (elf_section_data (sec)->this_hdr.contents != NULL)
    {
      *contents = elf_section_data (sec)->this_hdr.contents;
      return TRUE;
    }

  return bfd_malloc_and_get_section (abfd, sec, contents);
}

/* Make a new PLT record to keep internal data.  */

static struct plt_entry *
mips_elf_make_plt_record (bfd *abfd)
{
  struct plt_entry *entry;

  entry = bfd_zalloc (abfd, sizeof (*entry));
  if (entry == NULL)
    return NULL;

  entry->stub_offset = MINUS_ONE;
  entry->mips_offset = MINUS_ONE;
  entry->comp_offset = MINUS_ONE;
  entry->gotplt_index = MINUS_ONE;
  return entry;
}

/* Look through the relocs for a section during the first phase, and
   allocate space in the global offset table and record the need for
   standard MIPS and compressed procedure linkage table entries.  */

bfd_boolean
_bfd_mips_elf_check_relocs (bfd *abfd, struct bfd_link_info *info,
			    asection *sec, const Elf_Internal_Rela *relocs)
{
  const char *name;
  bfd *dynobj;
  Elf_Internal_Shdr *symtab_hdr;
  struct elf_link_hash_entry **sym_hashes;
  size_t extsymoff;
  const Elf_Internal_Rela *rel;
  const Elf_Internal_Rela *rel_end;
  asection *sreloc;
  const struct elf_backend_data *bed;
  struct mips_elf_link_hash_table *htab;
  bfd_byte *contents;
  bfd_vma addend;
  reloc_howto_type *howto;

  if (info->relocatable)
    return TRUE;

  htab = mips_elf_hash_table (info);
  BFD_ASSERT (htab != NULL);

  dynobj = elf_hash_table (info)->dynobj;
  symtab_hdr = &elf_tdata (abfd)->symtab_hdr;
  sym_hashes = elf_sym_hashes (abfd);
  extsymoff = (elf_bad_symtab (abfd)) ? 0 : symtab_hdr->sh_info;

  bed = get_elf_backend_data (abfd);
  rel_end = relocs + sec->reloc_count * bed->s->int_rels_per_ext_rel;

  /* Check for the mips16 stub sections.  */

  name = bfd_get_section_name (abfd, sec);
  if (FN_STUB_P (name))
    {
      unsigned long r_symndx;

      /* Look at the relocation information to figure out which symbol
         this is for.  */

      r_symndx = mips16_stub_symndx (bed, sec, relocs, rel_end);
      if (r_symndx == 0)
	{
	  (*_bfd_error_handler)
	    (_("%B: Warning: cannot determine the target function for"
	       " stub section `%s'"),
	     abfd, name);
	  bfd_set_error (bfd_error_bad_value);
	  return FALSE;
	}

      if (r_symndx < extsymoff
	  || sym_hashes[r_symndx - extsymoff] == NULL)
	{
	  asection *o;

	  /* This stub is for a local symbol.  This stub will only be
             needed if there is some relocation in this BFD, other
             than a 16 bit function call, which refers to this symbol.  */
	  for (o = abfd->sections; o != NULL; o = o->next)
	    {
	      Elf_Internal_Rela *sec_relocs;
	      const Elf_Internal_Rela *r, *rend;

	      /* We can ignore stub sections when looking for relocs.  */
	      if ((o->flags & SEC_RELOC) == 0
		  || o->reloc_count == 0
		  || section_allows_mips16_refs_p (o))
		continue;

	      sec_relocs
		= _bfd_elf_link_read_relocs (abfd, o, NULL, NULL,
					     info->keep_memory);
	      if (sec_relocs == NULL)
		return FALSE;

	      rend = sec_relocs + o->reloc_count;
	      for (r = sec_relocs; r < rend; r++)
		if (ELF_R_SYM (abfd, r->r_info) == r_symndx
		    && !mips16_call_reloc_p (ELF_R_TYPE (abfd, r->r_info)))
		  break;

	      if (elf_section_data (o)->relocs != sec_relocs)
		free (sec_relocs);

	      if (r < rend)
		break;
	    }

	  if (o == NULL)
	    {
	      /* There is no non-call reloc for this stub, so we do
                 not need it.  Since this function is called before
                 the linker maps input sections to output sections, we
                 can easily discard it by setting the SEC_EXCLUDE
                 flag.  */
	      sec->flags |= SEC_EXCLUDE;
	      return TRUE;
	    }

	  /* Record this stub in an array of local symbol stubs for
             this BFD.  */
	  if (mips_elf_tdata (abfd)->local_stubs == NULL)
	    {
	      unsigned long symcount;
	      asection **n;
	      bfd_size_type amt;

	      if (elf_bad_symtab (abfd))
		symcount = NUM_SHDR_ENTRIES (symtab_hdr);
	      else
		symcount = symtab_hdr->sh_info;
	      amt = symcount * sizeof (asection *);
	      n = bfd_zalloc (abfd, amt);
	      if (n == NULL)
		return FALSE;
	      mips_elf_tdata (abfd)->local_stubs = n;
	    }

	  sec->flags |= SEC_KEEP;
	  mips_elf_tdata (abfd)->local_stubs[r_symndx] = sec;

	  /* We don't need to set mips16_stubs_seen in this case.
             That flag is used to see whether we need to look through
             the global symbol table for stubs.  We don't need to set
             it here, because we just have a local stub.  */
	}
      else
	{
	  struct mips_elf_link_hash_entry *h;

	  h = ((struct mips_elf_link_hash_entry *)
	       sym_hashes[r_symndx - extsymoff]);

	  while (h->root.root.type == bfd_link_hash_indirect
		 || h->root.root.type == bfd_link_hash_warning)
	    h = (struct mips_elf_link_hash_entry *) h->root.root.u.i.link;

	  /* H is the symbol this stub is for.  */

	  /* If we already have an appropriate stub for this function, we
	     don't need another one, so we can discard this one.  Since
	     this function is called before the linker maps input sections
	     to output sections, we can easily discard it by setting the
	     SEC_EXCLUDE flag.  */
	  if (h->fn_stub != NULL)
	    {
	      sec->flags |= SEC_EXCLUDE;
	      return TRUE;
	    }

	  sec->flags |= SEC_KEEP;
	  h->fn_stub = sec;
	  mips_elf_hash_table (info)->mips16_stubs_seen = TRUE;
	}
    }
  else if (CALL_STUB_P (name) || CALL_FP_STUB_P (name))
    {
      unsigned long r_symndx;
      struct mips_elf_link_hash_entry *h;
      asection **loc;

      /* Look at the relocation information to figure out which symbol
         this is for.  */

      r_symndx = mips16_stub_symndx (bed, sec, relocs, rel_end);
      if (r_symndx == 0)
	{
	  (*_bfd_error_handler)
	    (_("%B: Warning: cannot determine the target function for"
	       " stub section `%s'"),
	     abfd, name);
	  bfd_set_error (bfd_error_bad_value);
	  return FALSE;
	}

      if (r_symndx < extsymoff
	  || sym_hashes[r_symndx - extsymoff] == NULL)
	{
	  asection *o;

	  /* This stub is for a local symbol.  This stub will only be
             needed if there is some relocation (R_MIPS16_26) in this BFD
             that refers to this symbol.  */
	  for (o = abfd->sections; o != NULL; o = o->next)
	    {
	      Elf_Internal_Rela *sec_relocs;
	      const Elf_Internal_Rela *r, *rend;

	      /* We can ignore stub sections when looking for relocs.  */
	      if ((o->flags & SEC_RELOC) == 0
		  || o->reloc_count == 0
		  || section_allows_mips16_refs_p (o))
		continue;

	      sec_relocs
		= _bfd_elf_link_read_relocs (abfd, o, NULL, NULL,
					     info->keep_memory);
	      if (sec_relocs == NULL)
		return FALSE;

	      rend = sec_relocs + o->reloc_count;
	      for (r = sec_relocs; r < rend; r++)
		if (ELF_R_SYM (abfd, r->r_info) == r_symndx
		    && ELF_R_TYPE (abfd, r->r_info) == R_MIPS16_26)
		    break;

	      if (elf_section_data (o)->relocs != sec_relocs)
		free (sec_relocs);

	      if (r < rend)
		break;
	    }

	  if (o == NULL)
	    {
	      /* There is no non-call reloc for this stub, so we do
                 not need it.  Since this function is called before
                 the linker maps input sections to output sections, we
                 can easily discard it by setting the SEC_EXCLUDE
                 flag.  */
	      sec->flags |= SEC_EXCLUDE;
	      return TRUE;
	    }

	  /* Record this stub in an array of local symbol call_stubs for
             this BFD.  */
	  if (mips_elf_tdata (abfd)->local_call_stubs == NULL)
	    {
	      unsigned long symcount;
	      asection **n;
	      bfd_size_type amt;

	      if (elf_bad_symtab (abfd))
		symcount = NUM_SHDR_ENTRIES (symtab_hdr);
	      else
		symcount = symtab_hdr->sh_info;
	      amt = symcount * sizeof (asection *);
	      n = bfd_zalloc (abfd, amt);
	      if (n == NULL)
		return FALSE;
	      mips_elf_tdata (abfd)->local_call_stubs = n;
	    }

	  sec->flags |= SEC_KEEP;
	  mips_elf_tdata (abfd)->local_call_stubs[r_symndx] = sec;

	  /* We don't need to set mips16_stubs_seen in this case.
             That flag is used to see whether we need to look through
             the global symbol table for stubs.  We don't need to set
             it here, because we just have a local stub.  */
	}
      else
	{
	  h = ((struct mips_elf_link_hash_entry *)
	       sym_hashes[r_symndx - extsymoff]);

	  /* H is the symbol this stub is for.  */

	  if (CALL_FP_STUB_P (name))
	    loc = &h->call_fp_stub;
	  else
	    loc = &h->call_stub;

	  /* If we already have an appropriate stub for this function, we
	     don't need another one, so we can discard this one.  Since
	     this function is called before the linker maps input sections
	     to output sections, we can easily discard it by setting the
	     SEC_EXCLUDE flag.  */
	  if (*loc != NULL)
	    {
	      sec->flags |= SEC_EXCLUDE;
	      return TRUE;
	    }

	  sec->flags |= SEC_KEEP;
	  *loc = sec;
	  mips_elf_hash_table (info)->mips16_stubs_seen = TRUE;
	}
    }

  sreloc = NULL;
  contents = NULL;
  for (rel = relocs; rel < rel_end; ++rel)
    {
      unsigned long r_symndx;
      unsigned int r_type;
      struct elf_link_hash_entry *h;
      bfd_boolean can_make_dynamic_p;
      bfd_boolean call_reloc_p;
      bfd_boolean constrain_symbol_p;

      r_symndx = ELF_R_SYM (abfd, rel->r_info);
      r_type = ELF_R_TYPE (abfd, rel->r_info);

      if (r_symndx < extsymoff)
	h = NULL;
      else if (r_symndx >= extsymoff + NUM_SHDR_ENTRIES (symtab_hdr))
	{
	  (*_bfd_error_handler)
	    (_("%B: Malformed reloc detected for section %s"),
	     abfd, name);
	  bfd_set_error (bfd_error_bad_value);
	  return FALSE;
	}
      else
	{
	  h = sym_hashes[r_symndx - extsymoff];
	  if (h != NULL)
	    {
	      while (h->root.type == bfd_link_hash_indirect
		     || h->root.type == bfd_link_hash_warning)
		h = (struct elf_link_hash_entry *) h->root.u.i.link;

	      /* PR15323, ref flags aren't set for references in the
		 same object.  */
	      h->root.non_ir_ref = 1;
	    }
	}

      /* Set CAN_MAKE_DYNAMIC_P to true if we can convert this
	 relocation into a dynamic one.  */
      can_make_dynamic_p = FALSE;

      /* Set CALL_RELOC_P to true if the relocation is for a call,
	 and if pointer equality therefore doesn't matter.  */
      call_reloc_p = FALSE;

      /* Set CONSTRAIN_SYMBOL_P if we need to take the relocation
	 into account when deciding how to define the symbol.
	 Relocations in nonallocatable sections such as .pdr and
	 .debug* should have no effect.  */
      constrain_symbol_p = ((sec->flags & SEC_ALLOC) != 0);

      switch (r_type)
	{
	case R_MIPS_CALL16:
	case R_MIPS_CALL_HI16:
	case R_MIPS_CALL_LO16:
	case R_MIPS16_CALL16:
	case R_MICROMIPS_CALL16:
	case R_MICROMIPS_CALL_HI16:
	case R_MICROMIPS_CALL_LO16:
	  call_reloc_p = TRUE;
	  /* Fall through.  */

	case R_MIPS_GOT16:
	case R_MIPS_GOT_HI16:
	case R_MIPS_GOT_LO16:
	case R_MIPS_GOT_PAGE:
	case R_MIPS_GOT_OFST:
	case R_MIPS_GOT_DISP:
	case R_MIPS_TLS_GOTTPREL:
	case R_MIPS_TLS_GD:
	case R_MIPS_TLS_LDM:
	case R_MIPS16_GOT16:
	case R_MIPS16_TLS_GOTTPREL:
	case R_MIPS16_TLS_GD:
	case R_MIPS16_TLS_LDM:
	case R_MICROMIPS_GOT16:
	case R_MICROMIPS_GOT_HI16:
	case R_MICROMIPS_GOT_LO16:
	case R_MICROMIPS_GOT_PAGE:
	case R_MICROMIPS_GOT_OFST:
	case R_MICROMIPS_GOT_DISP:
	case R_MICROMIPS_TLS_GOTTPREL:
	case R_MICROMIPS_TLS_GD:
	case R_MICROMIPS_TLS_LDM:
	  if (dynobj == NULL)
	    elf_hash_table (info)->dynobj = dynobj = abfd;
	  if (!mips_elf_create_got_section (dynobj, info))
	    return FALSE;
	  if (htab->is_vxworks && !info->shared)
	    {
	      (*_bfd_error_handler)
		(_("%B: GOT reloc at 0x%lx not expected in executables"),
		 abfd, (unsigned long) rel->r_offset);
	      bfd_set_error (bfd_error_bad_value);
	      return FALSE;
	    }
	  can_make_dynamic_p = TRUE;
	  break;

	case R_MIPS_NONE:
	case R_MIPS_JALR:
	case R_MICROMIPS_JALR:
	  /* These relocations have empty fields and are purely there to
	     provide link information.  The symbol value doesn't matter.  */
	  constrain_symbol_p = FALSE;
	  break;

	case R_MIPS_GPREL16:
	case R_MIPS_GPREL32:
	case R_MIPS16_GPREL:
	case R_MICROMIPS_GPREL16:
	  /* GP-relative relocations always resolve to a definition in a
	     regular input file, ignoring the one-definition rule.  This is
	     important for the GP setup sequence in NewABI code, which
	     always resolves to a local function even if other relocations
	     against the symbol wouldn't.  */
	  constrain_symbol_p = FALSE;
	  break;

	case R_MIPS_32:
	case R_MIPS_REL32:
	case R_MIPS_64:
	  /* In VxWorks executables, references to external symbols
	     must be handled using copy relocs or PLT entries; it is not
	     possible to convert this relocation into a dynamic one.

	     For executables that use PLTs and copy-relocs, we have a
	     choice between converting the relocation into a dynamic
	     one or using copy relocations or PLT entries.  It is
	     usually better to do the former, unless the relocation is
	     against a read-only section.  */
	  if ((info->shared
	       || (h != NULL
		   && !htab->is_vxworks
		   && strcmp (h->root.root.string, "__gnu_local_gp") != 0
		   && !(!info->nocopyreloc
			&& !PIC_OBJECT_P (abfd)
			&& MIPS_ELF_READONLY_SECTION (sec))))
	      && (sec->flags & SEC_ALLOC) != 0)
	    {
	      can_make_dynamic_p = TRUE;
	      if (dynobj == NULL)
		elf_hash_table (info)->dynobj = dynobj = abfd;
	    }
	  break;

	case R_MIPS_26:
	case R_MIPS_PC16:
	case R_MIPS_PC21_S2:
	case R_MIPS_PC26_S2:
	case R_MIPS16_26:
	case R_MICROMIPS_26_S1:
	case R_MICROMIPS_PC7_S1:
	case R_MICROMIPS_PC10_S1:
	case R_MICROMIPS_PC16_S1:
	case R_MICROMIPS_PC21_S1:
	case R_MICROMIPS_PC26_S1:
	case R_MICROMIPS_PC23_S2:
	  call_reloc_p = TRUE;
	  break;
	}

      if (h)
	{
	  if (constrain_symbol_p)
	    {
	      if (!can_make_dynamic_p)
		((struct mips_elf_link_hash_entry *) h)->has_static_relocs = 1;

	      if (!call_reloc_p)
		h->pointer_equality_needed = 1;

	      /* We must not create a stub for a symbol that has
		 relocations related to taking the function's address.
		 This doesn't apply to VxWorks, where CALL relocs refer
		 to a .got.plt entry instead of a normal .got entry.  */
	      if (!htab->is_vxworks && (!can_make_dynamic_p || !call_reloc_p))
		((struct mips_elf_link_hash_entry *) h)->no_fn_stub = TRUE;
	    }

	  /* Relocations against the special VxWorks __GOTT_BASE__ and
	     __GOTT_INDEX__ symbols must be left to the loader.  Allocate
	     room for them in .rela.dyn.  */
	  if (is_gott_symbol (info, h))
	    {
	      if (sreloc == NULL)
		{
		  sreloc = mips_elf_rel_dyn_section (info, TRUE);
		  if (sreloc == NULL)
		    return FALSE;
		}
	      mips_elf_allocate_dynamic_relocations (dynobj, info, 1);
	      if (MIPS_ELF_READONLY_SECTION (sec))
		/* We tell the dynamic linker that there are
		   relocations against the text segment.  */
		info->flags |= DF_TEXTREL;
	    }
	}
      else if (call_lo16_reloc_p (r_type)
	       || got_lo16_reloc_p (r_type)
	       || got_disp_reloc_p (r_type)
	       || (got16_reloc_p (r_type) && htab->is_vxworks))
	{
	  /* We may need a local GOT entry for this relocation.  We
	     don't count R_MIPS_GOT_PAGE because we can estimate the
	     maximum number of pages needed by looking at the size of
	     the segment.  Similar comments apply to R_MIPS*_GOT16 and
	     R_MIPS*_CALL16, except on VxWorks, where GOT relocations
	     always evaluate to "G".  We don't count R_MIPS_GOT_HI16, or
	     R_MIPS_CALL_HI16 because these are always followed by an
	     R_MIPS_GOT_LO16 or R_MIPS_CALL_LO16.  */
	  if (!mips_elf_record_local_got_symbol (abfd, r_symndx,
						 rel->r_addend, info, r_type))
	    return FALSE;
	}

      if (h != NULL
	  && mips_elf_relocation_needs_la25_stub (abfd, r_type,
						  ELF_ST_IS_MIPS16 (h->other)))
	((struct mips_elf_link_hash_entry *) h)->has_nonpic_branches = TRUE;

      switch (r_type)
	{
	case R_MIPS_CALL16:
	case R_MIPS16_CALL16:
	case R_MICROMIPS_CALL16:
	  if (h == NULL)
	    {
	      (*_bfd_error_handler)
		(_("%B: CALL16 reloc at 0x%lx not against global symbol"),
		 abfd, (unsigned long) rel->r_offset);
	      bfd_set_error (bfd_error_bad_value);
	      return FALSE;
	    }
	  /* Fall through.  */

	case R_MIPS_CALL_HI16:
	case R_MIPS_CALL_LO16:
	case R_MICROMIPS_CALL_HI16:
	case R_MICROMIPS_CALL_LO16:
	  if (h != NULL)
	    {
	      /* Make sure there is room in the regular GOT to hold the
		 function's address.  We may eliminate it in favour of
		 a .got.plt entry later; see mips_elf_count_got_symbols.  */
	      if (!mips_elf_record_global_got_symbol (h, abfd, info, TRUE,
						      r_type))
		return FALSE;

	      /* We need a stub, not a plt entry for the undefined
		 function.  But we record it as if it needs plt.  See
		 _bfd_elf_adjust_dynamic_symbol.  */
	      h->needs_plt = 1;
	      h->type = STT_FUNC;
	    }
	  break;

	case R_MIPS_GOT_PAGE:
	case R_MICROMIPS_GOT_PAGE:
	case R_MIPS16_GOT16:
	case R_MIPS_GOT16:
	case R_MIPS_GOT_HI16:
	case R_MIPS_GOT_LO16:
	case R_MICROMIPS_GOT16:
	case R_MICROMIPS_GOT_HI16:
	case R_MICROMIPS_GOT_LO16:
	  if (!h || got_page_reloc_p (r_type))
	    {
	      /* This relocation needs (or may need, if h != NULL) a
		 page entry in the GOT.  For R_MIPS_GOT_PAGE we do not
		 know for sure until we know whether the symbol is
		 preemptible.  */
	      if (mips_elf_rel_relocation_p (abfd, sec, relocs, rel))
		{
		  if (!mips_elf_get_section_contents (abfd, sec, &contents))
		    return FALSE;
		  howto = MIPS_ELF_RTYPE_TO_HOWTO (abfd, r_type, FALSE);
		  addend = mips_elf_read_rel_addend (abfd, rel,
						     howto, contents);
		  if (got16_reloc_p (r_type))
		    mips_elf_add_lo16_rel_addend (abfd, rel, rel_end,
						  contents, &addend);
		  else
		    addend <<= howto->rightshift;
		}
	      else
		addend = rel->r_addend;
	      if (!mips_elf_record_got_page_ref (info, abfd, r_symndx,
						 h, addend))
		return FALSE;

	      if (h)
		{
		  struct mips_elf_link_hash_entry *hmips =
		    (struct mips_elf_link_hash_entry *) h;

		  /* This symbol is definitely not overridable.  */
		  if (hmips->root.def_regular
		      && ! (info->shared && ! info->symbolic
			    && ! hmips->root.forced_local))
		    h = NULL;
		}
	    }
	  /* If this is a global, overridable symbol, GOT_PAGE will
	     decay to GOT_DISP, so we'll need a GOT entry for it.  */
	  /* Fall through.  */

	case R_MIPS_GOT_DISP:
	case R_MICROMIPS_GOT_DISP:
	  if (h && !mips_elf_record_global_got_symbol (h, abfd, info,
						       FALSE, r_type))
	    return FALSE;
	  break;

	case R_MIPS_TLS_GOTTPREL:
	case R_MIPS16_TLS_GOTTPREL:
	case R_MICROMIPS_TLS_GOTTPREL:
	  if (info->shared)
	    info->flags |= DF_STATIC_TLS;
	  /* Fall through */

	case R_MIPS_TLS_LDM:
	case R_MIPS16_TLS_LDM:
	case R_MICROMIPS_TLS_LDM:
	  if (tls_ldm_reloc_p (r_type))
	    {
	      r_symndx = STN_UNDEF;
	      h = NULL;
	    }
	  /* Fall through */

	case R_MIPS_TLS_GD:
	case R_MIPS16_TLS_GD:
	case R_MICROMIPS_TLS_GD:
	  /* This symbol requires a global offset table entry, or two
	     for TLS GD relocations.  */
	  if (h != NULL)
	    {
	      if (!mips_elf_record_global_got_symbol (h, abfd, info,
						      FALSE, r_type))
		return FALSE;
	    }
	  else
	    {
	      if (!mips_elf_record_local_got_symbol (abfd, r_symndx,
						     rel->r_addend,
						     info, r_type))
		return FALSE;
	    }
	  break;

	case R_MIPS_32:
	case R_MIPS_REL32:
	case R_MIPS_64:
	  /* In VxWorks executables, references to external symbols
	     are handled using copy relocs or PLT stubs, so there's
	     no need to add a .rela.dyn entry for this relocation.  */
	  if (can_make_dynamic_p)
	    {
	      if (sreloc == NULL)
		{
		  sreloc = mips_elf_rel_dyn_section (info, TRUE);
		  if (sreloc == NULL)
		    return FALSE;
		}
	      if (info->shared && h == NULL)
		{
		  /* When creating a shared object, we must copy these
		     reloc types into the output file as R_MIPS_REL32
		     relocs.  Make room for this reloc in .rel(a).dyn.  */
		  mips_elf_allocate_dynamic_relocations (dynobj, info, 1);
		  if (MIPS_ELF_READONLY_SECTION (sec))
		    /* We tell the dynamic linker that there are
		       relocations against the text segment.  */
		    info->flags |= DF_TEXTREL;
		}
	      else
		{
		  struct mips_elf_link_hash_entry *hmips;

		  /* For a shared object, we must copy this relocation
		     unless the symbol turns out to be undefined and
		     weak with non-default visibility, in which case
		     it will be left as zero.

		     We could elide R_MIPS_REL32 for locally binding symbols
		     in shared libraries, but do not yet do so.

		     For an executable, we only need to copy this
		     reloc if the symbol is defined in a dynamic
		     object.  */
		  hmips = (struct mips_elf_link_hash_entry *) h;
		  ++hmips->possibly_dynamic_relocs;
		  if (MIPS_ELF_READONLY_SECTION (sec))
		    /* We need it to tell the dynamic linker if there
		       are relocations against the text segment.  */
		    hmips->readonly_reloc = TRUE;
		}
	    }

	  if (SGI_COMPAT (abfd))
	    mips_elf_hash_table (info)->compact_rel_size +=
	      sizeof (Elf32_External_crinfo);
	  break;

	case R_MIPS_26:
	case R_MIPS_GPREL16:
	case R_MIPS_LITERAL:
	case R_MIPS_GPREL32:
	case R_MICROMIPS_26_S1:
	case R_MICROMIPS_GPREL16:
	case R_MICROMIPS_LITERAL:
	case R_MICROMIPS_GPREL7_S2:
	  if (SGI_COMPAT (abfd))
	    mips_elf_hash_table (info)->compact_rel_size +=
	      sizeof (Elf32_External_crinfo);
	  break;

	  /* This relocation describes the C++ object vtable hierarchy.
	     Reconstruct it for later use during GC.  */
	case R_MIPS_GNU_VTINHERIT:
	  if (!bfd_elf_gc_record_vtinherit (abfd, sec, h, rel->r_offset))
	    return FALSE;
	  break;

	  /* This relocation describes which C++ vtable entries are actually
	     used.  Record for later use during GC.  */
	case R_MIPS_GNU_VTENTRY:
	  BFD_ASSERT (h != NULL);
	  if (h != NULL
	      && !bfd_elf_gc_record_vtentry (abfd, sec, h, rel->r_offset))
	    return FALSE;
	  break;

	default:
	  break;
	}

      /* Record the need for a PLT entry.  At this point we don't know
         yet if we are going to create a PLT in the first place, but
         we only record whether the relocation requires a standard MIPS
         or a compressed code entry anyway.  If we don't make a PLT after
         all, then we'll just ignore these arrangements.  Likewise if
         a PLT entry is not created because the symbol is satisfied
         locally.  */
      if (h != NULL
	  && jal_reloc_p (r_type)
	  && !SYMBOL_CALLS_LOCAL (info, h))
	{
	  if (h->plt.plist == NULL)
	    h->plt.plist = mips_elf_make_plt_record (abfd);
	  if (h->plt.plist == NULL)
	    return FALSE;

	  if (r_type == R_MIPS_26)
	    h->plt.plist->need_mips = TRUE;
	  else
	    h->plt.plist->need_comp = TRUE;
	}

      /* See if this reloc would need to refer to a MIPS16 hard-float stub,
	 if there is one.  We only need to handle global symbols here;
	 we decide whether to keep or delete stubs for local symbols
	 when processing the stub's relocations.  */
      if (h != NULL
	  && !mips16_call_reloc_p (r_type)
	  && !section_allows_mips16_refs_p (sec))
	{
	  struct mips_elf_link_hash_entry *mh;

	  mh = (struct mips_elf_link_hash_entry *) h;
	  mh->need_fn_stub = TRUE;
	}

      /* Refuse some position-dependent relocations when creating a
	 shared library.  Do not refuse R_MIPS_32 / R_MIPS_64; they're
	 not PIC, but we can create dynamic relocations and the result
	 will be fine.  Also do not refuse R_MIPS_LO16, which can be
	 combined with R_MIPS_GOT16.  */
      if (info->shared)
	{
	  switch (r_type)
	    {
	    case R_MIPS16_HI16:
	    case R_MIPS_HI16:
	    case R_MIPS_HIGHER:
	    case R_MIPS_HIGHEST:
	    case R_MICROMIPS_HI16:
	    case R_MICROMIPS_HIGHER:
	    case R_MICROMIPS_HIGHEST:
	      /* Don't refuse a high part relocation if it's against
		 no symbol (e.g. part of a compound relocation).  */
	      if (r_symndx == STN_UNDEF)
		break;

	      /* R_MIPS_HI16 against _gp_disp is used for $gp setup,
		 and has a special meaning.  */
	      if (!NEWABI_P (abfd) && h != NULL
		  && strcmp (h->root.root.string, "_gp_disp") == 0)
		break;

	      /* Likewise __GOTT_BASE__ and __GOTT_INDEX__ on VxWorks.  */
	      if (is_gott_symbol (info, h))
		break;

	      /* FALLTHROUGH */

	    case R_MIPS16_26:
	    case R_MIPS_26:
	    case R_MICROMIPS_26_S1:
	      howto = MIPS_ELF_RTYPE_TO_HOWTO (abfd, r_type, FALSE);
	      (*_bfd_error_handler)
		(_("%B: relocation %s against `%s' can not be used when making a shared object; recompile with -fPIC"),
		 abfd, howto->name,
		 (h) ? h->root.root.string : "a local symbol");
	      bfd_set_error (bfd_error_bad_value);
	      return FALSE;
	    default:
	      break;
	    }
	}
    }

  return TRUE;
}

bfd_boolean
_bfd_mips_relax_section (bfd *abfd, asection *sec,
			 struct bfd_link_info *link_info,
			 bfd_boolean *again)
{
  Elf_Internal_Rela *internal_relocs;
  Elf_Internal_Rela *irel, *irelend;
  Elf_Internal_Shdr *symtab_hdr;
  bfd_byte *contents = NULL;
  size_t extsymoff;
  bfd_boolean changed_contents = FALSE;
  bfd_vma sec_start = sec->output_section->vma + sec->output_offset;
  Elf_Internal_Sym *isymbuf = NULL;

  /* We are not currently changing any sizes, so only one pass.  */
  *again = FALSE;

  if (link_info->relocatable)
    return TRUE;

  internal_relocs = _bfd_elf_link_read_relocs (abfd, sec, NULL, NULL,
					       link_info->keep_memory);
  if (internal_relocs == NULL)
    return TRUE;

  irelend = internal_relocs + sec->reloc_count
    * get_elf_backend_data (abfd)->s->int_rels_per_ext_rel;
  symtab_hdr = &elf_tdata (abfd)->symtab_hdr;
  extsymoff = (elf_bad_symtab (abfd)) ? 0 : symtab_hdr->sh_info;

  for (irel = internal_relocs; irel < irelend; irel++)
    {
      bfd_vma symval;
      bfd_signed_vma sym_offset;
      unsigned int r_type;
      unsigned long r_symndx;
      asection *sym_sec;
      unsigned long instruction;

      /* Turn jalr into bgezal, and jr into beq, if they're marked
	 with a JALR relocation, that indicate where they jump to.
	 This saves some pipeline bubbles.  */
      r_type = ELF_R_TYPE (abfd, irel->r_info);
      if (r_type != R_MIPS_JALR)
	continue;

      r_symndx = ELF_R_SYM (abfd, irel->r_info);
      /* Compute the address of the jump target.  */
      if (r_symndx >= extsymoff)
	{
	  struct mips_elf_link_hash_entry *h
	    = ((struct mips_elf_link_hash_entry *)
	       elf_sym_hashes (abfd) [r_symndx - extsymoff]);

	  while (h->root.root.type == bfd_link_hash_indirect
		 || h->root.root.type == bfd_link_hash_warning)
	    h = (struct mips_elf_link_hash_entry *) h->root.root.u.i.link;

	  /* If a symbol is undefined, or if it may be overridden,
	     skip it.  */
	  if (! ((h->root.root.type == bfd_link_hash_defined
		  || h->root.root.type == bfd_link_hash_defweak)
		 && h->root.root.u.def.section)
	      || (link_info->shared && ! link_info->symbolic
		  && !h->root.forced_local))
	    continue;

	  sym_sec = h->root.root.u.def.section;
	  if (sym_sec->output_section)
	    symval = (h->root.root.u.def.value
		      + sym_sec->output_section->vma
		      + sym_sec->output_offset);
	  else
	    symval = h->root.root.u.def.value;
	}
      else
	{
	  Elf_Internal_Sym *isym;

	  /* Read this BFD's symbols if we haven't done so already.  */
	  if (isymbuf == NULL && symtab_hdr->sh_info != 0)
	    {
	      isymbuf = (Elf_Internal_Sym *) symtab_hdr->contents;
	      if (isymbuf == NULL)
		isymbuf = bfd_elf_get_elf_syms (abfd, symtab_hdr,
						symtab_hdr->sh_info, 0,
						NULL, NULL, NULL);
	      if (isymbuf == NULL)
		goto relax_return;
	    }

	  isym = isymbuf + r_symndx;
	  if (isym->st_shndx == SHN_UNDEF)
	    continue;
	  else if (isym->st_shndx == SHN_ABS)
	    sym_sec = bfd_abs_section_ptr;
	  else if (isym->st_shndx == SHN_COMMON)
	    sym_sec = bfd_com_section_ptr;
	  else
	    sym_sec
	      = bfd_section_from_elf_index (abfd, isym->st_shndx);
	  symval = isym->st_value
	    + sym_sec->output_section->vma
	    + sym_sec->output_offset;
	}

      /* Compute branch offset, from delay slot of the jump to the
	 branch target.  */
      sym_offset = (symval + irel->r_addend)
	- (sec_start + irel->r_offset + 4);

      /* Branch offset must be properly aligned.  */
      if ((sym_offset & 3) != 0)
	continue;

      sym_offset >>= 2;

      /* Check that it's in range.  */
      if (sym_offset < -0x8000 || sym_offset >= 0x8000)
	continue;

      /* Get the section contents if we haven't done so already.  */
      if (!mips_elf_get_section_contents (abfd, sec, &contents))
	goto relax_return;

      instruction = bfd_get_32 (abfd, contents + irel->r_offset);

      /* If it was jalr <reg>, turn it into bgezal $zero, <target>.  */
      if ((instruction & 0xfc1fffff) == 0x0000f809)
	instruction = 0x04110000;
      /* If it was jr <reg>, turn it into b <target>.  */
      else if ((instruction & 0xfc1fffff) == 0x00000008)
	instruction = 0x10000000;
      else
	continue;

      instruction |= (sym_offset & 0xffff);
      bfd_put_32 (abfd, instruction, contents + irel->r_offset);
      changed_contents = TRUE;
    }

  if (contents != NULL
      && elf_section_data (sec)->this_hdr.contents != contents)
    {
      if (!changed_contents && !link_info->keep_memory)
        free (contents);
      else
        {
          /* Cache the section contents for elf_link_input_bfd.  */
          elf_section_data (sec)->this_hdr.contents = contents;
        }
    }
  return TRUE;

 relax_return:
  if (contents != NULL
      && elf_section_data (sec)->this_hdr.contents != contents)
    free (contents);
  return FALSE;
}

/* Allocate space for global sym dynamic relocs.  */

static bfd_boolean
allocate_dynrelocs (struct elf_link_hash_entry *h, void *inf)
{
  struct bfd_link_info *info = inf;
  bfd *dynobj;
  struct mips_elf_link_hash_entry *hmips;
  struct mips_elf_link_hash_table *htab;

  htab = mips_elf_hash_table (info);
  BFD_ASSERT (htab != NULL);

  dynobj = elf_hash_table (info)->dynobj;
  hmips = (struct mips_elf_link_hash_entry *) h;

  /* VxWorks executables are handled elsewhere; we only need to
     allocate relocations in shared objects.  */
  if (htab->is_vxworks && !info->shared)
    return TRUE;

  /* Ignore indirect symbols.  All relocations against such symbols
     will be redirected to the target symbol.  */
  if (h->root.type == bfd_link_hash_indirect)
    return TRUE;

  /* If this symbol is defined in a dynamic object, or we are creating
     a shared library, we will need to copy any R_MIPS_32 or
     R_MIPS_REL32 relocs against it into the output file.  */
  if (! info->relocatable
      && hmips->possibly_dynamic_relocs != 0
      && (h->root.type == bfd_link_hash_defweak
	  || (!h->def_regular && !ELF_COMMON_DEF_P (h))
	  || info->shared))
    {
      bfd_boolean do_copy = TRUE;

      if (h->root.type == bfd_link_hash_undefweak)
	{
	  /* Do not copy relocations for undefined weak symbols with
	     non-default visibility.  */
	  if (ELF_ST_VISIBILITY (h->other) != STV_DEFAULT)
	    do_copy = FALSE;

	  /* Make sure undefined weak symbols are output as a dynamic
	     symbol in PIEs.  */
	  else if (h->dynindx == -1 && !h->forced_local)
	    {
	      if (! bfd_elf_link_record_dynamic_symbol (info, h))
		return FALSE;
	    }
	}

      if (do_copy)
	{
	  /* Even though we don't directly need a GOT entry for this symbol,
	     the SVR4 psABI requires it to have a dynamic symbol table
	     index greater that DT_MIPS_GOTSYM if there are dynamic
	     relocations against it.

	     VxWorks does not enforce the same mapping between the GOT
	     and the symbol table, so the same requirement does not
	     apply there.  */
	  if (!htab->is_vxworks)
	    {
	      if (hmips->global_got_area > GGA_RELOC_ONLY)
		hmips->global_got_area = GGA_RELOC_ONLY;
	      hmips->got_only_for_calls = FALSE;
	    }

	  mips_elf_allocate_dynamic_relocations
	    (dynobj, info, hmips->possibly_dynamic_relocs);
	  if (hmips->readonly_reloc)
	    /* We tell the dynamic linker that there are relocations
	       against the text segment.  */
	    info->flags |= DF_TEXTREL;
	}
    }

  return TRUE;
}

/* Adjust a symbol defined by a dynamic object and referenced by a
   regular object.  The current definition is in some section of the
   dynamic object, but we're not including those sections.  We have to
   change the definition to something the rest of the link can
   understand.  */

bfd_boolean
_bfd_mips_elf_adjust_dynamic_symbol (struct bfd_link_info *info,
				     struct elf_link_hash_entry *h)
{
  bfd *dynobj;
  struct mips_elf_link_hash_entry *hmips;
  struct mips_elf_link_hash_table *htab;

  htab = mips_elf_hash_table (info);
  BFD_ASSERT (htab != NULL);

  dynobj = elf_hash_table (info)->dynobj;
  hmips = (struct mips_elf_link_hash_entry *) h;

  /* Make sure we know what is going on here.  */
  BFD_ASSERT (dynobj != NULL
	      && (h->needs_plt
		  || h->u.weakdef != NULL
		  || (h->def_dynamic
		      && h->ref_regular
		      && !h->def_regular)));

  hmips = (struct mips_elf_link_hash_entry *) h;

  /* If there are call relocations against an externally-defined symbol,
     see whether we can create a MIPS lazy-binding stub for it.  We can
     only do this if all references to the function are through call
     relocations, and in that case, the traditional lazy-binding stubs
     are much more efficient than PLT entries.

     Traditional stubs are only available on SVR4 psABI-based systems;
     VxWorks always uses PLTs instead.  */
  if (!htab->is_vxworks && h->needs_plt && !hmips->no_fn_stub)
    {
      if (! elf_hash_table (info)->dynamic_sections_created)
	return TRUE;

      /* If this symbol is not defined in a regular file, then set
	 the symbol to the stub location.  This is required to make
	 function pointers compare as equal between the normal
	 executable and the shared library.  */
      if (!h->def_regular)
	{
	  hmips->needs_lazy_stub = TRUE;
	  htab->lazy_stub_count++;
	  return TRUE;
	}
    }
  /* As above, VxWorks requires PLT entries for externally-defined
     functions that are only accessed through call relocations.

     Both VxWorks and non-VxWorks targets also need PLT entries if there
     are static-only relocations against an externally-defined function.
     This can technically occur for shared libraries if there are
     branches to the symbol, although it is unlikely that this will be
     used in practice due to the short ranges involved.  It can occur
     for any relative or absolute relocation in executables; in that
     case, the PLT entry becomes the function's canonical address.  */
  else if (((h->needs_plt && !hmips->no_fn_stub)
	    || (h->type == STT_FUNC && hmips->has_static_relocs))
	   && htab->use_plts_and_copy_relocs
	   && !SYMBOL_CALLS_LOCAL (info, h)
	   && !(ELF_ST_VISIBILITY (h->other) != STV_DEFAULT
		&& h->root.type == bfd_link_hash_undefweak))
    {
      bfd_boolean micromips_p = MICROMIPS_P (info->output_bfd);
      bfd_boolean newabi_p = NEWABI_P (info->output_bfd);

      /* If this is the first symbol to need a PLT entry, then make some
         basic setup.  Also work out PLT entry sizes.  We'll need them
         for PLT offset calculations.  */
      if (htab->plt_mips_offset + htab->plt_comp_offset == 0)
	{
	  BFD_ASSERT (htab->sgotplt->size == 0);
	  BFD_ASSERT (htab->plt_got_index == 0);

	  /* If we're using the PLT additions to the psABI, each PLT
	     entry is 16 bytes and the PLT0 entry is 32 bytes.
	     Encourage better cache usage by aligning.  We do this
	     lazily to avoid pessimizing traditional objects.  */
	  if (!htab->is_vxworks
	      && !bfd_set_section_alignment (dynobj, htab->splt, 5))
	    return FALSE;

	  /* Make sure that .got.plt is word-aligned.  We do this lazily
	     for the same reason as above.  */
	  if (!bfd_set_section_alignment (dynobj, htab->sgotplt,
					  MIPS_ELF_LOG_FILE_ALIGN (dynobj)))
	    return FALSE;

	  /* On non-VxWorks targets, the first two entries in .got.plt
	     are reserved.  */
	  if (!htab->is_vxworks)
	    htab->plt_got_index
	      += (get_elf_backend_data (dynobj)->got_header_size
		  / MIPS_ELF_GOT_SIZE (dynobj));

	  /* On VxWorks, also allocate room for the header's
	     .rela.plt.unloaded entries.  */
	  if (htab->is_vxworks && !info->shared)
	    htab->srelplt2->size += 2 * sizeof (Elf32_External_Rela);

	  /* Now work out the sizes of individual PLT entries.  */
	  if (htab->is_vxworks && info->shared)
	    htab->plt_mips_entry_size
	      = 4 * ARRAY_SIZE (mips_vxworks_shared_plt_entry);
	  else if (htab->is_vxworks)
	    htab->plt_mips_entry_size
	      = 4 * ARRAY_SIZE (mips_vxworks_exec_plt_entry);
	  else if (newabi_p)
	    htab->plt_mips_entry_size
	      = 4 * ARRAY_SIZE (mips_exec_plt_entry);
	  else if (!micromips_p)
	    {
	      htab->plt_mips_entry_size
		= 4 * ARRAY_SIZE (mips_exec_plt_entry);
	      htab->plt_comp_entry_size
		= 2 * ARRAY_SIZE (mips16_o32_exec_plt_entry);
	    }
	  else if (htab->insn32)
	    {
	      htab->plt_mips_entry_size
		= 4 * ARRAY_SIZE (mips_exec_plt_entry);
	      htab->plt_comp_entry_size
		= 2 * ARRAY_SIZE (micromips_insn32_o32_exec_plt_entry);
	    }
	  else
	    {
	      htab->plt_mips_entry_size
		= 4 * ARRAY_SIZE (mips_exec_plt_entry);
	      htab->plt_comp_entry_size
		= 2 * ARRAY_SIZE (micromips_o32_exec_plt_entry);
	    }
	}

      if (h->plt.plist == NULL)
	h->plt.plist = mips_elf_make_plt_record (dynobj);
      if (h->plt.plist == NULL)
	return FALSE;

      /* There are no defined MIPS16 or microMIPS PLT entries for VxWorks,
         n32 or n64, so always use a standard entry there.

         If the symbol has a MIPS16 call stub and gets a PLT entry, then
         all MIPS16 calls will go via that stub, and there is no benefit
         to having a MIPS16 entry.  And in the case of call_stub a
         standard entry actually has to be used as the stub ends with a J
         instruction.  */
      if (newabi_p
	  || htab->is_vxworks
	  || hmips->call_stub
	  || hmips->call_fp_stub)
	{
	  h->plt.plist->need_mips = TRUE;
	  h->plt.plist->need_comp = FALSE;
	}

      /* Otherwise, if there are no direct calls to the function, we
         have a free choice of whether to use standard or compressed
         entries.  Prefer microMIPS entries if the object is known to
         contain microMIPS code, so that it becomes possible to create
         pure microMIPS binaries.  Prefer standard entries otherwise,
         because MIPS16 ones are no smaller and are usually slower.  */
      if (!h->plt.plist->need_mips && !h->plt.plist->need_comp)
	{
	  if (micromips_p)
	    h->plt.plist->need_comp = TRUE;
	  else
	    h->plt.plist->need_mips = TRUE;
	}

      if (h->plt.plist->need_mips)
	{
	  h->plt.plist->mips_offset = htab->plt_mips_offset;
	  htab->plt_mips_offset += htab->plt_mips_entry_size;
	}
      if (h->plt.plist->need_comp)
	{
	  h->plt.plist->comp_offset = htab->plt_comp_offset;
	  htab->plt_comp_offset += htab->plt_comp_entry_size;
	}

      /* Reserve the corresponding .got.plt entry now too.  */
      h->plt.plist->gotplt_index = htab->plt_got_index++;

      /* If the output file has no definition of the symbol, set the
	 symbol's value to the address of the stub.  */
      if (!info->shared && !h->def_regular)
	hmips->use_plt_entry = TRUE;

      /* Make room for the R_MIPS_JUMP_SLOT relocation.  */
      htab->srelplt->size += (htab->is_vxworks
			      ? MIPS_ELF_RELA_SIZE (dynobj)
			      : MIPS_ELF_REL_SIZE (dynobj));

      /* Make room for the .rela.plt.unloaded relocations.  */
      if (htab->is_vxworks && !info->shared)
	htab->srelplt2->size += 3 * sizeof (Elf32_External_Rela);

      /* All relocations against this symbol that could have been made
	 dynamic will now refer to the PLT entry instead.  */
      hmips->possibly_dynamic_relocs = 0;

      return TRUE;
    }

  /* If this is a weak symbol, and there is a real definition, the
     processor independent code will have arranged for us to see the
     real definition first, and we can just use the same value.  */
  if (h->u.weakdef != NULL)
    {
      BFD_ASSERT (h->u.weakdef->root.type == bfd_link_hash_defined
		  || h->u.weakdef->root.type == bfd_link_hash_defweak);
      h->root.u.def.section = h->u.weakdef->root.u.def.section;
      h->root.u.def.value = h->u.weakdef->root.u.def.value;
      return TRUE;
    }

  /* Otherwise, there is nothing further to do for symbols defined
     in regular objects.  */
  if (h->def_regular)
    return TRUE;

  /* There's also nothing more to do if we'll convert all relocations
     against this symbol into dynamic relocations.  */
  if (!hmips->has_static_relocs)
    return TRUE;

  /* We're now relying on copy relocations.  Complain if we have
     some that we can't convert.  */
  if (!htab->use_plts_and_copy_relocs || info->shared)
    {
      (*_bfd_error_handler) (_("non-dynamic relocations refer to "
			       "dynamic symbol %s"),
			     h->root.root.string);
      bfd_set_error (bfd_error_bad_value);
      return FALSE;
    }

  /* We must allocate the symbol in our .dynbss section, which will
     become part of the .bss section of the executable.  There will be
     an entry for this symbol in the .dynsym section.  The dynamic
     object will contain position independent code, so all references
     from the dynamic object to this symbol will go through the global
     offset table.  The dynamic linker will use the .dynsym entry to
     determine the address it must put in the global offset table, so
     both the dynamic object and the regular object will refer to the
     same memory location for the variable.  */

  if ((h->root.u.def.section->flags & SEC_ALLOC) != 0)
    {
      if (htab->is_vxworks)
	htab->srelbss->size += sizeof (Elf32_External_Rela);
      else
	mips_elf_allocate_dynamic_relocations (dynobj, info, 1);
      h->needs_copy = 1;
    }

  /* All relocations against this symbol that could have been made
     dynamic will now refer to the local copy instead.  */
  hmips->possibly_dynamic_relocs = 0;

  return _bfd_elf_adjust_dynamic_copy (h, htab->sdynbss);
}

/* This function is called after all the input files have been read,
   and the input sections have been assigned to output sections.  We
   check for any mips16 stub sections that we can discard.  */

bfd_boolean
_bfd_mips_elf_always_size_sections (bfd *output_bfd,
				    struct bfd_link_info *info)
{
  asection *sect;
  struct mips_elf_link_hash_table *htab;
  struct mips_htab_traverse_info hti;

  htab = mips_elf_hash_table (info);
  BFD_ASSERT (htab != NULL);

  /* The .reginfo section has a fixed size.  */
  sect = bfd_get_section_by_name (output_bfd, ".reginfo");
  if (sect != NULL)
    bfd_set_section_size (output_bfd, sect, sizeof (Elf32_External_RegInfo));

  /* The .MIPS.abiflags section has a fixed size.  */
  sect = bfd_get_section_by_name (output_bfd, ".MIPS.abiflags");
  if (sect != NULL)
    bfd_set_section_size (output_bfd, sect, sizeof (Elf_External_ABIFlags_v0));

  hti.info = info;
  hti.output_bfd = output_bfd;
  hti.error = FALSE;
  mips_elf_link_hash_traverse (mips_elf_hash_table (info),
			       mips_elf_check_symbols, &hti);
  if (hti.error)
    return FALSE;

  return TRUE;
}

/* If the link uses a GOT, lay it out and work out its size.  */

static bfd_boolean
mips_elf_lay_out_got (bfd *output_bfd, struct bfd_link_info *info)
{
  bfd *dynobj;
  asection *s;
  struct mips_got_info *g;
  bfd_size_type loadable_size = 0;
  bfd_size_type page_gotno;
  bfd *ibfd;
  struct mips_elf_traverse_got_arg tga;
  struct mips_elf_link_hash_table *htab;

  htab = mips_elf_hash_table (info);
  BFD_ASSERT (htab != NULL);

  s = htab->sgot;
  if (s == NULL)
    return TRUE;

  dynobj = elf_hash_table (info)->dynobj;
  g = htab->got_info;

  /* Allocate room for the reserved entries.  VxWorks always reserves
     3 entries; other objects only reserve 2 entries.  */
  BFD_ASSERT (g->assigned_low_gotno == 0);
  if (htab->is_vxworks)
    htab->reserved_gotno = 3;
  else
    htab->reserved_gotno = 2;
  g->local_gotno += htab->reserved_gotno;
  g->assigned_low_gotno = htab->reserved_gotno;

  /* Decide which symbols need to go in the global part of the GOT and
     count the number of reloc-only GOT symbols.  */
  mips_elf_link_hash_traverse (htab, mips_elf_count_got_symbols, info);

  if (!mips_elf_resolve_final_got_entries (info, g))
    return FALSE;

  /* Calculate the total loadable size of the output.  That
     will give us the maximum number of GOT_PAGE entries
     required.  */
  for (ibfd = info->input_bfds; ibfd; ibfd = ibfd->link.next)
    {
      asection *subsection;

      for (subsection = ibfd->sections;
	   subsection;
	   subsection = subsection->next)
	{
	  if ((subsection->flags & SEC_ALLOC) == 0)
	    continue;
	  loadable_size += ((subsection->size + 0xf)
			    &~ (bfd_size_type) 0xf);
	}
    }

  if (htab->is_vxworks)
    /* There's no need to allocate page entries for VxWorks; R_MIPS*_GOT16
       relocations against local symbols evaluate to "G", and the EABI does
       not include R_MIPS_GOT_PAGE.  */
    page_gotno = 0;
  else
    /* Assume there are two loadable segments consisting of contiguous
       sections.  Is 5 enough?  */
    page_gotno = (loadable_size >> 16) + 5;

  /* Choose the smaller of the two page estimates; both are intended to be
     conservative.  */
  if (page_gotno > g->page_gotno)
    page_gotno = g->page_gotno;

  g->local_gotno += page_gotno;
  g->assigned_high_gotno = g->local_gotno - 1;

  s->size += g->local_gotno * MIPS_ELF_GOT_SIZE (output_bfd);
  s->size += g->global_gotno * MIPS_ELF_GOT_SIZE (output_bfd);
  s->size += g->tls_gotno * MIPS_ELF_GOT_SIZE (output_bfd);

  /* VxWorks does not support multiple GOTs.  It initializes $gp to
     __GOTT_BASE__[__GOTT_INDEX__], the value of which is set by the
     dynamic loader.  */
  if (!htab->is_vxworks && s->size > MIPS_ELF_GOT_MAX_SIZE (info))
    {
      if (!mips_elf_multi_got (output_bfd, info, s, page_gotno))
	return FALSE;
    }
  else
    {
      /* Record that all bfds use G.  This also has the effect of freeing
	 the per-bfd GOTs, which we no longer need.  */
      for (ibfd = info->input_bfds; ibfd; ibfd = ibfd->link.next)
	if (mips_elf_bfd_got (ibfd, FALSE))
	  mips_elf_replace_bfd_got (ibfd, g);
      mips_elf_replace_bfd_got (output_bfd, g);

      /* Set up TLS entries.  */
      g->tls_assigned_gotno = g->global_gotno + g->local_gotno;
      tga.info = info;
      tga.g = g;
      tga.value = MIPS_ELF_GOT_SIZE (output_bfd);
      htab_traverse (g->got_entries, mips_elf_initialize_tls_index, &tga);
      if (!tga.g)
	return FALSE;
      BFD_ASSERT (g->tls_assigned_gotno
		  == g->global_gotno + g->local_gotno + g->tls_gotno);

      /* Each VxWorks GOT entry needs an explicit relocation.  */
      if (htab->is_vxworks && info->shared)
	g->relocs += g->global_gotno + g->local_gotno - htab->reserved_gotno;

      /* Allocate room for the TLS relocations.  */
      if (g->relocs)
	mips_elf_allocate_dynamic_relocations (dynobj, info, g->relocs);
    }

  return TRUE;
}

/* Estimate the size of the .MIPS.stubs section.  */

static void
mips_elf_estimate_stub_size (bfd *output_bfd, struct bfd_link_info *info)
{
  struct mips_elf_link_hash_table *htab;
  bfd_size_type dynsymcount;

  htab = mips_elf_hash_table (info);
  BFD_ASSERT (htab != NULL);

  if (htab->lazy_stub_count == 0)
    return;

  /* IRIX rld assumes that a function stub isn't at the end of the .text
     section, so add a dummy entry to the end.  */
  htab->lazy_stub_count++;

  /* Get a worst-case estimate of the number of dynamic symbols needed.
     At this point, dynsymcount does not account for section symbols
     and count_section_dynsyms may overestimate the number that will
     be needed.  */
  dynsymcount = (elf_hash_table (info)->dynsymcount
		 + count_section_dynsyms (output_bfd, info));

  /* Determine the size of one stub entry.  There's no disadvantage
     from using microMIPS code here, so for the sake of pure-microMIPS
     binaries we prefer it whenever there's any microMIPS code in
     output produced at all.  This has a benefit of stubs being
     shorter by 4 bytes each too, unless in the insn32 mode.  */
  if (!MICROMIPS_P (output_bfd))
    htab->function_stub_size = (dynsymcount > 0x10000
				? MIPS_FUNCTION_STUB_BIG_SIZE
				: MIPS_FUNCTION_STUB_NORMAL_SIZE);
  else if (htab->insn32)
    htab->function_stub_size = (dynsymcount > 0x10000
				? MICROMIPS_INSN32_FUNCTION_STUB_BIG_SIZE
				: MICROMIPS_INSN32_FUNCTION_STUB_NORMAL_SIZE);
  else
    htab->function_stub_size = (dynsymcount > 0x10000
				? MICROMIPS_FUNCTION_STUB_BIG_SIZE
				: MICROMIPS_FUNCTION_STUB_NORMAL_SIZE);

  htab->sstubs->size = htab->lazy_stub_count * htab->function_stub_size;
}

/* A mips_elf_link_hash_traverse callback for which DATA points to a
   mips_htab_traverse_info.  If H needs a traditional MIPS lazy-binding
   stub, allocate an entry in the stubs section.  */

static bfd_boolean
mips_elf_allocate_lazy_stub (struct mips_elf_link_hash_entry *h, void *data)
{
  struct mips_htab_traverse_info *hti = data;
  struct mips_elf_link_hash_table *htab;
  struct bfd_link_info *info;
  bfd *output_bfd;

  info = hti->info;
  output_bfd = hti->output_bfd;
  htab = mips_elf_hash_table (info);
  BFD_ASSERT (htab != NULL);

  if (h->needs_lazy_stub)
    {
      bfd_boolean micromips_p = MICROMIPS_P (output_bfd);
      unsigned int other = micromips_p ? STO_MICROMIPS : 0;
      bfd_vma isa_bit = micromips_p;

      BFD_ASSERT (htab->root.dynobj != NULL);
      if (h->root.plt.plist == NULL)
	h->root.plt.plist = mips_elf_make_plt_record (htab->sstubs->owner);
      if (h->root.plt.plist == NULL)
	{
	  hti->error = TRUE;
	  return FALSE;
	}
      h->root.root.u.def.section = htab->sstubs;
      h->root.root.u.def.value = htab->sstubs->size + isa_bit;
      h->root.plt.plist->stub_offset = htab->sstubs->size;
      h->root.other = other;
      htab->sstubs->size += htab->function_stub_size;
    }
  return TRUE;
}

/* Allocate offsets in the stubs section to each symbol that needs one.
   Set the final size of the .MIPS.stub section.  */

static bfd_boolean
mips_elf_lay_out_lazy_stubs (struct bfd_link_info *info)
{
  bfd *output_bfd = info->output_bfd;
  bfd_boolean micromips_p = MICROMIPS_P (output_bfd);
  unsigned int other = micromips_p ? STO_MICROMIPS : 0;
  bfd_vma isa_bit = micromips_p;
  struct mips_elf_link_hash_table *htab;
  struct mips_htab_traverse_info hti;
  struct elf_link_hash_entry *h;
  bfd *dynobj;

  htab = mips_elf_hash_table (info);
  BFD_ASSERT (htab != NULL);

  if (htab->lazy_stub_count == 0)
    return TRUE;

  htab->sstubs->size = 0;
  hti.info = info;
  hti.output_bfd = output_bfd;
  hti.error = FALSE;
  mips_elf_link_hash_traverse (htab, mips_elf_allocate_lazy_stub, &hti);
  if (hti.error)
    return FALSE;
  htab->sstubs->size += htab->function_stub_size;
  BFD_ASSERT (htab->sstubs->size
	      == htab->lazy_stub_count * htab->function_stub_size);

  dynobj = elf_hash_table (info)->dynobj;
  BFD_ASSERT (dynobj != NULL);
  h = _bfd_elf_define_linkage_sym (dynobj, info, htab->sstubs, "_MIPS_STUBS_");
  if (h == NULL)
    return FALSE;
  h->root.u.def.value = isa_bit;
  h->other = other;
  h->type = STT_FUNC;

  return TRUE;
}

/* A mips_elf_link_hash_traverse callback for which DATA points to a
   bfd_link_info.  If H uses the address of a PLT entry as the value
   of the symbol, then set the entry in the symbol table now.  Prefer
   a standard MIPS PLT entry.  */

static bfd_boolean
mips_elf_set_plt_sym_value (struct mips_elf_link_hash_entry *h, void *data)
{
  struct bfd_link_info *info = data;
  bfd_boolean micromips_p = MICROMIPS_P (info->output_bfd);
  struct mips_elf_link_hash_table *htab;
  unsigned int other;
  bfd_vma isa_bit;
  bfd_vma val;

  htab = mips_elf_hash_table (info);
  BFD_ASSERT (htab != NULL);

  if (h->use_plt_entry)
    {
      BFD_ASSERT (h->root.plt.plist != NULL);
      BFD_ASSERT (h->root.plt.plist->mips_offset != MINUS_ONE
		  || h->root.plt.plist->comp_offset != MINUS_ONE);

      val = htab->plt_header_size;
      if (h->root.plt.plist->mips_offset != MINUS_ONE)
	{
	  isa_bit = 0;
	  val += h->root.plt.plist->mips_offset;
	  other = 0;
	}
      else
	{
	  isa_bit = 1;
	  val += htab->plt_mips_offset + h->root.plt.plist->comp_offset;
	  other = micromips_p ? STO_MICROMIPS : STO_MIPS16;
	}
      val += isa_bit;
      /* For VxWorks, point at the PLT load stub rather than the lazy
         resolution stub; this stub will become the canonical function
         address.  */
      if (htab->is_vxworks)
	val += 8;

      h->root.root.u.def.section = htab->splt;
      h->root.root.u.def.value = val;
      h->root.other = other;
    }

  return TRUE;
}

/* Set the sizes of the dynamic sections.  */

bfd_boolean
_bfd_mips_elf_size_dynamic_sections (bfd *output_bfd,
				     struct bfd_link_info *info)
{
  bfd *dynobj;
  asection *s, *sreldyn;
  bfd_boolean reltext;
  struct mips_elf_link_hash_table *htab;

  htab = mips_elf_hash_table (info);
  BFD_ASSERT (htab != NULL);
  dynobj = elf_hash_table (info)->dynobj;
  BFD_ASSERT (dynobj != NULL);

  if (elf_hash_table (info)->dynamic_sections_created)
    {
      /* Set the contents of the .interp section to the interpreter.  */
      if (info->executable)
	{
	  s = bfd_get_linker_section (dynobj, ".interp");
	  BFD_ASSERT (s != NULL);
	  s->size
	    = strlen (ELF_DYNAMIC_INTERPRETER (output_bfd)) + 1;
	  s->contents
	    = (bfd_byte *) ELF_DYNAMIC_INTERPRETER (output_bfd);
	}

      /* Figure out the size of the PLT header if we know that we
         are using it.  For the sake of cache alignment always use
         a standard header whenever any standard entries are present
         even if microMIPS entries are present as well.  This also
         lets the microMIPS header rely on the value of $v0 only set
         by microMIPS entries, for a small size reduction.

         Set symbol table entry values for symbols that use the
         address of their PLT entry now that we can calculate it.

         Also create the _PROCEDURE_LINKAGE_TABLE_ symbol if we
         haven't already in _bfd_elf_create_dynamic_sections.  */
      if (htab->splt && htab->plt_mips_offset + htab->plt_comp_offset != 0)
	{
	  bfd_boolean micromips_p = (MICROMIPS_P (output_bfd)
				     && !htab->plt_mips_offset);
	  unsigned int other = micromips_p ? STO_MICROMIPS : 0;
	  bfd_vma isa_bit = micromips_p;
	  struct elf_link_hash_entry *h;
	  bfd_vma size;

	  BFD_ASSERT (htab->use_plts_and_copy_relocs);
	  BFD_ASSERT (htab->sgotplt->size == 0);
	  BFD_ASSERT (htab->splt->size == 0);

	  if (htab->is_vxworks && info->shared)
	    size = 4 * ARRAY_SIZE (mips_vxworks_shared_plt0_entry);
	  else if (htab->is_vxworks)
	    size = 4 * ARRAY_SIZE (mips_vxworks_exec_plt0_entry);
	  else if (ABI_64_P (output_bfd))
	    size = 4 * ARRAY_SIZE (mips_n64_exec_plt0_entry);
	  else if (ABI_N32_P (output_bfd))
	    size = 4 * ARRAY_SIZE (mips_n32_exec_plt0_entry);
	  else if (!micromips_p)
	    size = 4 * ARRAY_SIZE (mips_o32_exec_plt0_entry);
	  else if (htab->insn32)
	    size = 2 * ARRAY_SIZE (micromips_insn32_o32_exec_plt0_entry);
	  else
	    size = 2 * ARRAY_SIZE (micromips_o32_exec_plt0_entry);

	  htab->plt_header_is_comp = micromips_p;
	  htab->plt_header_size = size;
	  htab->splt->size = (size
			      + htab->plt_mips_offset
			      + htab->plt_comp_offset);
	  htab->sgotplt->size = (htab->plt_got_index
				 * MIPS_ELF_GOT_SIZE (dynobj));

	  mips_elf_link_hash_traverse (htab, mips_elf_set_plt_sym_value, info);

	  if (htab->root.hplt == NULL)
	    {
	      h = _bfd_elf_define_linkage_sym (dynobj, info, htab->splt,
					       "_PROCEDURE_LINKAGE_TABLE_");
	      htab->root.hplt = h;
	      if (h == NULL)
		return FALSE;
	    }

	  h = htab->root.hplt;
	  h->root.u.def.value = isa_bit;
	  h->other = other;
	  h->type = STT_FUNC;
	}
    }

  /* Allocate space for global sym dynamic relocs.  */
  elf_link_hash_traverse (&htab->root, allocate_dynrelocs, info);

  mips_elf_estimate_stub_size (output_bfd, info);

  if (!mips_elf_lay_out_got (output_bfd, info))
    return FALSE;

  mips_elf_lay_out_lazy_stubs (info);

  /* The check_relocs and adjust_dynamic_symbol entry points have
     determined the sizes of the various dynamic sections.  Allocate
     memory for them.  */
  reltext = FALSE;
  for (s = dynobj->sections; s != NULL; s = s->next)
    {
      const char *name;

      /* It's OK to base decisions on the section name, because none
	 of the dynobj section names depend upon the input files.  */
      name = bfd_get_section_name (dynobj, s);

      if ((s->flags & SEC_LINKER_CREATED) == 0)
	continue;

      if (CONST_STRNEQ (name, ".rel"))
	{
	  if (s->size != 0)
	    {
	      const char *outname;
	      asection *target;

	      /* If this relocation section applies to a read only
                 section, then we probably need a DT_TEXTREL entry.
                 If the relocation section is .rel(a).dyn, we always
                 assert a DT_TEXTREL entry rather than testing whether
                 there exists a relocation to a read only section or
                 not.  */
	      outname = bfd_get_section_name (output_bfd,
					      s->output_section);
	      target = bfd_get_section_by_name (output_bfd, outname + 4);
	      if ((target != NULL
		   && (target->flags & SEC_READONLY) != 0
		   && (target->flags & SEC_ALLOC) != 0)
		  || strcmp (outname, MIPS_ELF_REL_DYN_NAME (info)) == 0)
		reltext = TRUE;

	      /* We use the reloc_count field as a counter if we need
		 to copy relocs into the output file.  */
	      if (strcmp (name, MIPS_ELF_REL_DYN_NAME (info)) != 0)
		s->reloc_count = 0;

	      /* If combreloc is enabled, elf_link_sort_relocs() will
		 sort relocations, but in a different way than we do,
		 and before we're done creating relocations.  Also, it
		 will move them around between input sections'
		 relocation's contents, so our sorting would be
		 broken, so don't let it run.  */
	      info->combreloc = 0;
	    }
	}
      else if (! info->shared
	       && ! mips_elf_hash_table (info)->use_rld_obj_head
	       && CONST_STRNEQ (name, ".rld_map"))
	{
	  /* We add a room for __rld_map.  It will be filled in by the
	     rtld to contain a pointer to the _r_debug structure.  */
	  s->size += MIPS_ELF_RLD_MAP_SIZE (output_bfd);
	}
      else if (SGI_COMPAT (output_bfd)
	       && CONST_STRNEQ (name, ".compact_rel"))
	s->size += mips_elf_hash_table (info)->compact_rel_size;
      else if (s == htab->splt)
	{
	  /* If the last PLT entry has a branch delay slot, allocate
	     room for an extra nop to fill the delay slot.  This is
	     for CPUs without load interlocking.  */
	  if (! LOAD_INTERLOCKS_P (output_bfd)
	      && ! htab->is_vxworks && s->size > 0)
	    s->size += 4;
	}
      else if (! CONST_STRNEQ (name, ".init")
	       && s != htab->sgot
	       && s != htab->sgotplt
	       && s != htab->sstubs
	       && s != htab->sdynbss)
	{
	  /* It's not one of our sections, so don't allocate space.  */
	  continue;
	}

      if (s->size == 0)
	{
	  s->flags |= SEC_EXCLUDE;
	  continue;
	}

      if ((s->flags & SEC_HAS_CONTENTS) == 0)
	continue;

      /* Allocate memory for the section contents.  */
      s->contents = bfd_zalloc (dynobj, s->size);
      if (s->contents == NULL)
	{
	  bfd_set_error (bfd_error_no_memory);
	  return FALSE;
	}
    }

  if (elf_hash_table (info)->dynamic_sections_created)
    {
      /* Add some entries to the .dynamic section.  We fill in the
	 values later, in _bfd_mips_elf_finish_dynamic_sections, but we
	 must add the entries now so that we get the correct size for
	 the .dynamic section.  */

      /* SGI object has the equivalence of DT_DEBUG in the
	 DT_MIPS_RLD_MAP entry.  This must come first because glibc
	 only fills in DT_MIPS_RLD_MAP (not DT_DEBUG) and some tools
	 may only look at the first one they see.  */
      if (!info->shared
	  && !MIPS_ELF_ADD_DYNAMIC_ENTRY (info, DT_MIPS_RLD_MAP, 0))
	return FALSE;

      /* The DT_DEBUG entry may be filled in by the dynamic linker and
	 used by the debugger.  */
      if (info->executable
	  && !SGI_COMPAT (output_bfd)
	  && !MIPS_ELF_ADD_DYNAMIC_ENTRY (info, DT_DEBUG, 0))
	return FALSE;

      if (reltext && (SGI_COMPAT (output_bfd) || htab->is_vxworks))
	info->flags |= DF_TEXTREL;

      if ((info->flags & DF_TEXTREL) != 0)
	{
	  if (! MIPS_ELF_ADD_DYNAMIC_ENTRY (info, DT_TEXTREL, 0))
	    return FALSE;

	  /* Clear the DF_TEXTREL flag.  It will be set again if we
	     write out an actual text relocation; we may not, because
	     at this point we do not know whether e.g. any .eh_frame
	     absolute relocations have been converted to PC-relative.  */
	  info->flags &= ~DF_TEXTREL;
	}

      if (! MIPS_ELF_ADD_DYNAMIC_ENTRY (info, DT_PLTGOT, 0))
	return FALSE;

      sreldyn = mips_elf_rel_dyn_section (info, FALSE);
      if (htab->is_vxworks)
	{
	  /* VxWorks uses .rela.dyn instead of .rel.dyn.  It does not
	     use any of the DT_MIPS_* tags.  */
	  if (sreldyn && sreldyn->size > 0)
	    {
	      if (! MIPS_ELF_ADD_DYNAMIC_ENTRY (info, DT_RELA, 0))
		return FALSE;

	      if (! MIPS_ELF_ADD_DYNAMIC_ENTRY (info, DT_RELASZ, 0))
		return FALSE;

	      if (! MIPS_ELF_ADD_DYNAMIC_ENTRY (info, DT_RELAENT, 0))
		return FALSE;
	    }
	}
      else
	{
	  if (sreldyn && sreldyn->size > 0)
	    {
	      if (! MIPS_ELF_ADD_DYNAMIC_ENTRY (info, DT_REL, 0))
		return FALSE;

	      if (! MIPS_ELF_ADD_DYNAMIC_ENTRY (info, DT_RELSZ, 0))
		return FALSE;

	      if (! MIPS_ELF_ADD_DYNAMIC_ENTRY (info, DT_RELENT, 0))
		return FALSE;
	    }

	  if (! MIPS_ELF_ADD_DYNAMIC_ENTRY (info, DT_MIPS_RLD_VERSION, 0))
	    return FALSE;

	  if (! MIPS_ELF_ADD_DYNAMIC_ENTRY (info, DT_MIPS_FLAGS, 0))
	    return FALSE;

	  if (! MIPS_ELF_ADD_DYNAMIC_ENTRY (info, DT_MIPS_BASE_ADDRESS, 0))
	    return FALSE;

	  if (! MIPS_ELF_ADD_DYNAMIC_ENTRY (info, DT_MIPS_LOCAL_GOTNO, 0))
	    return FALSE;

	  if (! MIPS_ELF_ADD_DYNAMIC_ENTRY (info, DT_MIPS_SYMTABNO, 0))
	    return FALSE;

	  if (! MIPS_ELF_ADD_DYNAMIC_ENTRY (info, DT_MIPS_UNREFEXTNO, 0))
	    return FALSE;

	  if (! MIPS_ELF_ADD_DYNAMIC_ENTRY (info, DT_MIPS_GOTSYM, 0))
	    return FALSE;

	  if (IRIX_COMPAT (dynobj) == ict_irix5
	      && ! MIPS_ELF_ADD_DYNAMIC_ENTRY (info, DT_MIPS_HIPAGENO, 0))
	    return FALSE;

	  if (IRIX_COMPAT (dynobj) == ict_irix6
	      && (bfd_get_section_by_name
		  (output_bfd, MIPS_ELF_OPTIONS_SECTION_NAME (dynobj)))
	      && !MIPS_ELF_ADD_DYNAMIC_ENTRY (info, DT_MIPS_OPTIONS, 0))
	    return FALSE;
	}
      if (htab->splt->size > 0)
	{
	  if (! MIPS_ELF_ADD_DYNAMIC_ENTRY (info, DT_PLTREL, 0))
	    return FALSE;

	  if (! MIPS_ELF_ADD_DYNAMIC_ENTRY (info, DT_JMPREL, 0))
	    return FALSE;

	  if (! MIPS_ELF_ADD_DYNAMIC_ENTRY (info, DT_PLTRELSZ, 0))
	    return FALSE;

	  if (! MIPS_ELF_ADD_DYNAMIC_ENTRY (info, DT_MIPS_PLTGOT, 0))
	    return FALSE;
	}
      if (htab->is_vxworks
	  && !elf_vxworks_add_dynamic_entries (output_bfd, info))
	return FALSE;
    }

  return TRUE;
}

/* REL is a relocation in INPUT_BFD that is being copied to OUTPUT_BFD.
   Adjust its R_ADDEND field so that it is correct for the output file.
   LOCAL_SYMS and LOCAL_SECTIONS are arrays of INPUT_BFD's local symbols
   and sections respectively; both use symbol indexes.  */

static void
mips_elf_adjust_addend (bfd *output_bfd, struct bfd_link_info *info,
			bfd *input_bfd, Elf_Internal_Sym *local_syms,
			asection **local_sections, Elf_Internal_Rela *rel)
{
  unsigned int r_type, r_symndx;
  Elf_Internal_Sym *sym;
  asection *sec;

  if (mips_elf_local_relocation_p (input_bfd, rel, local_sections))
    {
      r_type = ELF_R_TYPE (output_bfd, rel->r_info);
      if (gprel16_reloc_p (r_type)
	  || r_type == R_MIPS_GPREL32
	  || literal_reloc_p (r_type))
	{
	  rel->r_addend += _bfd_get_gp_value (input_bfd);
	  rel->r_addend -= _bfd_get_gp_value (output_bfd);
	}

      r_symndx = ELF_R_SYM (output_bfd, rel->r_info);
      sym = local_syms + r_symndx;

      /* Adjust REL's addend to account for section merging.  */
      if (!info->relocatable)
	{
	  sec = local_sections[r_symndx];
	  _bfd_elf_rela_local_sym (output_bfd, sym, &sec, rel);
	}

      /* This would normally be done by the rela_normal code in elflink.c.  */
      if (ELF_ST_TYPE (sym->st_info) == STT_SECTION)
	rel->r_addend += local_sections[r_symndx]->output_offset;
    }
}

/* Handle relocations against symbols from removed linkonce sections,
   or sections discarded by a linker script.  We use this wrapper around
   RELOC_AGAINST_DISCARDED_SECTION to handle triplets of compound relocs
   on 64-bit ELF targets.  In this case for any relocation handled, which
   always be the first in a triplet, the remaining two have to be processed
   together with the first, even if they are R_MIPS_NONE.  It is the symbol
   index referred by the first reloc that applies to all the three and the
   remaining two never refer to an object symbol.  And it is the final
   relocation (the last non-null one) that determines the output field of
   the whole relocation so retrieve the corresponding howto structure for
   the relocatable field to be cleared by RELOC_AGAINST_DISCARDED_SECTION.

   Note that RELOC_AGAINST_DISCARDED_SECTION is a macro that uses "continue"
   and therefore requires to be pasted in a loop.  It also defines a block
   and does not protect any of its arguments, hence the extra brackets.  */

static void
mips_reloc_against_discarded_section (bfd *output_bfd,
				      struct bfd_link_info *info,
				      bfd *input_bfd, asection *input_section,
				      Elf_Internal_Rela **rel,
				      const Elf_Internal_Rela **relend,
				      bfd_boolean rel_reloc,
				      reloc_howto_type *howto,
				      bfd_byte *contents)
{
  const struct elf_backend_data *bed = get_elf_backend_data (output_bfd);
  int count = bed->s->int_rels_per_ext_rel;
  unsigned int r_type;
  int i;

  for (i = count - 1; i > 0; i--)
    {
      r_type = ELF_R_TYPE (output_bfd, (*rel)[i].r_info);
      if (r_type != R_MIPS_NONE)
	{
	  howto = MIPS_ELF_RTYPE_TO_HOWTO (input_bfd, r_type, !rel_reloc);
	  break;
	}
    }
  do
    {
       RELOC_AGAINST_DISCARDED_SECTION (info, input_bfd, input_section,
					(*rel), count, (*relend),
					howto, i, contents);
    }
  while (0);
}

/* Relocate a MIPS ELF section.  */

bfd_boolean
_bfd_mips_elf_relocate_section (bfd *output_bfd, struct bfd_link_info *info,
				bfd *input_bfd, asection *input_section,
				bfd_byte *contents, Elf_Internal_Rela *relocs,
				Elf_Internal_Sym *local_syms,
				asection **local_sections)
{
  Elf_Internal_Rela *rel;
  const Elf_Internal_Rela *relend;
  bfd_vma addend = 0;
  bfd_boolean use_saved_addend_p = FALSE;
  const struct elf_backend_data *bed;

  bed = get_elf_backend_data (output_bfd);
  relend = relocs + input_section->reloc_count * bed->s->int_rels_per_ext_rel;
  for (rel = relocs; rel < relend; ++rel)
    {
      const char *name;
      bfd_vma value = 0;
      reloc_howto_type *howto;
      bfd_boolean cross_mode_jump_p = FALSE;
      /* TRUE if the relocation is a RELA relocation, rather than a
         REL relocation.  */
      bfd_boolean rela_relocation_p = TRUE;
      unsigned int r_type = ELF_R_TYPE (output_bfd, rel->r_info);
      const char *msg;
      unsigned long r_symndx;
      asection *sec;
      Elf_Internal_Shdr *symtab_hdr;
      struct elf_link_hash_entry *h;
      bfd_boolean rel_reloc;

      rel_reloc = (NEWABI_P (input_bfd)
		   && mips_elf_rel_relocation_p (input_bfd, input_section,
						 relocs, rel));
      /* Find the relocation howto for this relocation.  */
      howto = MIPS_ELF_RTYPE_TO_HOWTO (input_bfd, r_type, !rel_reloc);

      r_symndx = ELF_R_SYM (input_bfd, rel->r_info);
      symtab_hdr = &elf_tdata (input_bfd)->symtab_hdr;
      if (mips_elf_local_relocation_p (input_bfd, rel, local_sections))
	{
	  sec = local_sections[r_symndx];
	  h = NULL;
	}
      else
	{
	  unsigned long extsymoff;

	  extsymoff = 0;
	  if (!elf_bad_symtab (input_bfd))
	    extsymoff = symtab_hdr->sh_info;
	  h = elf_sym_hashes (input_bfd) [r_symndx - extsymoff];
	  while (h->root.type == bfd_link_hash_indirect
		 || h->root.type == bfd_link_hash_warning)
	    h = (struct elf_link_hash_entry *) h->root.u.i.link;

	  sec = NULL;
	  if (h->root.type == bfd_link_hash_defined
	      || h->root.type == bfd_link_hash_defweak)
	    sec = h->root.u.def.section;
	}

      if (sec != NULL && discarded_section (sec))
	{
	  mips_reloc_against_discarded_section (output_bfd, info, input_bfd,
						input_section, &rel, &relend,
						rel_reloc, howto, contents);
	  continue;
	}

      if (r_type == R_MIPS_64 && ! NEWABI_P (input_bfd))
	{
	  /* Some 32-bit code uses R_MIPS_64.  In particular, people use
	     64-bit code, but make sure all their addresses are in the
	     lowermost or uppermost 32-bit section of the 64-bit address
	     space.  Thus, when they use an R_MIPS_64 they mean what is
	     usually meant by R_MIPS_32, with the exception that the
	     stored value is sign-extended to 64 bits.  */
	  howto = MIPS_ELF_RTYPE_TO_HOWTO (input_bfd, R_MIPS_32, FALSE);

	  /* On big-endian systems, we need to lie about the position
	     of the reloc.  */
	  if (bfd_big_endian (input_bfd))
	    rel->r_offset += 4;
	}

      if (!use_saved_addend_p)
	{
	  /* If these relocations were originally of the REL variety,
	     we must pull the addend out of the field that will be
	     relocated.  Otherwise, we simply use the contents of the
	     RELA relocation.  */
	  if (mips_elf_rel_relocation_p (input_bfd, input_section,
					 relocs, rel))
	    {
	      rela_relocation_p = FALSE;
	      addend = mips_elf_read_rel_addend (input_bfd, rel,
						 howto, contents);
	      if (hi16_reloc_p (r_type)
		  || (got16_reloc_p (r_type)
		      && mips_elf_local_relocation_p (input_bfd, rel,
						      local_sections)))
		{
		  if (!mips_elf_add_lo16_rel_addend (input_bfd, rel, relend,
						     contents, &addend))
		    {
		      if (h)
			name = h->root.root.string;
		      else
			name = bfd_elf_sym_name (input_bfd, symtab_hdr,
						 local_syms + r_symndx,
						 sec);
		      (*_bfd_error_handler)
			(_("%B: Can't find matching LO16 reloc against `%s' for %s at 0x%lx in section `%A'"),
			 input_bfd, input_section, name, howto->name,
			 rel->r_offset);
		    }
		}
	      else
		addend <<= howto->rightshift;
	    }
	  else
	    addend = rel->r_addend;
	  mips_elf_adjust_addend (output_bfd, info, input_bfd,
				  local_syms, local_sections, rel);
	}

      if (info->relocatable)
	{
	  if (r_type == R_MIPS_64 && ! NEWABI_P (output_bfd)
	      && bfd_big_endian (input_bfd))
	    rel->r_offset -= 4;

	  if (!rela_relocation_p && rel->r_addend)
	    {
	      addend += rel->r_addend;
	      if (hi16_reloc_p (r_type) || got16_reloc_p (r_type))
		addend = mips_elf_high (addend);
	      else if (r_type == R_MIPS_HIGHER)
		addend = mips_elf_higher (addend);
	      else if (r_type == R_MIPS_HIGHEST)
		addend = mips_elf_highest (addend);
	      else
		addend >>= howto->rightshift;

	      /* We use the source mask, rather than the destination
		 mask because the place to which we are writing will be
		 source of the addend in the final link.  */
	      addend &= howto->src_mask;

	      if (r_type == R_MIPS_64 && ! NEWABI_P (output_bfd))
		/* See the comment above about using R_MIPS_64 in the 32-bit
		   ABI.  Here, we need to update the addend.  It would be
		   possible to get away with just using the R_MIPS_32 reloc
		   but for endianness.  */
		{
		  bfd_vma sign_bits;
		  bfd_vma low_bits;
		  bfd_vma high_bits;

		  if (addend & ((bfd_vma) 1 << 31))
#ifdef BFD64
		    sign_bits = ((bfd_vma) 1 << 32) - 1;
#else
		    sign_bits = -1;
#endif
		  else
		    sign_bits = 0;

		  /* If we don't know that we have a 64-bit type,
		     do two separate stores.  */
		  if (bfd_big_endian (input_bfd))
		    {
		      /* Store the sign-bits (which are most significant)
			 first.  */
		      low_bits = sign_bits;
		      high_bits = addend;
		    }
		  else
		    {
		      low_bits = addend;
		      high_bits = sign_bits;
		    }
		  bfd_put_32 (input_bfd, low_bits,
			      contents + rel->r_offset);
		  bfd_put_32 (input_bfd, high_bits,
			      contents + rel->r_offset + 4);
		  continue;
		}

	      if (! mips_elf_perform_relocation (info, howto, rel, addend,
						 input_bfd, input_section,
						 contents, FALSE))
		return FALSE;
	    }

	  /* Go on to the next relocation.  */
	  continue;
	}

      /* In the N32 and 64-bit ABIs there may be multiple consecutive
	 relocations for the same offset.  In that case we are
	 supposed to treat the output of each relocation as the addend
	 for the next.  */
      if (rel + 1 < relend
	  && rel->r_offset == rel[1].r_offset
	  && ELF_R_TYPE (input_bfd, rel[1].r_info) != R_MIPS_NONE)
	use_saved_addend_p = TRUE;
      else
	use_saved_addend_p = FALSE;

      /* Figure out what value we are supposed to relocate.  */
      switch (mips_elf_calculate_relocation (output_bfd, input_bfd,
					     input_section, info, rel,
					     addend, howto, local_syms,
					     local_sections, &value,
					     &name, &cross_mode_jump_p,
					     use_saved_addend_p))
	{
	case bfd_reloc_continue:
	  /* There's nothing to do.  */
	  continue;

	case bfd_reloc_undefined:
	  /* mips_elf_calculate_relocation already called the
	     undefined_symbol callback.  There's no real point in
	     trying to perform the relocation at this point, so we
	     just skip ahead to the next relocation.  */
	  continue;

	case bfd_reloc_notsupported:
	  msg = _("internal error: unsupported relocation error");
	  info->callbacks->warning
	    (info, msg, name, input_bfd, input_section, rel->r_offset);
	  return FALSE;

	case bfd_reloc_overflow:
	  if (use_saved_addend_p)
	    /* Ignore overflow until we reach the last relocation for
	       a given location.  */
	    ;
	  else
	    {
	      struct mips_elf_link_hash_table *htab;

	      htab = mips_elf_hash_table (info);
	      BFD_ASSERT (htab != NULL);
	      BFD_ASSERT (name != NULL);
	      if (!htab->small_data_overflow_reported
		  && (gprel16_reloc_p (howto->type)
		      || literal_reloc_p (howto->type)))
		{
		  msg = _("small-data section exceeds 64KB;"
			  " lower small-data size limit (see option -G)");

		  htab->small_data_overflow_reported = TRUE;
		  (*info->callbacks->einfo) ("%P: %s\n", msg);
		}
	      if (! ((*info->callbacks->reloc_overflow)
		     (info, NULL, name, howto->name, (bfd_vma) 0,
		      input_bfd, input_section, rel->r_offset)))
		return FALSE;
	    }
	  break;

	case bfd_reloc_ok:
	  break;

	case bfd_reloc_outofrange:
	  if (jal_reloc_p (howto->type))
	    {
	      msg = _("JALX to a non-word-aligned address");
	      info->callbacks->warning
		(info, msg, name, input_bfd, input_section, rel->r_offset);
	      return FALSE;
	    }
	  if (aligned_pcrel_reloc_p (howto->type))
	    {
	      msg = _("PC-relative load from unaligned address");
	      info->callbacks->warning
		(info, msg, name, input_bfd, input_section, rel->r_offset);
	      return FALSE;
	    }
	  /* Fall through.  */

	default:
	  abort ();
	  break;
	}

      /* If we've got another relocation for the address, keep going
	 until we reach the last one.  */
      if (use_saved_addend_p)
	{
	  addend = value;
	  continue;
	}

      if (r_type == R_MIPS_64 && ! NEWABI_P (output_bfd))
	/* See the comment above about using R_MIPS_64 in the 32-bit
	   ABI.  Until now, we've been using the HOWTO for R_MIPS_32;
	   that calculated the right value.  Now, however, we
	   sign-extend the 32-bit result to 64-bits, and store it as a
	   64-bit value.  We are especially generous here in that we
	   go to extreme lengths to support this usage on systems with
	   only a 32-bit VMA.  */
	{
	  bfd_vma sign_bits;
	  bfd_vma low_bits;
	  bfd_vma high_bits;

	  if (value & ((bfd_vma) 1 << 31))
#ifdef BFD64
	    sign_bits = ((bfd_vma) 1 << 32) - 1;
#else
	    sign_bits = -1;
#endif
	  else
	    sign_bits = 0;

	  /* If we don't know that we have a 64-bit type,
	     do two separate stores.  */
	  if (bfd_big_endian (input_bfd))
	    {
	      /* Undo what we did above.  */
	      rel->r_offset -= 4;
	      /* Store the sign-bits (which are most significant)
		 first.  */
	      low_bits = sign_bits;
	      high_bits = value;
	    }
	  else
	    {
	      low_bits = value;
	      high_bits = sign_bits;
	    }
	  bfd_put_32 (input_bfd, low_bits,
		      contents + rel->r_offset);
	  bfd_put_32 (input_bfd, high_bits,
		      contents + rel->r_offset + 4);
	  continue;
	}

      /* Actually perform the relocation.  */
      if (! mips_elf_perform_relocation (info, howto, rel, value,
					 input_bfd, input_section,
					 contents, cross_mode_jump_p))
	return FALSE;
    }

  return TRUE;
}

/* A function that iterates over each entry in la25_stubs and fills
   in the code for each one.  DATA points to a mips_htab_traverse_info.  */

static int
mips_elf_create_la25_stub (void **slot, void *data)
{
  struct mips_htab_traverse_info *hti;
  struct mips_elf_link_hash_table *htab;
  struct mips_elf_la25_stub *stub;
  asection *s;
  bfd_byte *loc;
  bfd_vma offset, target, target_high, target_low;

  stub = (struct mips_elf_la25_stub *) *slot;
  hti = (struct mips_htab_traverse_info *) data;
  htab = mips_elf_hash_table (hti->info);
  BFD_ASSERT (htab != NULL);

  /* Create the section contents, if we haven't already.  */
  s = stub->stub_section;
  loc = s->contents;
  if (loc == NULL)
    {
      loc = bfd_malloc (s->size);
      if (loc == NULL)
	{
	  hti->error = TRUE;
	  return FALSE;
	}
      s->contents = loc;
    }

  /* Work out where in the section this stub should go.  */
  offset = stub->offset;

  /* Work out the target address.  */
  target = mips_elf_get_la25_target (stub, &s);
  target += s->output_section->vma + s->output_offset;

  target_high = ((target + 0x8000) >> 16) & 0xffff;
  target_low = (target & 0xffff);

  if (stub->stub_section != htab->strampoline)
    {
      /* This is a simple LUI/ADDIU stub.  Zero out the beginning
	 of the section and write the two instructions at the end.  */
      memset (loc, 0, offset);
      loc += offset;
      if (ELF_ST_IS_MICROMIPS (stub->h->root.other))
	{
	  bfd_put_micromips_32 (hti->output_bfd,
				LA25_LUI_MICROMIPS (target_high),
				loc);
	  bfd_put_micromips_32 (hti->output_bfd,
				LA25_ADDIU_MICROMIPS (target_low),
				loc + 4);
	}
      else
	{
	  bfd_put_32 (hti->output_bfd, LA25_LUI (target_high), loc);
	  bfd_put_32 (hti->output_bfd, LA25_ADDIU (target_low), loc + 4);
	}
    }
  else
    {
      /* This is trampoline.  */
      loc += offset;
      if (ELF_ST_IS_MICROMIPS (stub->h->root.other))
	{
	  bfd_put_micromips_32 (hti->output_bfd,
				LA25_LUI_MICROMIPS (target_high), loc);
	  bfd_put_micromips_32 (hti->output_bfd,
				LA25_J_MICROMIPS (target), loc + 4);
	  bfd_put_micromips_32 (hti->output_bfd,
				LA25_ADDIU_MICROMIPS (target_low), loc + 8);
	  bfd_put_32 (hti->output_bfd, 0, loc + 12);
	}
      else
	{
	  bfd_put_32 (hti->output_bfd, LA25_LUI (target_high), loc);
	  bfd_put_32 (hti->output_bfd, LA25_J (target), loc + 4);
	  bfd_put_32 (hti->output_bfd, LA25_ADDIU (target_low), loc + 8);
	  bfd_put_32 (hti->output_bfd, 0, loc + 12);
	}
    }
  return TRUE;
}

/* If NAME is one of the special IRIX6 symbols defined by the linker,
   adjust it appropriately now.  */

static void
mips_elf_irix6_finish_dynamic_symbol (bfd *abfd ATTRIBUTE_UNUSED,
				      const char *name, Elf_Internal_Sym *sym)
{
  /* The linker script takes care of providing names and values for
     these, but we must place them into the right sections.  */
  static const char* const text_section_symbols[] = {
    "_ftext",
    "_etext",
    "__dso_displacement",
    "__elf_header",
    "__program_header_table",
    NULL
  };

  static const char* const data_section_symbols[] = {
    "_fdata",
    "_edata",
    "_end",
    "_fbss",
    NULL
  };

  const char* const *p;
  int i;

  for (i = 0; i < 2; ++i)
    for (p = (i == 0) ? text_section_symbols : data_section_symbols;
	 *p;
	 ++p)
      if (strcmp (*p, name) == 0)
	{
	  /* All of these symbols are given type STT_SECTION by the
	     IRIX6 linker.  */
	  sym->st_info = ELF_ST_INFO (STB_GLOBAL, STT_SECTION);
	  sym->st_other = STO_PROTECTED;

	  /* The IRIX linker puts these symbols in special sections.  */
	  if (i == 0)
	    sym->st_shndx = SHN_MIPS_TEXT;
	  else
	    sym->st_shndx = SHN_MIPS_DATA;

	  break;
	}
}

/* Finish up dynamic symbol handling.  We set the contents of various
   dynamic sections here.  */

bfd_boolean
_bfd_mips_elf_finish_dynamic_symbol (bfd *output_bfd,
				     struct bfd_link_info *info,
				     struct elf_link_hash_entry *h,
				     Elf_Internal_Sym *sym)
{
  bfd *dynobj;
  asection *sgot;
  struct mips_got_info *g, *gg;
  const char *name;
  int idx;
  struct mips_elf_link_hash_table *htab;
  struct mips_elf_link_hash_entry *hmips;

  htab = mips_elf_hash_table (info);
  BFD_ASSERT (htab != NULL);
  dynobj = elf_hash_table (info)->dynobj;
  hmips = (struct mips_elf_link_hash_entry *) h;

  BFD_ASSERT (!htab->is_vxworks);

  if (h->plt.plist != NULL
      && (h->plt.plist->mips_offset != MINUS_ONE
	  || h->plt.plist->comp_offset != MINUS_ONE))
    {
      /* We've decided to create a PLT entry for this symbol.  */
      bfd_byte *loc;
      bfd_vma header_address, got_address;
      bfd_vma got_address_high, got_address_low, load;
      bfd_vma got_index;
      bfd_vma isa_bit;

      got_index = h->plt.plist->gotplt_index;

      BFD_ASSERT (htab->use_plts_and_copy_relocs);
      BFD_ASSERT (h->dynindx != -1);
      BFD_ASSERT (htab->splt != NULL);
      BFD_ASSERT (got_index != MINUS_ONE);
      BFD_ASSERT (!h->def_regular);

      /* Calculate the address of the PLT header.  */
      isa_bit = htab->plt_header_is_comp;
      header_address = (htab->splt->output_section->vma
			+ htab->splt->output_offset + isa_bit);

      /* Calculate the address of the .got.plt entry.  */
      got_address = (htab->sgotplt->output_section->vma
		     + htab->sgotplt->output_offset
		     + got_index * MIPS_ELF_GOT_SIZE (dynobj));

      got_address_high = ((got_address + 0x8000) >> 16) & 0xffff;
      got_address_low = got_address & 0xffff;

      /* Initially point the .got.plt entry at the PLT header.  */
      loc = (htab->sgotplt->contents + got_index * MIPS_ELF_GOT_SIZE (dynobj));
      if (ABI_64_P (output_bfd))
	bfd_put_64 (output_bfd, header_address, loc);
      else
	bfd_put_32 (output_bfd, header_address, loc);

      /* Now handle the PLT itself.  First the standard entry (the order
         does not matter, we just have to pick one).  */
      if (h->plt.plist->mips_offset != MINUS_ONE)
	{
	  const bfd_vma *plt_entry;
	  bfd_vma plt_offset;

	  plt_offset = htab->plt_header_size + h->plt.plist->mips_offset;

	  BFD_ASSERT (plt_offset <= htab->splt->size);

	  /* Find out where the .plt entry should go.  */
	  loc = htab->splt->contents + plt_offset;

	  /* Pick the load opcode.  */
	  load = MIPS_ELF_LOAD_WORD (output_bfd);

	  /* Fill in the PLT entry itself.  */

	  if (MIPSR6_P (output_bfd)
	      && mips_elf_hash_table (info)->compact_branches)
	    plt_entry = mipsr6_exec_plt_entry_compact;
	  else if (MIPSR6_P (output_bfd))
	    plt_entry = mipsr6_exec_plt_entry;
	  else
	    plt_entry = mips_exec_plt_entry;
	  bfd_put_32 (output_bfd, plt_entry[0] | got_address_high, loc);
	  bfd_put_32 (output_bfd, plt_entry[1] | got_address_low | load,
		      loc + 4);

	  if (MIPSR6_P (output_bfd)
	      && !mips_elf_hash_table (info)->compact_branches)
	    {
	      bfd_put_32 (output_bfd, plt_entry[2], loc + 8);
	      bfd_put_32 (output_bfd, plt_entry[3] | got_address_low, loc + 12);
	    }
	  else if (! LOAD_INTERLOCKS_P (output_bfd) || MIPSR6_P (output_bfd))
	    {
	      bfd_put_32 (output_bfd, plt_entry[2] | got_address_low, loc + 8);
	      bfd_put_32 (output_bfd, plt_entry[3], loc + 12);
	    }
	  else
	    {
	      bfd_put_32 (output_bfd, plt_entry[3], loc + 8);
	      bfd_put_32 (output_bfd, plt_entry[2] | got_address_low,
			  loc + 12);
	    }
	}

      /* Now the compressed entry.  They come after any standard ones.  */
      if (h->plt.plist->comp_offset != MINUS_ONE)
	{
	  bfd_vma plt_offset;

	  plt_offset = (htab->plt_header_size + htab->plt_mips_offset
			+ h->plt.plist->comp_offset);

	  BFD_ASSERT (plt_offset <= htab->splt->size);

	  /* Find out where the .plt entry should go.  */
	  loc = htab->splt->contents + plt_offset;

	  /* Fill in the PLT entry itself.  */
	  if (!MICROMIPS_P (output_bfd))
	    {
	      const bfd_vma *plt_entry = mips16_o32_exec_plt_entry;

	      bfd_put_16 (output_bfd, plt_entry[0], loc);
	      bfd_put_16 (output_bfd, plt_entry[1], loc + 2);
	      bfd_put_16 (output_bfd, plt_entry[2], loc + 4);
	      bfd_put_16 (output_bfd, plt_entry[3], loc + 6);
	      bfd_put_16 (output_bfd, plt_entry[4], loc + 8);
	      bfd_put_16 (output_bfd, plt_entry[5], loc + 10);
	      bfd_put_32 (output_bfd, got_address, loc + 12);
	    }
	  else if (htab->insn32)
	    {
	      const bfd_vma *plt_entry = micromips_insn32_o32_exec_plt_entry;

	      bfd_put_16 (output_bfd, plt_entry[0], loc);
	      bfd_put_16 (output_bfd, got_address_high, loc + 2);
	      bfd_put_16 (output_bfd, plt_entry[2], loc + 4);
	      bfd_put_16 (output_bfd, got_address_low, loc + 6);
	      bfd_put_16 (output_bfd, plt_entry[4], loc + 8);
	      bfd_put_16 (output_bfd, plt_entry[5], loc + 10);
	      bfd_put_16 (output_bfd, plt_entry[6], loc + 12);
	      bfd_put_16 (output_bfd, got_address_low, loc + 14);
	    }
	  else
	    {
	      const bfd_vma *plt_entry = micromips_o32_exec_plt_entry;
	      bfd_signed_vma gotpc_offset;
	      bfd_vma loc_address;

	      BFD_ASSERT (got_address % 4 == 0);

	      loc_address = (htab->splt->output_section->vma
			     + htab->splt->output_offset + plt_offset);
	      gotpc_offset = got_address - ((loc_address | 3) ^ 3);

	      /* ADDIUPC has a span of +/-16MB, check we're in range.  */
	      if (gotpc_offset + 0x1000000 >= 0x2000000)
		{
		  (*_bfd_error_handler)
		    (_("%B: `%A' offset of %ld from `%A' "
		       "beyond the range of ADDIUPC"),
		     output_bfd,
		     htab->sgotplt->output_section,
		     htab->splt->output_section,
		     (long) gotpc_offset);
		  bfd_set_error (bfd_error_no_error);
		  return FALSE;
		}
	      bfd_put_16 (output_bfd,
			  plt_entry[0] | ((gotpc_offset >> 18) & 0x7f), loc);
	      bfd_put_16 (output_bfd, (gotpc_offset >> 2) & 0xffff, loc + 2);
	      bfd_put_16 (output_bfd, plt_entry[2], loc + 4);
	      bfd_put_16 (output_bfd, plt_entry[3], loc + 6);
	      bfd_put_16 (output_bfd, plt_entry[4], loc + 8);
	      bfd_put_16 (output_bfd, plt_entry[5], loc + 10);
	    }
	}

      /* Emit an R_MIPS_JUMP_SLOT relocation against the .got.plt entry.  */
      mips_elf_output_dynamic_relocation (output_bfd, htab->srelplt,
					  got_index - 2, h->dynindx,
					  R_MIPS_JUMP_SLOT, got_address);

      /* We distinguish between PLT entries and lazy-binding stubs by
	 giving the former an st_other value of STO_MIPS_PLT.  Set the
	 flag and leave the value if there are any relocations in the
	 binary where pointer equality matters.  */
      sym->st_shndx = SHN_UNDEF;
      if (h->pointer_equality_needed)
	sym->st_other = ELF_ST_SET_MIPS_PLT (sym->st_other);
      else
	{
	  sym->st_value = 0;
	  sym->st_other = 0;
	}
    }

  if (h->plt.plist != NULL && h->plt.plist->stub_offset != MINUS_ONE)
    {
      /* We've decided to create a lazy-binding stub.  */
      bfd_boolean micromips_p = MICROMIPS_P (output_bfd);
      unsigned int other = micromips_p ? STO_MICROMIPS : 0;
      bfd_vma stub_size = htab->function_stub_size;
      bfd_byte stub[MIPS_FUNCTION_STUB_BIG_SIZE];
      bfd_vma isa_bit = micromips_p;
      bfd_vma stub_big_size;

      if (!micromips_p)
	stub_big_size = MIPS_FUNCTION_STUB_BIG_SIZE;
      else if (htab->insn32)
	stub_big_size = MICROMIPS_INSN32_FUNCTION_STUB_BIG_SIZE;
      else
	stub_big_size = MICROMIPS_FUNCTION_STUB_BIG_SIZE;

      /* This symbol has a stub.  Set it up.  */

      BFD_ASSERT (h->dynindx != -1);

      BFD_ASSERT (stub_size == stub_big_size || h->dynindx <= 0xffff);

      /* Values up to 2^31 - 1 are allowed.  Larger values would cause
	 sign extension at runtime in the stub, resulting in a negative
	 index value.  */
      if (h->dynindx & ~0x7fffffff)
	return FALSE;

      /* Fill the stub.  */
      if (micromips_p)
	{
	  idx = 0;
	  bfd_put_micromips_32 (output_bfd, STUB_LW_MICROMIPS (output_bfd),
				stub + idx);
	  idx += 4;
	  if (htab->insn32)
	    {
	      bfd_put_micromips_32 (output_bfd,
				    STUB_MOVE32_MICROMIPS (output_bfd),
				    stub + idx);
	      idx += 4;
	    }
	  else
	    {
	      bfd_put_16 (output_bfd, STUB_MOVE_MICROMIPS, stub + idx);
	      idx += 2;
	    }
	  if (stub_size == stub_big_size)
	    {
	      long dynindx_hi = (h->dynindx >> 16) & 0x7fff;

	      bfd_put_micromips_32 (output_bfd,
				    STUB_LUI_MICROMIPS (dynindx_hi),
				    stub + idx);
	      idx += 4;
	    }
	  if (htab->insn32)
	    {
	      bfd_put_micromips_32 (output_bfd, STUB_JALR32_MICROMIPS,
				    stub + idx);
	      idx += 4;
	    }
	  else
	    {
	      bfd_put_16 (output_bfd, STUB_JALR_MICROMIPS, stub + idx);
	      idx += 2;
	    }

	  /* If a large stub is not required and sign extension is not a
	     problem, then use legacy code in the stub.  */
	  if (stub_size == stub_big_size)
	    bfd_put_micromips_32 (output_bfd,
				  STUB_ORI_MICROMIPS (h->dynindx & 0xffff),
				  stub + idx);
	  else if (h->dynindx & ~0x7fff)
	    bfd_put_micromips_32 (output_bfd,
				  STUB_LI16U_MICROMIPS (h->dynindx & 0xffff),
				  stub + idx);
	  else
	    bfd_put_micromips_32 (output_bfd,
				  STUB_LI16S_MICROMIPS (output_bfd,
							h->dynindx),
				  stub + idx);
	}
      else
	{
	  idx = 0;
	  bfd_put_32 (output_bfd, STUB_LW (output_bfd), stub + idx);
	  idx += 4;
	  bfd_put_32 (output_bfd, STUB_MOVE (output_bfd), stub + idx);
	  idx += 4;
	  if (stub_size == stub_big_size)
	    {
	      bfd_put_32 (output_bfd, STUB_LUI ((h->dynindx >> 16) & 0x7fff),
			  stub + idx);
	      idx += 4;
	    }
	  bfd_put_32 (output_bfd, STUB_JALR, stub + idx);
	  idx += 4;

	  /* If a large stub is not required and sign extension is not a
	     problem, then use legacy code in the stub.  */
	  if (stub_size == stub_big_size)
	    bfd_put_32 (output_bfd, STUB_ORI (h->dynindx & 0xffff),
			stub + idx);
	  else if (h->dynindx & ~0x7fff)
	    bfd_put_32 (output_bfd, STUB_LI16U (h->dynindx & 0xffff),
			stub + idx);
	  else
	    bfd_put_32 (output_bfd, STUB_LI16S (output_bfd, h->dynindx),
			stub + idx);
	}

      BFD_ASSERT (h->plt.plist->stub_offset <= htab->sstubs->size);
      memcpy (htab->sstubs->contents + h->plt.plist->stub_offset,
	      stub, stub_size);

      /* Mark the symbol as undefined.  stub_offset != -1 occurs
	 only for the referenced symbol.  */
      sym->st_shndx = SHN_UNDEF;

      /* The run-time linker uses the st_value field of the symbol
	 to reset the global offset table entry for this external
	 to its stub address when unlinking a shared object.  */
      sym->st_value = (htab->sstubs->output_section->vma
		       + htab->sstubs->output_offset
		       + h->plt.plist->stub_offset
		       + isa_bit);
      sym->st_other = other;
    }

  /* If we have a MIPS16 function with a stub, the dynamic symbol must
     refer to the stub, since only the stub uses the standard calling
     conventions.  */
  if (h->dynindx != -1 && hmips->fn_stub != NULL)
    {
      BFD_ASSERT (hmips->need_fn_stub);
      sym->st_value = (hmips->fn_stub->output_section->vma
		       + hmips->fn_stub->output_offset);
      sym->st_size = hmips->fn_stub->size;
      sym->st_other = ELF_ST_VISIBILITY (sym->st_other);
    }

  BFD_ASSERT (h->dynindx != -1
	      || h->forced_local);

  sgot = htab->sgot;
  g = htab->got_info;
  BFD_ASSERT (g != NULL);

  /* Run through the global symbol table, creating GOT entries for all
     the symbols that need them.  */
  if (hmips->global_got_area != GGA_NONE)
    {
      bfd_vma offset;
      bfd_vma value;

      value = sym->st_value;
      offset = mips_elf_primary_global_got_index (output_bfd, info, h);
      MIPS_ELF_PUT_WORD (output_bfd, value, sgot->contents + offset);
    }

  if (hmips->global_got_area != GGA_NONE && g->next)
    {
      struct mips_got_entry e, *p;
      bfd_vma entry;
      bfd_vma offset;

      gg = g;

      e.abfd = output_bfd;
      e.symndx = -1;
      e.d.h = hmips;
      e.tls_type = GOT_TLS_NONE;

      for (g = g->next; g->next != gg; g = g->next)
	{
	  if (g->got_entries
	      && (p = (struct mips_got_entry *) htab_find (g->got_entries,
							   &e)))
	    {
	      offset = p->gotidx;
	      BFD_ASSERT (offset > 0 && offset < htab->sgot->size);
	      if (info->shared
		  || (elf_hash_table (info)->dynamic_sections_created
		      && p->d.h != NULL
		      && p->d.h->root.def_dynamic
		      && !p->d.h->root.def_regular))
		{
		  /* Create an R_MIPS_REL32 relocation for this entry.  Due to
		     the various compatibility problems, it's easier to mock
		     up an R_MIPS_32 or R_MIPS_64 relocation and leave
		     mips_elf_create_dynamic_relocation to calculate the
		     appropriate addend.  */
		  Elf_Internal_Rela rel[3];

		  memset (rel, 0, sizeof (rel));
		  if (ABI_64_P (output_bfd))
		    rel[0].r_info = ELF_R_INFO (output_bfd, 0, R_MIPS_64);
		  else
		    rel[0].r_info = ELF_R_INFO (output_bfd, 0, R_MIPS_32);
		  rel[0].r_offset = rel[1].r_offset = rel[2].r_offset = offset;

		  entry = 0;
		  if (! (mips_elf_create_dynamic_relocation
			 (output_bfd, info, rel,
			  e.d.h, NULL, sym->st_value, &entry, sgot)))
		    return FALSE;
		}
	      else
		entry = sym->st_value;
	      MIPS_ELF_PUT_WORD (output_bfd, entry, sgot->contents + offset);
	    }
	}
    }

  /* Mark _DYNAMIC and _GLOBAL_OFFSET_TABLE_ as absolute.  */
  name = h->root.root.string;
  if (h == elf_hash_table (info)->hdynamic
      || h == elf_hash_table (info)->hgot)
    sym->st_shndx = SHN_ABS;
  else if (strcmp (name, "_DYNAMIC_LINK") == 0
	   || strcmp (name, "_DYNAMIC_LINKING") == 0)
    {
      sym->st_shndx = SHN_ABS;
      sym->st_info = ELF_ST_INFO (STB_GLOBAL, STT_SECTION);
      sym->st_value = 1;
    }
  else if (strcmp (name, "_gp_disp") == 0 && ! NEWABI_P (output_bfd))
    {
      sym->st_shndx = SHN_ABS;
      sym->st_info = ELF_ST_INFO (STB_GLOBAL, STT_SECTION);
      sym->st_value = elf_gp (output_bfd);
    }
  else if (SGI_COMPAT (output_bfd))
    {
      if (strcmp (name, mips_elf_dynsym_rtproc_names[0]) == 0
	  || strcmp (name, mips_elf_dynsym_rtproc_names[1]) == 0)
	{
	  sym->st_info = ELF_ST_INFO (STB_GLOBAL, STT_SECTION);
	  sym->st_other = STO_PROTECTED;
	  sym->st_value = 0;
	  sym->st_shndx = SHN_MIPS_DATA;
	}
      else if (strcmp (name, mips_elf_dynsym_rtproc_names[2]) == 0)
	{
	  sym->st_info = ELF_ST_INFO (STB_GLOBAL, STT_SECTION);
	  sym->st_other = STO_PROTECTED;
	  sym->st_value = mips_elf_hash_table (info)->procedure_count;
	  sym->st_shndx = SHN_ABS;
	}
      else if (sym->st_shndx != SHN_UNDEF && sym->st_shndx != SHN_ABS)
	{
	  if (h->type == STT_FUNC)
	    sym->st_shndx = SHN_MIPS_TEXT;
	  else if (h->type == STT_OBJECT)
	    sym->st_shndx = SHN_MIPS_DATA;
	}
    }

  /* Emit a copy reloc, if needed.  */
  if (h->needs_copy)
    {
      asection *s;
      bfd_vma symval;

      BFD_ASSERT (h->dynindx != -1);
      BFD_ASSERT (htab->use_plts_and_copy_relocs);

      s = mips_elf_rel_dyn_section (info, FALSE);
      symval = (h->root.u.def.section->output_section->vma
		+ h->root.u.def.section->output_offset
		+ h->root.u.def.value);
      mips_elf_output_dynamic_relocation (output_bfd, s, s->reloc_count++,
					  h->dynindx, R_MIPS_COPY, symval);
    }

  /* Handle the IRIX6-specific symbols.  */
  if (IRIX_COMPAT (output_bfd) == ict_irix6)
    mips_elf_irix6_finish_dynamic_symbol (output_bfd, name, sym);

  /* Keep dynamic compressed symbols odd.  This allows the dynamic linker
     to treat compressed symbols like any other.  */
  if (ELF_ST_IS_MIPS16 (sym->st_other))
    {
      BFD_ASSERT (sym->st_value & 1);
      sym->st_other -= STO_MIPS16;
    }
  else if (ELF_ST_IS_MICROMIPS (sym->st_other))
    {
      BFD_ASSERT (sym->st_value & 1);
      sym->st_other -= STO_MICROMIPS;
    }

  return TRUE;
}

/* Likewise, for VxWorks.  */

bfd_boolean
_bfd_mips_vxworks_finish_dynamic_symbol (bfd *output_bfd,
					 struct bfd_link_info *info,
					 struct elf_link_hash_entry *h,
					 Elf_Internal_Sym *sym)
{
  bfd *dynobj;
  asection *sgot;
  struct mips_got_info *g;
  struct mips_elf_link_hash_table *htab;
  struct mips_elf_link_hash_entry *hmips;

  htab = mips_elf_hash_table (info);
  BFD_ASSERT (htab != NULL);
  dynobj = elf_hash_table (info)->dynobj;
  hmips = (struct mips_elf_link_hash_entry *) h;

  if (h->plt.plist != NULL && h->plt.plist->mips_offset != MINUS_ONE)
    {
      bfd_byte *loc;
      bfd_vma plt_address, got_address, got_offset, branch_offset;
      Elf_Internal_Rela rel;
      static const bfd_vma *plt_entry;
      bfd_vma gotplt_index;
      bfd_vma plt_offset;

      plt_offset = htab->plt_header_size + h->plt.plist->mips_offset;
      gotplt_index = h->plt.plist->gotplt_index;

      BFD_ASSERT (h->dynindx != -1);
      BFD_ASSERT (htab->splt != NULL);
      BFD_ASSERT (gotplt_index != MINUS_ONE);
      BFD_ASSERT (plt_offset <= htab->splt->size);

      /* Calculate the address of the .plt entry.  */
      plt_address = (htab->splt->output_section->vma
		     + htab->splt->output_offset
		     + plt_offset);

      /* Calculate the address of the .got.plt entry.  */
      got_address = (htab->sgotplt->output_section->vma
		     + htab->sgotplt->output_offset
		     + gotplt_index * MIPS_ELF_GOT_SIZE (output_bfd));

      /* Calculate the offset of the .got.plt entry from
	 _GLOBAL_OFFSET_TABLE_.  */
      got_offset = mips_elf_gotplt_index (info, h);

      /* Calculate the offset for the branch at the start of the PLT
	 entry.  The branch jumps to the beginning of .plt.  */
      branch_offset = -(plt_offset / 4 + 1) & 0xffff;

      /* Fill in the initial value of the .got.plt entry.  */
      bfd_put_32 (output_bfd, plt_address,
		  (htab->sgotplt->contents
		   + gotplt_index * MIPS_ELF_GOT_SIZE (output_bfd)));

      /* Find out where the .plt entry should go.  */
      loc = htab->splt->contents + plt_offset;

      if (info->shared)
	{
	  plt_entry = mips_vxworks_shared_plt_entry;
	  bfd_put_32 (output_bfd, plt_entry[0] | branch_offset, loc);
	  bfd_put_32 (output_bfd, plt_entry[1] | gotplt_index, loc + 4);
	}
      else
	{
	  bfd_vma got_address_high, got_address_low;

	  plt_entry = mips_vxworks_exec_plt_entry;
	  got_address_high = ((got_address + 0x8000) >> 16) & 0xffff;
	  got_address_low = got_address & 0xffff;

	  bfd_put_32 (output_bfd, plt_entry[0] | branch_offset, loc);
	  bfd_put_32 (output_bfd, plt_entry[1] | gotplt_index, loc + 4);
	  bfd_put_32 (output_bfd, plt_entry[2] | got_address_high, loc + 8);
	  bfd_put_32 (output_bfd, plt_entry[3] | got_address_low, loc + 12);
	  bfd_put_32 (output_bfd, plt_entry[4], loc + 16);
	  bfd_put_32 (output_bfd, plt_entry[5], loc + 20);
	  bfd_put_32 (output_bfd, plt_entry[6], loc + 24);
	  bfd_put_32 (output_bfd, plt_entry[7], loc + 28);

	  loc = (htab->srelplt2->contents
		 + (gotplt_index * 3 + 2) * sizeof (Elf32_External_Rela));

	  /* Emit a relocation for the .got.plt entry.  */
	  rel.r_offset = got_address;
	  rel.r_info = ELF32_R_INFO (htab->root.hplt->indx, R_MIPS_32);
	  rel.r_addend = plt_offset;
	  bfd_elf32_swap_reloca_out (output_bfd, &rel, loc);

	  /* Emit a relocation for the lui of %hi(<.got.plt slot>).  */
	  loc += sizeof (Elf32_External_Rela);
	  rel.r_offset = plt_address + 8;
	  rel.r_info = ELF32_R_INFO (htab->root.hgot->indx, R_MIPS_HI16);
	  rel.r_addend = got_offset;
	  bfd_elf32_swap_reloca_out (output_bfd, &rel, loc);

	  /* Emit a relocation for the addiu of %lo(<.got.plt slot>).  */
	  loc += sizeof (Elf32_External_Rela);
	  rel.r_offset += 4;
	  rel.r_info = ELF32_R_INFO (htab->root.hgot->indx, R_MIPS_LO16);
	  bfd_elf32_swap_reloca_out (output_bfd, &rel, loc);
	}

      /* Emit an R_MIPS_JUMP_SLOT relocation against the .got.plt entry.  */
      loc = (htab->srelplt->contents
	     + gotplt_index * sizeof (Elf32_External_Rela));
      rel.r_offset = got_address;
      rel.r_info = ELF32_R_INFO (h->dynindx, R_MIPS_JUMP_SLOT);
      rel.r_addend = 0;
      bfd_elf32_swap_reloca_out (output_bfd, &rel, loc);

      if (!h->def_regular)
	sym->st_shndx = SHN_UNDEF;
    }

  BFD_ASSERT (h->dynindx != -1 || h->forced_local);

  sgot = htab->sgot;
  g = htab->got_info;
  BFD_ASSERT (g != NULL);

  /* See if this symbol has an entry in the GOT.  */
  if (hmips->global_got_area != GGA_NONE)
    {
      bfd_vma offset;
      Elf_Internal_Rela outrel;
      bfd_byte *loc;
      asection *s;

      /* Install the symbol value in the GOT.   */
      offset = mips_elf_primary_global_got_index (output_bfd, info, h);
      MIPS_ELF_PUT_WORD (output_bfd, sym->st_value, sgot->contents + offset);

      /* Add a dynamic relocation for it.  */
      s = mips_elf_rel_dyn_section (info, FALSE);
      loc = s->contents + (s->reloc_count++ * sizeof (Elf32_External_Rela));
      outrel.r_offset = (sgot->output_section->vma
			 + sgot->output_offset
			 + offset);
      outrel.r_info = ELF32_R_INFO (h->dynindx, R_MIPS_32);
      outrel.r_addend = 0;
      bfd_elf32_swap_reloca_out (dynobj, &outrel, loc);
    }

  /* Emit a copy reloc, if needed.  */
  if (h->needs_copy)
    {
      Elf_Internal_Rela rel;

      BFD_ASSERT (h->dynindx != -1);

      rel.r_offset = (h->root.u.def.section->output_section->vma
		      + h->root.u.def.section->output_offset
		      + h->root.u.def.value);
      rel.r_info = ELF32_R_INFO (h->dynindx, R_MIPS_COPY);
      rel.r_addend = 0;
      bfd_elf32_swap_reloca_out (output_bfd, &rel,
				 htab->srelbss->contents
				 + (htab->srelbss->reloc_count
				    * sizeof (Elf32_External_Rela)));
      ++htab->srelbss->reloc_count;
    }

  /* If this is a mips16/microMIPS symbol, force the value to be even.  */
  if (ELF_ST_IS_COMPRESSED (sym->st_other))
    sym->st_value &= ~1;

  return TRUE;
}

/* Write out a plt0 entry to the beginning of .plt.  */

static bfd_boolean
mips_finish_exec_plt (bfd *output_bfd, struct bfd_link_info *info)
{
  bfd_byte *loc;
  bfd_vma gotplt_value, gotplt_value_high, gotplt_value_low;
  static const bfd_vma *plt_entry;
  struct mips_elf_link_hash_table *htab;

  htab = mips_elf_hash_table (info);
  BFD_ASSERT (htab != NULL);

  if (ABI_64_P (output_bfd))
    plt_entry = mips_n64_exec_plt0_entry;
  else if (ABI_N32_P (output_bfd))
    plt_entry = mips_n32_exec_plt0_entry;
  else if (!htab->plt_header_is_comp)
    plt_entry = mips_o32_exec_plt0_entry;
  else if (htab->insn32)
    plt_entry = micromips_insn32_o32_exec_plt0_entry;
  else
    plt_entry = micromips_o32_exec_plt0_entry;

  /* Calculate the value of .got.plt.  */
  gotplt_value = (htab->sgotplt->output_section->vma
		  + htab->sgotplt->output_offset);
  gotplt_value_high = ((gotplt_value + 0x8000) >> 16) & 0xffff;
  gotplt_value_low = gotplt_value & 0xffff;

  /* The PLT sequence is not safe for N64 if .got.plt's address can
     not be loaded in two instructions.  */
  BFD_ASSERT ((gotplt_value & ~(bfd_vma) 0x7fffffff) == 0
	      || ~(gotplt_value | 0x7fffffff) == 0);

  /* Install the PLT header.  */
  loc = htab->splt->contents;
  if (plt_entry == micromips_o32_exec_plt0_entry)
    {
      bfd_vma gotpc_offset;
      bfd_vma loc_address;
      size_t i;

      BFD_ASSERT (gotplt_value % 4 == 0);

      loc_address = (htab->splt->output_section->vma
		     + htab->splt->output_offset);
      gotpc_offset = gotplt_value - ((loc_address | 3) ^ 3);

      /* ADDIUPC has a span of +/-16MB, check we're in range.  */
      if (gotpc_offset + 0x1000000 >= 0x2000000)
	{
	  (*_bfd_error_handler)
	    (_("%B: `%A' offset of %ld from `%A' beyond the range of ADDIUPC"),
	     output_bfd,
	     htab->sgotplt->output_section,
	     htab->splt->output_section,
	     (long) gotpc_offset);
	  bfd_set_error (bfd_error_no_error);
	  return FALSE;
	}
      bfd_put_16 (output_bfd,
		  plt_entry[0] | ((gotpc_offset >> 18) & 0x7f), loc);
      bfd_put_16 (output_bfd, (gotpc_offset >> 2) & 0xffff, loc + 2);
      for (i = 2; i < ARRAY_SIZE (micromips_o32_exec_plt0_entry); i++)
	bfd_put_16 (output_bfd, plt_entry[i], loc + (i * 2));
    }
  else if (plt_entry == micromips_insn32_o32_exec_plt0_entry)
    {
      size_t i;

      bfd_put_16 (output_bfd, plt_entry[0], loc);
      bfd_put_16 (output_bfd, gotplt_value_high, loc + 2);
      bfd_put_16 (output_bfd, plt_entry[2], loc + 4);
      bfd_put_16 (output_bfd, gotplt_value_low, loc + 6);
      bfd_put_16 (output_bfd, plt_entry[4], loc + 8);
      bfd_put_16 (output_bfd, gotplt_value_low, loc + 10);
      for (i = 6; i < ARRAY_SIZE (micromips_insn32_o32_exec_plt0_entry); i++)
	bfd_put_16 (output_bfd, plt_entry[i], loc + (i * 2));
    }
  else
    {
      bfd_put_32 (output_bfd, plt_entry[0] | gotplt_value_high, loc);
      bfd_put_32 (output_bfd, plt_entry[1] | gotplt_value_low, loc + 4);
      bfd_put_32 (output_bfd, plt_entry[2] | gotplt_value_low, loc + 8);
      bfd_put_32 (output_bfd, plt_entry[3], loc + 12);
      bfd_put_32 (output_bfd, plt_entry[4], loc + 16);
      bfd_put_32 (output_bfd, plt_entry[5], loc + 20);
      bfd_put_32 (output_bfd, plt_entry[6], loc + 24);
      bfd_put_32 (output_bfd, plt_entry[7], loc + 28);
    }

  return TRUE;
}

/* Install the PLT header for a VxWorks executable and finalize the
   contents of .rela.plt.unloaded.  */

static void
mips_vxworks_finish_exec_plt (bfd *output_bfd, struct bfd_link_info *info)
{
  Elf_Internal_Rela rela;
  bfd_byte *loc;
  bfd_vma got_value, got_value_high, got_value_low, plt_address;
  static const bfd_vma *plt_entry;
  struct mips_elf_link_hash_table *htab;

  htab = mips_elf_hash_table (info);
  BFD_ASSERT (htab != NULL);

  plt_entry = mips_vxworks_exec_plt0_entry;

  /* Calculate the value of _GLOBAL_OFFSET_TABLE_.  */
  got_value = (htab->root.hgot->root.u.def.section->output_section->vma
	       + htab->root.hgot->root.u.def.section->output_offset
	       + htab->root.hgot->root.u.def.value);

  got_value_high = ((got_value + 0x8000) >> 16) & 0xffff;
  got_value_low = got_value & 0xffff;

  /* Calculate the address of the PLT header.  */
  plt_address = htab->splt->output_section->vma + htab->splt->output_offset;

  /* Install the PLT header.  */
  loc = htab->splt->contents;
  bfd_put_32 (output_bfd, plt_entry[0] | got_value_high, loc);
  bfd_put_32 (output_bfd, plt_entry[1] | got_value_low, loc + 4);
  bfd_put_32 (output_bfd, plt_entry[2], loc + 8);
  bfd_put_32 (output_bfd, plt_entry[3], loc + 12);
  bfd_put_32 (output_bfd, plt_entry[4], loc + 16);
  bfd_put_32 (output_bfd, plt_entry[5], loc + 20);

  /* Output the relocation for the lui of %hi(_GLOBAL_OFFSET_TABLE_).  */
  loc = htab->srelplt2->contents;
  rela.r_offset = plt_address;
  rela.r_info = ELF32_R_INFO (htab->root.hgot->indx, R_MIPS_HI16);
  rela.r_addend = 0;
  bfd_elf32_swap_reloca_out (output_bfd, &rela, loc);
  loc += sizeof (Elf32_External_Rela);

  /* Output the relocation for the following addiu of
     %lo(_GLOBAL_OFFSET_TABLE_).  */
  rela.r_offset += 4;
  rela.r_info = ELF32_R_INFO (htab->root.hgot->indx, R_MIPS_LO16);
  bfd_elf32_swap_reloca_out (output_bfd, &rela, loc);
  loc += sizeof (Elf32_External_Rela);

  /* Fix up the remaining relocations.  They may have the wrong
     symbol index for _G_O_T_ or _P_L_T_ depending on the order
     in which symbols were output.  */
  while (loc < htab->srelplt2->contents + htab->srelplt2->size)
    {
      Elf_Internal_Rela rel;

      bfd_elf32_swap_reloca_in (output_bfd, loc, &rel);
      rel.r_info = ELF32_R_INFO (htab->root.hplt->indx, R_MIPS_32);
      bfd_elf32_swap_reloca_out (output_bfd, &rel, loc);
      loc += sizeof (Elf32_External_Rela);

      bfd_elf32_swap_reloca_in (output_bfd, loc, &rel);
      rel.r_info = ELF32_R_INFO (htab->root.hgot->indx, R_MIPS_HI16);
      bfd_elf32_swap_reloca_out (output_bfd, &rel, loc);
      loc += sizeof (Elf32_External_Rela);

      bfd_elf32_swap_reloca_in (output_bfd, loc, &rel);
      rel.r_info = ELF32_R_INFO (htab->root.hgot->indx, R_MIPS_LO16);
      bfd_elf32_swap_reloca_out (output_bfd, &rel, loc);
      loc += sizeof (Elf32_External_Rela);
    }
}

/* Install the PLT header for a VxWorks shared library.  */

static void
mips_vxworks_finish_shared_plt (bfd *output_bfd, struct bfd_link_info *info)
{
  unsigned int i;
  struct mips_elf_link_hash_table *htab;

  htab = mips_elf_hash_table (info);
  BFD_ASSERT (htab != NULL);

  /* We just need to copy the entry byte-by-byte.  */
  for (i = 0; i < ARRAY_SIZE (mips_vxworks_shared_plt0_entry); i++)
    bfd_put_32 (output_bfd, mips_vxworks_shared_plt0_entry[i],
		htab->splt->contents + i * 4);
}

/* Finish up the dynamic sections.  */

bfd_boolean
_bfd_mips_elf_finish_dynamic_sections (bfd *output_bfd,
				       struct bfd_link_info *info)
{
  bfd *dynobj;
  asection *sdyn;
  asection *sgot;
  struct mips_got_info *gg, *g;
  struct mips_elf_link_hash_table *htab;

  htab = mips_elf_hash_table (info);
  BFD_ASSERT (htab != NULL);

  dynobj = elf_hash_table (info)->dynobj;

  sdyn = bfd_get_linker_section (dynobj, ".dynamic");

  sgot = htab->sgot;
  gg = htab->got_info;

  if (elf_hash_table (info)->dynamic_sections_created)
    {
      bfd_byte *b;
      int dyn_to_skip = 0, dyn_skipped = 0;

      BFD_ASSERT (sdyn != NULL);
      BFD_ASSERT (gg != NULL);

      g = mips_elf_bfd_got (output_bfd, FALSE);
      BFD_ASSERT (g != NULL);

      for (b = sdyn->contents;
	   b < sdyn->contents + sdyn->size;
	   b += MIPS_ELF_DYN_SIZE (dynobj))
	{
	  Elf_Internal_Dyn dyn;
	  const char *name;
	  size_t elemsize;
	  asection *s;
	  bfd_boolean swap_out_p;

	  /* Read in the current dynamic entry.  */
	  (*get_elf_backend_data (dynobj)->s->swap_dyn_in) (dynobj, b, &dyn);

	  /* Assume that we're going to modify it and write it out.  */
	  swap_out_p = TRUE;

	  switch (dyn.d_tag)
	    {
	    case DT_RELENT:
	      dyn.d_un.d_val = MIPS_ELF_REL_SIZE (dynobj);
	      break;

	    case DT_RELAENT:
	      BFD_ASSERT (htab->is_vxworks);
	      dyn.d_un.d_val = MIPS_ELF_RELA_SIZE (dynobj);
	      break;

	    case DT_STRSZ:
	      /* Rewrite DT_STRSZ.  */
	      dyn.d_un.d_val =
		_bfd_elf_strtab_size (elf_hash_table (info)->dynstr);
	      break;

	    case DT_PLTGOT:
	      s = htab->sgot;
	      dyn.d_un.d_ptr = s->output_section->vma + s->output_offset;
	      break;

	    case DT_MIPS_PLTGOT:
	      s = htab->sgotplt;
	      dyn.d_un.d_ptr = s->output_section->vma + s->output_offset;
	      break;

	    case DT_MIPS_RLD_VERSION:
	      dyn.d_un.d_val = 1; /* XXX */
	      break;

	    case DT_MIPS_FLAGS:
	      dyn.d_un.d_val = RHF_NOTPOT; /* XXX */
	      break;

	    case DT_MIPS_TIME_STAMP:
	      {
		time_t t;
		time (&t);
		dyn.d_un.d_val = t;
	      }
	      break;

	    case DT_MIPS_ICHECKSUM:
	      /* XXX FIXME: */
	      swap_out_p = FALSE;
	      break;

	    case DT_MIPS_IVERSION:
	      /* XXX FIXME: */
	      swap_out_p = FALSE;
	      break;

	    case DT_MIPS_BASE_ADDRESS:
	      s = output_bfd->sections;
	      BFD_ASSERT (s != NULL);
	      dyn.d_un.d_ptr = s->vma & ~(bfd_vma) 0xffff;
	      break;

	    case DT_MIPS_LOCAL_GOTNO:
	      dyn.d_un.d_val = g->local_gotno;
	      break;

	    case DT_MIPS_UNREFEXTNO:
	      /* The index into the dynamic symbol table which is the
		 entry of the first external symbol that is not
		 referenced within the same object.  */
	      dyn.d_un.d_val = bfd_count_sections (output_bfd) + 1;
	      break;

	    case DT_MIPS_GOTSYM:
	      if (htab->global_gotsym)
		{
		  dyn.d_un.d_val = htab->global_gotsym->dynindx;
		  break;
		}
	      /* In case if we don't have global got symbols we default
		 to setting DT_MIPS_GOTSYM to the same value as
		 DT_MIPS_SYMTABNO, so we just fall through.  */

	    case DT_MIPS_SYMTABNO:
	      name = ".dynsym";
	      elemsize = MIPS_ELF_SYM_SIZE (output_bfd);
	      s = bfd_get_section_by_name (output_bfd, name);
	      BFD_ASSERT (s != NULL);

	      dyn.d_un.d_val = s->size / elemsize;
	      break;

	    case DT_MIPS_HIPAGENO:
	      dyn.d_un.d_val = g->local_gotno - htab->reserved_gotno;
	      break;

	    case DT_MIPS_RLD_MAP:
	      {
		struct elf_link_hash_entry *h;
		h = mips_elf_hash_table (info)->rld_symbol;
		if (!h)
		  {
		    dyn_to_skip = MIPS_ELF_DYN_SIZE (dynobj);
		    swap_out_p = FALSE;
		    break;
		  }
		s = h->root.u.def.section;
		dyn.d_un.d_ptr = (s->output_section->vma + s->output_offset
				  + h->root.u.def.value);
	      }
	      break;

	    case DT_MIPS_OPTIONS:
	      s = (bfd_get_section_by_name
		   (output_bfd, MIPS_ELF_OPTIONS_SECTION_NAME (output_bfd)));
	      dyn.d_un.d_ptr = s->vma;
	      break;

	    case DT_RELASZ:
	      BFD_ASSERT (htab->is_vxworks);
	      /* The count does not include the JUMP_SLOT relocations.  */
	      if (htab->srelplt)
		dyn.d_un.d_val -= htab->srelplt->size;
	      break;

	    case DT_PLTREL:
	      BFD_ASSERT (htab->use_plts_and_copy_relocs);
	      if (htab->is_vxworks)
		dyn.d_un.d_val = DT_RELA;
	      else
		dyn.d_un.d_val = DT_REL;
	      break;

	    case DT_PLTRELSZ:
	      BFD_ASSERT (htab->use_plts_and_copy_relocs);
	      dyn.d_un.d_val = htab->srelplt->size;
	      break;

	    case DT_JMPREL:
	      BFD_ASSERT (htab->use_plts_and_copy_relocs);
	      dyn.d_un.d_ptr = (htab->srelplt->output_section->vma
				+ htab->srelplt->output_offset);
	      break;

	    case DT_TEXTREL:
	      /* If we didn't need any text relocations after all, delete
		 the dynamic tag.  */
	      if (!(info->flags & DF_TEXTREL))
		{
		  dyn_to_skip = MIPS_ELF_DYN_SIZE (dynobj);
		  swap_out_p = FALSE;
		}
	      break;

	    case DT_FLAGS:
	      /* If we didn't need any text relocations after all, clear
		 DF_TEXTREL from DT_FLAGS.  */
	      if (!(info->flags & DF_TEXTREL))
		dyn.d_un.d_val &= ~DF_TEXTREL;
	      else
		swap_out_p = FALSE;
	      break;

	    default:
	      swap_out_p = FALSE;
	      if (htab->is_vxworks
		  && elf_vxworks_finish_dynamic_entry (output_bfd, &dyn))
		swap_out_p = TRUE;
	      break;
	    }

	  if (swap_out_p || dyn_skipped)
	    (*get_elf_backend_data (dynobj)->s->swap_dyn_out)
	      (dynobj, &dyn, b - dyn_skipped);

	  if (dyn_to_skip)
	    {
	      dyn_skipped += dyn_to_skip;
	      dyn_to_skip = 0;
	    }
	}

      /* Wipe out any trailing entries if we shifted down a dynamic tag.  */
      if (dyn_skipped > 0)
	memset (b - dyn_skipped, 0, dyn_skipped);
    }

  if (sgot != NULL && sgot->size > 0
      && !bfd_is_abs_section (sgot->output_section))
    {
      if (htab->is_vxworks)
	{
	  /* The first entry of the global offset table points to the
	     ".dynamic" section.  The second is initialized by the
	     loader and contains the shared library identifier.
	     The third is also initialized by the loader and points
	     to the lazy resolution stub.  */
	  MIPS_ELF_PUT_WORD (output_bfd,
			     sdyn->output_offset + sdyn->output_section->vma,
			     sgot->contents);
	  MIPS_ELF_PUT_WORD (output_bfd, 0,
			     sgot->contents + MIPS_ELF_GOT_SIZE (output_bfd));
	  MIPS_ELF_PUT_WORD (output_bfd, 0,
			     sgot->contents
			     + 2 * MIPS_ELF_GOT_SIZE (output_bfd));
	}
      else
	{
	  /* The first entry of the global offset table will be filled at
	     runtime. The second entry will be used by some runtime loaders.
	     This isn't the case of IRIX rld.  */
	  MIPS_ELF_PUT_WORD (output_bfd, (bfd_vma) 0, sgot->contents);
	  MIPS_ELF_PUT_WORD (output_bfd, MIPS_ELF_GNU_GOT1_MASK (output_bfd),
			     sgot->contents + MIPS_ELF_GOT_SIZE (output_bfd));
	}

      elf_section_data (sgot->output_section)->this_hdr.sh_entsize
	 = MIPS_ELF_GOT_SIZE (output_bfd);
    }

  /* Generate dynamic relocations for the non-primary gots.  */
  if (gg != NULL && gg->next)
    {
      Elf_Internal_Rela rel[3];
      bfd_vma addend = 0;

      memset (rel, 0, sizeof (rel));
      rel[0].r_info = ELF_R_INFO (output_bfd, 0, R_MIPS_REL32);

      for (g = gg->next; g->next != gg; g = g->next)
	{
	  bfd_vma got_index = g->next->local_gotno + g->next->global_gotno
	    + g->next->tls_gotno;

	  MIPS_ELF_PUT_WORD (output_bfd, 0, sgot->contents
			     + got_index++ * MIPS_ELF_GOT_SIZE (output_bfd));
	  MIPS_ELF_PUT_WORD (output_bfd, MIPS_ELF_GNU_GOT1_MASK (output_bfd),
			     sgot->contents
			     + got_index++ * MIPS_ELF_GOT_SIZE (output_bfd));

	  if (! info->shared)
	    continue;

	  for (; got_index < g->local_gotno; got_index++)
	    {
	      if (got_index >= g->assigned_low_gotno
		  && got_index <= g->assigned_high_gotno)
		continue;

	      rel[0].r_offset = rel[1].r_offset = rel[2].r_offset
		= got_index * MIPS_ELF_GOT_SIZE (output_bfd);
	      if (!(mips_elf_create_dynamic_relocation
		    (output_bfd, info, rel, NULL,
		     bfd_abs_section_ptr,
		     0, &addend, sgot)))
		return FALSE;
	      BFD_ASSERT (addend == 0);
	    }
	}
    }

  /* The generation of dynamic relocations for the non-primary gots
     adds more dynamic relocations.  We cannot count them until
     here.  */

  if (elf_hash_table (info)->dynamic_sections_created)
    {
      bfd_byte *b;
      bfd_boolean swap_out_p;

      BFD_ASSERT (sdyn != NULL);

      for (b = sdyn->contents;
	   b < sdyn->contents + sdyn->size;
	   b += MIPS_ELF_DYN_SIZE (dynobj))
	{
	  Elf_Internal_Dyn dyn;
	  asection *s;

	  /* Read in the current dynamic entry.  */
	  (*get_elf_backend_data (dynobj)->s->swap_dyn_in) (dynobj, b, &dyn);

	  /* Assume that we're going to modify it and write it out.  */
	  swap_out_p = TRUE;

	  switch (dyn.d_tag)
	    {
	    case DT_RELSZ:
	      /* Reduce DT_RELSZ to account for any relocations we
		 decided not to make.  This is for the n64 irix rld,
		 which doesn't seem to apply any relocations if there
		 are trailing null entries.  */
	      s = mips_elf_rel_dyn_section (info, FALSE);
	      dyn.d_un.d_val = (s->reloc_count
				* (ABI_64_P (output_bfd)
				   ? sizeof (Elf64_Mips_External_Rel)
				   : sizeof (Elf32_External_Rel)));
	      /* Adjust the section size too.  Tools like the prelinker
		 can reasonably expect the values to the same.  */
	      elf_section_data (s->output_section)->this_hdr.sh_size
		= dyn.d_un.d_val;
	      break;

	    default:
	      swap_out_p = FALSE;
	      break;
	    }

	  if (swap_out_p)
	    (*get_elf_backend_data (dynobj)->s->swap_dyn_out)
	      (dynobj, &dyn, b);
	}
    }

  {
    asection *s;
    Elf32_compact_rel cpt;

    if (SGI_COMPAT (output_bfd))
      {
	/* Write .compact_rel section out.  */
	s = bfd_get_linker_section (dynobj, ".compact_rel");
	if (s != NULL)
	  {
	    cpt.id1 = 1;
	    cpt.num = s->reloc_count;
	    cpt.id2 = 2;
	    cpt.offset = (s->output_section->filepos
			  + sizeof (Elf32_External_compact_rel));
	    cpt.reserved0 = 0;
	    cpt.reserved1 = 0;
	    bfd_elf32_swap_compact_rel_out (output_bfd, &cpt,
					    ((Elf32_External_compact_rel *)
					     s->contents));

	    /* Clean up a dummy stub function entry in .text.  */
	    if (htab->sstubs != NULL)
	      {
		file_ptr dummy_offset;

		BFD_ASSERT (htab->sstubs->size >= htab->function_stub_size);
		dummy_offset = htab->sstubs->size - htab->function_stub_size;
		memset (htab->sstubs->contents + dummy_offset, 0,
			htab->function_stub_size);
	      }
	  }
      }

    /* The psABI says that the dynamic relocations must be sorted in
       increasing order of r_symndx.  The VxWorks EABI doesn't require
       this, and because the code below handles REL rather than RELA
       relocations, using it for VxWorks would be outright harmful.  */
    if (!htab->is_vxworks)
      {
	s = mips_elf_rel_dyn_section (info, FALSE);
	if (s != NULL
	    && s->size > (bfd_vma)2 * MIPS_ELF_REL_SIZE (output_bfd))
	  {
	    reldyn_sorting_bfd = output_bfd;

	    if (ABI_64_P (output_bfd))
	      qsort ((Elf64_External_Rel *) s->contents + 1,
		     s->reloc_count - 1, sizeof (Elf64_Mips_External_Rel),
		     sort_dynamic_relocs_64);
	    else
	      qsort ((Elf32_External_Rel *) s->contents + 1,
		     s->reloc_count - 1, sizeof (Elf32_External_Rel),
		     sort_dynamic_relocs);
	  }
      }
  }

  if (htab->splt && htab->splt->size > 0)
    {
      if (htab->is_vxworks)
	{
	  if (info->shared)
	    mips_vxworks_finish_shared_plt (output_bfd, info);
	  else
	    mips_vxworks_finish_exec_plt (output_bfd, info);
	}
      else
	{
	  BFD_ASSERT (!info->shared);
	  if (!mips_finish_exec_plt (output_bfd, info))
	    return FALSE;
	}
    }
  return TRUE;
}


/* Set ABFD's EF_MIPS_ARCH and EF_MIPS_MACH flags.  */

static void
mips_set_isa_flags (bfd *abfd)
{
  flagword val;

  switch (bfd_get_mach (abfd))
    {
    default:
    case bfd_mach_mips3000:
      val = E_MIPS_ARCH_1;
      break;

    case bfd_mach_mips3900:
      val = E_MIPS_ARCH_1 | E_MIPS_MACH_3900;
      break;

    case bfd_mach_mips6000:
      val = E_MIPS_ARCH_2;
      break;

    case bfd_mach_mips4000:
    case bfd_mach_mips4300:
    case bfd_mach_mips4400:
    case bfd_mach_mips4600:
      val = E_MIPS_ARCH_3;
      break;

    case bfd_mach_mips4010:
      val = E_MIPS_ARCH_3 | E_MIPS_MACH_4010;
      break;

    case bfd_mach_mips4100:
      val = E_MIPS_ARCH_3 | E_MIPS_MACH_4100;
      break;

    case bfd_mach_mips4111:
      val = E_MIPS_ARCH_3 | E_MIPS_MACH_4111;
      break;

    case bfd_mach_mips4120:
      val = E_MIPS_ARCH_3 | E_MIPS_MACH_4120;
      break;

    case bfd_mach_mips4650:
      val = E_MIPS_ARCH_3 | E_MIPS_MACH_4650;
      break;

    case bfd_mach_mips5400:
      val = E_MIPS_ARCH_4 | E_MIPS_MACH_5400;
      break;

    case bfd_mach_mips5500:
      val = E_MIPS_ARCH_4 | E_MIPS_MACH_5500;
      break;

    case bfd_mach_mips5900:
      val = E_MIPS_ARCH_3 | E_MIPS_MACH_5900;
      break;

    case bfd_mach_mips9000:
      val = E_MIPS_ARCH_4 | E_MIPS_MACH_9000;
      break;

    case bfd_mach_mips5000:
    case bfd_mach_mips7000:
    case bfd_mach_mips8000:
    case bfd_mach_mips10000:
    case bfd_mach_mips12000:
    case bfd_mach_mips14000:
    case bfd_mach_mips16000:
      val = E_MIPS_ARCH_4;
      break;

    case bfd_mach_mips5:
      val = E_MIPS_ARCH_5;
      break;

    case bfd_mach_mips_loongson_2e:
      val = E_MIPS_ARCH_3 | E_MIPS_MACH_LS2E;
      break;

    case bfd_mach_mips_loongson_2f:
      val = E_MIPS_ARCH_3 | E_MIPS_MACH_LS2F;
      break;

    case bfd_mach_mips_sb1:
      val = E_MIPS_ARCH_64 | E_MIPS_MACH_SB1;
      break;

    case bfd_mach_mips_loongson_3a:
      val = E_MIPS_ARCH_64R2 | E_MIPS_MACH_LS3A;
      break;

    case bfd_mach_mips_octeon:
    case bfd_mach_mips_octeonp:
      val = E_MIPS_ARCH_64R2 | E_MIPS_MACH_OCTEON;
      break;

    case bfd_mach_mips_xlr:
      val = E_MIPS_ARCH_64 | E_MIPS_MACH_XLR;
      break;

    case bfd_mach_mips_octeon2:
      val = E_MIPS_ARCH_64R2 | E_MIPS_MACH_OCTEON2;
      break;

    case bfd_mach_mipsisa32:
      val = E_MIPS_ARCH_32;
      break;

    case bfd_mach_mipsisa64:
      val = E_MIPS_ARCH_64;
      break;

    case bfd_mach_mipsisa32r2:
    case bfd_mach_mipsisa32r3:
    case bfd_mach_mipsisa32r5:
      val = E_MIPS_ARCH_32R2;
      break;

    case bfd_mach_mipsisa64r2:
    case bfd_mach_mipsisa64r3:
    case bfd_mach_mipsisa64r5:
      val = E_MIPS_ARCH_64R2;
      break;

    case bfd_mach_mipsisa32r6:
      val = E_MIPS_ARCH_32R6;
      break;

    case bfd_mach_mipsisa64r6:
      val = E_MIPS_ARCH_64R6;
      break;
    }
  elf_elfheader (abfd)->e_flags &= ~(EF_MIPS_ARCH | EF_MIPS_MACH);
  elf_elfheader (abfd)->e_flags |= val;

}


/* The final processing done just before writing out a MIPS ELF object
   file.  This gets the MIPS architecture right based on the machine
   number.  This is used by both the 32-bit and the 64-bit ABI.  */

void
_bfd_mips_elf_final_write_processing (bfd *abfd,
				      bfd_boolean linker ATTRIBUTE_UNUSED)
{
  unsigned int i;
  Elf_Internal_Shdr **hdrpp;
  const char *name;
  asection *sec;

  /* Keep the existing EF_MIPS_MACH and EF_MIPS_ARCH flags if the former
     is nonzero.  This is for compatibility with old objects, which used
     a combination of a 32-bit EF_MIPS_ARCH and a 64-bit EF_MIPS_MACH.  */
  if ((elf_elfheader (abfd)->e_flags & EF_MIPS_MACH) == 0)
    mips_set_isa_flags (abfd);

  /* Set the sh_info field for .gptab sections and other appropriate
     info for each special section.  */
  for (i = 1, hdrpp = elf_elfsections (abfd) + 1;
       i < elf_numsections (abfd);
       i++, hdrpp++)
    {
      switch ((*hdrpp)->sh_type)
	{
	case SHT_MIPS_MSYM:
	case SHT_MIPS_LIBLIST:
	  sec = bfd_get_section_by_name (abfd, ".dynstr");
	  if (sec != NULL)
	    (*hdrpp)->sh_link = elf_section_data (sec)->this_idx;
	  break;

	case SHT_MIPS_GPTAB:
	  BFD_ASSERT ((*hdrpp)->bfd_section != NULL);
	  name = bfd_get_section_name (abfd, (*hdrpp)->bfd_section);
	  BFD_ASSERT (name != NULL
		      && CONST_STRNEQ (name, ".gptab."));
	  sec = bfd_get_section_by_name (abfd, name + sizeof ".gptab" - 1);
	  BFD_ASSERT (sec != NULL);
	  (*hdrpp)->sh_info = elf_section_data (sec)->this_idx;
	  break;

	case SHT_MIPS_CONTENT:
	  BFD_ASSERT ((*hdrpp)->bfd_section != NULL);
	  name = bfd_get_section_name (abfd, (*hdrpp)->bfd_section);
	  BFD_ASSERT (name != NULL
		      && CONST_STRNEQ (name, ".MIPS.content"));
	  sec = bfd_get_section_by_name (abfd,
					 name + sizeof ".MIPS.content" - 1);
	  BFD_ASSERT (sec != NULL);
	  (*hdrpp)->sh_link = elf_section_data (sec)->this_idx;
	  break;

	case SHT_MIPS_SYMBOL_LIB:
	  sec = bfd_get_section_by_name (abfd, ".dynsym");
	  if (sec != NULL)
	    (*hdrpp)->sh_link = elf_section_data (sec)->this_idx;
	  sec = bfd_get_section_by_name (abfd, ".liblist");
	  if (sec != NULL)
	    (*hdrpp)->sh_info = elf_section_data (sec)->this_idx;
	  break;

	case SHT_MIPS_EVENTS:
	  BFD_ASSERT ((*hdrpp)->bfd_section != NULL);
	  name = bfd_get_section_name (abfd, (*hdrpp)->bfd_section);
	  BFD_ASSERT (name != NULL);
	  if (CONST_STRNEQ (name, ".MIPS.events"))
	    sec = bfd_get_section_by_name (abfd,
					   name + sizeof ".MIPS.events" - 1);
	  else
	    {
	      BFD_ASSERT (CONST_STRNEQ (name, ".MIPS.post_rel"));
	      sec = bfd_get_section_by_name (abfd,
					     (name
					      + sizeof ".MIPS.post_rel" - 1));
	    }
	  BFD_ASSERT (sec != NULL);
	  (*hdrpp)->sh_link = elf_section_data (sec)->this_idx;
	  break;

	}
    }
}

/* When creating an IRIX5 executable, we need REGINFO and RTPROC
   segments.  */

int
_bfd_mips_elf_additional_program_headers (bfd *abfd,
					  struct bfd_link_info *info ATTRIBUTE_UNUSED)
{
  asection *s;
  int ret = 0;

  /* See if we need a PT_MIPS_REGINFO segment.  */
  s = bfd_get_section_by_name (abfd, ".reginfo");
  if (s && (s->flags & SEC_LOAD))
    ++ret;

  /* See if we need a PT_MIPS_ABIFLAGS segment.  */
  if (bfd_get_section_by_name (abfd, ".MIPS.abiflags"))
    ++ret;

  /* See if we need a PT_MIPS_OPTIONS segment.  */
  if (IRIX_COMPAT (abfd) == ict_irix6
      && bfd_get_section_by_name (abfd,
				  MIPS_ELF_OPTIONS_SECTION_NAME (abfd)))
    ++ret;

  /* See if we need a PT_MIPS_RTPROC segment.  */
  if (IRIX_COMPAT (abfd) == ict_irix5
      && bfd_get_section_by_name (abfd, ".dynamic")
      && bfd_get_section_by_name (abfd, ".mdebug"))
    ++ret;

  /* Allocate a PT_NULL header in dynamic objects.  See
     _bfd_mips_elf_modify_segment_map for details.  */
  if (!SGI_COMPAT (abfd)
      && bfd_get_section_by_name (abfd, ".dynamic"))
    ++ret;

  return ret;
}

/* Modify the segment map for an IRIX5 executable.  */

bfd_boolean
_bfd_mips_elf_modify_segment_map (bfd *abfd,
				  struct bfd_link_info *info)
{
  asection *s;
  struct elf_segment_map *m, **pm;
  bfd_size_type amt;

  /* If there is a .reginfo section, we need a PT_MIPS_REGINFO
     segment.  */
  s = bfd_get_section_by_name (abfd, ".reginfo");
  if (s != NULL && (s->flags & SEC_LOAD) != 0)
    {
      for (m = elf_seg_map (abfd); m != NULL; m = m->next)
	if (m->p_type == PT_MIPS_REGINFO)
	  break;
      if (m == NULL)
	{
	  amt = sizeof *m;
	  m = bfd_zalloc (abfd, amt);
	  if (m == NULL)
	    return FALSE;

	  m->p_type = PT_MIPS_REGINFO;
	  m->count = 1;
	  m->sections[0] = s;

	  /* We want to put it after the PHDR and INTERP segments.  */
	  pm = &elf_seg_map (abfd);
	  while (*pm != NULL
		 && ((*pm)->p_type == PT_PHDR
		     || (*pm)->p_type == PT_INTERP))
	    pm = &(*pm)->next;

	  m->next = *pm;
	  *pm = m;
	}
    }

  /* If there is a .MIPS.abiflags section, we need a PT_MIPS_ABIFLAGS
     segment.  */
  s = bfd_get_section_by_name (abfd, ".MIPS.abiflags");
  if (s != NULL && (s->flags & SEC_LOAD) != 0)
    {
      for (m = elf_seg_map (abfd); m != NULL; m = m->next)
	if (m->p_type == PT_MIPS_ABIFLAGS)
	  break;
      if (m == NULL)
	{
	  amt = sizeof *m;
	  m = bfd_zalloc (abfd, amt);
	  if (m == NULL)
	    return FALSE;

	  m->p_type = PT_MIPS_ABIFLAGS;
	  m->count = 1;
	  m->sections[0] = s;

	  /* We want to put it after the PHDR and INTERP segments.  */
	  pm = &elf_seg_map (abfd);
	  while (*pm != NULL
		 && ((*pm)->p_type == PT_PHDR
		     || (*pm)->p_type == PT_INTERP))
	    pm = &(*pm)->next;

	  m->next = *pm;
	  *pm = m;
	}
    }

  /* For IRIX 6, we don't have .mdebug sections, nor does anything but
     .dynamic end up in PT_DYNAMIC.  However, we do have to insert a
     PT_MIPS_OPTIONS segment immediately following the program header
     table.  */
  if (NEWABI_P (abfd)
      /* On non-IRIX6 new abi, we'll have already created a segment
	 for this section, so don't create another.  I'm not sure this
	 is not also the case for IRIX 6, but I can't test it right
	 now.  */
      && IRIX_COMPAT (abfd) == ict_irix6)
    {
      for (s = abfd->sections; s; s = s->next)
	if (elf_section_data (s)->this_hdr.sh_type == SHT_MIPS_OPTIONS)
	  break;

      if (s)
	{
	  struct elf_segment_map *options_segment;

	  pm = &elf_seg_map (abfd);
	  while (*pm != NULL
		 && ((*pm)->p_type == PT_PHDR
		     || (*pm)->p_type == PT_INTERP))
	    pm = &(*pm)->next;

	  if (*pm == NULL || (*pm)->p_type != PT_MIPS_OPTIONS)
	    {
	      amt = sizeof (struct elf_segment_map);
	      options_segment = bfd_zalloc (abfd, amt);
	      options_segment->next = *pm;
	      options_segment->p_type = PT_MIPS_OPTIONS;
	      options_segment->p_flags = PF_R;
	      options_segment->p_flags_valid = TRUE;
	      options_segment->count = 1;
	      options_segment->sections[0] = s;
	      *pm = options_segment;
	    }
	}
    }
  else
    {
      if (IRIX_COMPAT (abfd) == ict_irix5)
	{
	  /* If there are .dynamic and .mdebug sections, we make a room
	     for the RTPROC header.  FIXME: Rewrite without section names.  */
	  if (bfd_get_section_by_name (abfd, ".interp") == NULL
	      && bfd_get_section_by_name (abfd, ".dynamic") != NULL
	      && bfd_get_section_by_name (abfd, ".mdebug") != NULL)
	    {
	      for (m = elf_seg_map (abfd); m != NULL; m = m->next)
		if (m->p_type == PT_MIPS_RTPROC)
		  break;
	      if (m == NULL)
		{
		  amt = sizeof *m;
		  m = bfd_zalloc (abfd, amt);
		  if (m == NULL)
		    return FALSE;

		  m->p_type = PT_MIPS_RTPROC;

		  s = bfd_get_section_by_name (abfd, ".rtproc");
		  if (s == NULL)
		    {
		      m->count = 0;
		      m->p_flags = 0;
		      m->p_flags_valid = 1;
		    }
		  else
		    {
		      m->count = 1;
		      m->sections[0] = s;
		    }

		  /* We want to put it after the DYNAMIC segment.  */
		  pm = &elf_seg_map (abfd);
		  while (*pm != NULL && (*pm)->p_type != PT_DYNAMIC)
		    pm = &(*pm)->next;
		  if (*pm != NULL)
		    pm = &(*pm)->next;

		  m->next = *pm;
		  *pm = m;
		}
	    }
	}
      /* On IRIX5, the PT_DYNAMIC segment includes the .dynamic,
	 .dynstr, .dynsym, and .hash sections, and everything in
	 between.  */
      for (pm = &elf_seg_map (abfd); *pm != NULL;
	   pm = &(*pm)->next)
	if ((*pm)->p_type == PT_DYNAMIC)
	  break;
      m = *pm;
      /* GNU/Linux binaries do not need the extended PT_DYNAMIC section.
	 glibc's dynamic linker has traditionally derived the number of
	 tags from the p_filesz field, and sometimes allocates stack
	 arrays of that size.  An overly-big PT_DYNAMIC segment can
	 be actively harmful in such cases.  Making PT_DYNAMIC contain
	 other sections can also make life hard for the prelinker,
	 which might move one of the other sections to a different
	 PT_LOAD segment.  */
      if (SGI_COMPAT (abfd)
	  && m != NULL
	  && m->count == 1
	  && strcmp (m->sections[0]->name, ".dynamic") == 0)
	{
	  static const char *sec_names[] =
	  {
	    ".dynamic", ".dynstr", ".dynsym", ".hash"
	  };
	  bfd_vma low, high;
	  unsigned int i, c;
	  struct elf_segment_map *n;

	  low = ~(bfd_vma) 0;
	  high = 0;
	  for (i = 0; i < sizeof sec_names / sizeof sec_names[0]; i++)
	    {
	      s = bfd_get_section_by_name (abfd, sec_names[i]);
	      if (s != NULL && (s->flags & SEC_LOAD) != 0)
		{
		  bfd_size_type sz;

		  if (low > s->vma)
		    low = s->vma;
		  sz = s->size;
		  if (high < s->vma + sz)
		    high = s->vma + sz;
		}
	    }

	  c = 0;
	  for (s = abfd->sections; s != NULL; s = s->next)
	    if ((s->flags & SEC_LOAD) != 0
		&& s->vma >= low
		&& s->vma + s->size <= high)
	      ++c;

	  amt = sizeof *n + (bfd_size_type) (c - 1) * sizeof (asection *);
	  n = bfd_zalloc (abfd, amt);
	  if (n == NULL)
	    return FALSE;
	  *n = *m;
	  n->count = c;

	  i = 0;
	  for (s = abfd->sections; s != NULL; s = s->next)
	    {
	      if ((s->flags & SEC_LOAD) != 0
		  && s->vma >= low
		  && s->vma + s->size <= high)
		{
		  n->sections[i] = s;
		  ++i;
		}
	    }

	  *pm = n;
	}
    }

  /* Allocate a spare program header in dynamic objects so that tools
     like the prelinker can add an extra PT_LOAD entry.

     If the prelinker needs to make room for a new PT_LOAD entry, its
     standard procedure is to move the first (read-only) sections into
     the new (writable) segment.  However, the MIPS ABI requires
     .dynamic to be in a read-only segment, and the section will often
     start within sizeof (ElfNN_Phdr) bytes of the last program header.

     Although the prelinker could in principle move .dynamic to a
     writable segment, it seems better to allocate a spare program
     header instead, and avoid the need to move any sections.
     There is a long tradition of allocating spare dynamic tags,
     so allocating a spare program header seems like a natural
     extension.

     If INFO is NULL, we may be copying an already prelinked binary
     with objcopy or strip, so do not add this header.  */
  if (info != NULL
      && !SGI_COMPAT (abfd)
      && bfd_get_section_by_name (abfd, ".dynamic"))
    {
      for (pm = &elf_seg_map (abfd); *pm != NULL; pm = &(*pm)->next)
	if ((*pm)->p_type == PT_NULL)
	  break;
      if (*pm == NULL)
	{
	  m = bfd_zalloc (abfd, sizeof (*m));
	  if (m == NULL)
	    return FALSE;

	  m->p_type = PT_NULL;
	  *pm = m;
	}
    }

  return TRUE;
}

/* Return the section that should be marked against GC for a given
   relocation.  */

asection *
_bfd_mips_elf_gc_mark_hook (asection *sec,
			    struct bfd_link_info *info,
			    Elf_Internal_Rela *rel,
			    struct elf_link_hash_entry *h,
			    Elf_Internal_Sym *sym)
{
  /* ??? Do mips16 stub sections need to be handled special?  */

  if (h != NULL)
    switch (ELF_R_TYPE (sec->owner, rel->r_info))
      {
      case R_MIPS_GNU_VTINHERIT:
      case R_MIPS_GNU_VTENTRY:
	return NULL;
      }

  return _bfd_elf_gc_mark_hook (sec, info, rel, h, sym);
}

/* Update the got entry reference counts for the section being removed.  */

bfd_boolean
_bfd_mips_elf_gc_sweep_hook (bfd *abfd ATTRIBUTE_UNUSED,
			     struct bfd_link_info *info ATTRIBUTE_UNUSED,
			     asection *sec ATTRIBUTE_UNUSED,
			     const Elf_Internal_Rela *relocs ATTRIBUTE_UNUSED)
{
#if 0
  Elf_Internal_Shdr *symtab_hdr;
  struct elf_link_hash_entry **sym_hashes;
  bfd_signed_vma *local_got_refcounts;
  const Elf_Internal_Rela *rel, *relend;
  unsigned long r_symndx;
  struct elf_link_hash_entry *h;

  if (info->relocatable)
    return TRUE;

  symtab_hdr = &elf_tdata (abfd)->symtab_hdr;
  sym_hashes = elf_sym_hashes (abfd);
  local_got_refcounts = elf_local_got_refcounts (abfd);

  relend = relocs + sec->reloc_count;
  for (rel = relocs; rel < relend; rel++)
    switch (ELF_R_TYPE (abfd, rel->r_info))
      {
      case R_MIPS16_GOT16:
      case R_MIPS16_CALL16:
      case R_MIPS_GOT16:
      case R_MIPS_CALL16:
      case R_MIPS_CALL_HI16:
      case R_MIPS_CALL_LO16:
      case R_MIPS_GOT_HI16:
      case R_MIPS_GOT_LO16:
      case R_MIPS_GOT_DISP:
      case R_MIPS_GOT_PAGE:
      case R_MIPS_GOT_OFST:
      case R_MICROMIPS_GOT16:
      case R_MICROMIPS_CALL16:
      case R_MICROMIPS_CALL_HI16:
      case R_MICROMIPS_CALL_LO16:
      case R_MICROMIPS_GOT_HI16:
      case R_MICROMIPS_GOT_LO16:
      case R_MICROMIPS_GOT_DISP:
      case R_MICROMIPS_GOT_PAGE:
      case R_MICROMIPS_GOT_OFST:
	/* ??? It would seem that the existing MIPS code does no sort
	   of reference counting or whatnot on its GOT and PLT entries,
	   so it is not possible to garbage collect them at this time.  */
	break;

      default:
	break;
      }
#endif

  return TRUE;
}

/* Prevent .MIPS.abiflags from being discarded with --gc-sections.  */

bfd_boolean
_bfd_mips_elf_gc_mark_extra_sections (struct bfd_link_info *info,
				      elf_gc_mark_hook_fn gc_mark_hook)
{
  bfd *sub;

  _bfd_elf_gc_mark_extra_sections (info, gc_mark_hook);

  for (sub = info->input_bfds; sub != NULL; sub = sub->link.next)
    {
      asection *o;

      if (! is_mips_elf (sub))
	continue;

      for (o = sub->sections; o != NULL; o = o->next)
	if (!o->gc_mark
	    && MIPS_ELF_ABIFLAGS_SECTION_NAME_P
		 (bfd_get_section_name (sub, o)))
	  {
	    if (!_bfd_elf_gc_mark (info, o, gc_mark_hook))
	      return FALSE;
	  }
    }

  return TRUE;
}

/* Copy data from a MIPS ELF indirect symbol to its direct symbol,
   hiding the old indirect symbol.  Process additional relocation
   information.  Also called for weakdefs, in which case we just let
   _bfd_elf_link_hash_copy_indirect copy the flags for us.  */

void
_bfd_mips_elf_copy_indirect_symbol (struct bfd_link_info *info,
				    struct elf_link_hash_entry *dir,
				    struct elf_link_hash_entry *ind)
{
  struct mips_elf_link_hash_entry *dirmips, *indmips;

  _bfd_elf_link_hash_copy_indirect (info, dir, ind);

  dirmips = (struct mips_elf_link_hash_entry *) dir;
  indmips = (struct mips_elf_link_hash_entry *) ind;
  /* Any absolute non-dynamic relocations against an indirect or weak
     definition will be against the target symbol.  */
  if (indmips->has_static_relocs)
    dirmips->has_static_relocs = TRUE;

  if (ind->root.type != bfd_link_hash_indirect)
    return;

  dirmips->possibly_dynamic_relocs += indmips->possibly_dynamic_relocs;
  if (indmips->readonly_reloc)
    dirmips->readonly_reloc = TRUE;
  if (indmips->no_fn_stub)
    dirmips->no_fn_stub = TRUE;
  if (indmips->fn_stub)
    {
      dirmips->fn_stub = indmips->fn_stub;
      indmips->fn_stub = NULL;
    }
  if (indmips->need_fn_stub)
    {
      dirmips->need_fn_stub = TRUE;
      indmips->need_fn_stub = FALSE;
    }
  if (indmips->call_stub)
    {
      dirmips->call_stub = indmips->call_stub;
      indmips->call_stub = NULL;
    }
  if (indmips->call_fp_stub)
    {
      dirmips->call_fp_stub = indmips->call_fp_stub;
      indmips->call_fp_stub = NULL;
    }
  if (indmips->global_got_area < dirmips->global_got_area)
    dirmips->global_got_area = indmips->global_got_area;
  if (indmips->global_got_area < GGA_NONE)
    indmips->global_got_area = GGA_NONE;
  if (indmips->has_nonpic_branches)
    dirmips->has_nonpic_branches = TRUE;
}

#define PDR_SIZE 32

bfd_boolean
_bfd_mips_elf_discard_info (bfd *abfd, struct elf_reloc_cookie *cookie,
			    struct bfd_link_info *info)
{
  asection *o;
  bfd_boolean ret = FALSE;
  unsigned char *tdata;
  size_t i, skip;

  o = bfd_get_section_by_name (abfd, ".pdr");
  if (! o)
    return FALSE;
  if (o->size == 0)
    return FALSE;
  if (o->size % PDR_SIZE != 0)
    return FALSE;
  if (o->output_section != NULL
      && bfd_is_abs_section (o->output_section))
    return FALSE;

  tdata = bfd_zmalloc (o->size / PDR_SIZE);
  if (! tdata)
    return FALSE;

  cookie->rels = _bfd_elf_link_read_relocs (abfd, o, NULL, NULL,
					    info->keep_memory);
  if (!cookie->rels)
    {
      free (tdata);
      return FALSE;
    }

  cookie->rel = cookie->rels;
  cookie->relend = cookie->rels + o->reloc_count;

  for (i = 0, skip = 0; i < o->size / PDR_SIZE; i ++)
    {
      if (bfd_elf_reloc_symbol_deleted_p (i * PDR_SIZE, cookie))
	{
	  tdata[i] = 1;
	  skip ++;
	}
    }

  if (skip != 0)
    {
      mips_elf_section_data (o)->u.tdata = tdata;
      if (o->rawsize == 0)
	o->rawsize = o->size;
      o->size -= skip * PDR_SIZE;
      ret = TRUE;
    }
  else
    free (tdata);

  if (! info->keep_memory)
    free (cookie->rels);

  return ret;
}

bfd_boolean
_bfd_mips_elf_ignore_discarded_relocs (asection *sec)
{
  if (strcmp (sec->name, ".pdr") == 0)
    return TRUE;
  return FALSE;
}

bfd_boolean
_bfd_mips_elf_write_section (bfd *output_bfd,
			     struct bfd_link_info *link_info ATTRIBUTE_UNUSED,
                             asection *sec, bfd_byte *contents)
{
  bfd_byte *to, *from, *end;
  int i;

  if (strcmp (sec->name, ".pdr") != 0)
    return FALSE;

  if (mips_elf_section_data (sec)->u.tdata == NULL)
    return FALSE;

  to = contents;
  end = contents + sec->size;
  for (from = contents, i = 0;
       from < end;
       from += PDR_SIZE, i++)
    {
      if ((mips_elf_section_data (sec)->u.tdata)[i] == 1)
	continue;
      if (to != from)
	memcpy (to, from, PDR_SIZE);
      to += PDR_SIZE;
    }
  bfd_set_section_contents (output_bfd, sec->output_section, contents,
			    sec->output_offset, sec->size);
  return TRUE;
}

/* microMIPS code retains local labels for linker relaxation.  Omit them
   from output by default for clarity.  */

bfd_boolean
_bfd_mips_elf_is_target_special_symbol (bfd *abfd, asymbol *sym)
{
  return _bfd_elf_is_local_label_name (abfd, sym->name);
}

/* MIPS ELF uses a special find_nearest_line routine in order the
   handle the ECOFF debugging information.  */

struct mips_elf_find_line
{
  struct ecoff_debug_info d;
  struct ecoff_find_line i;
};

bfd_boolean
_bfd_mips_elf_find_nearest_line (bfd *abfd, asymbol **symbols,
				 asection *section, bfd_vma offset,
				 const char **filename_ptr,
				 const char **functionname_ptr,
				 unsigned int *line_ptr,
				 unsigned int *discriminator_ptr)
{
  asection *msec;

  if (_bfd_dwarf2_find_nearest_line (abfd, symbols, NULL, section, offset,
				     filename_ptr, functionname_ptr,
				     line_ptr, discriminator_ptr,
				     dwarf_debug_sections,
				     ABI_64_P (abfd) ? 8 : 0,
				     &elf_tdata (abfd)->dwarf2_find_line_info))
    return TRUE;

  if (_bfd_dwarf1_find_nearest_line (abfd, symbols, section, offset,
				     filename_ptr, functionname_ptr,
				     line_ptr))
    return TRUE;

  msec = bfd_get_section_by_name (abfd, ".mdebug");
  if (msec != NULL)
    {
      flagword origflags;
      struct mips_elf_find_line *fi;
      const struct ecoff_debug_swap * const swap =
	get_elf_backend_data (abfd)->elf_backend_ecoff_debug_swap;

      /* If we are called during a link, mips_elf_final_link may have
	 cleared the SEC_HAS_CONTENTS field.  We force it back on here
	 if appropriate (which it normally will be).  */
      origflags = msec->flags;
      if (elf_section_data (msec)->this_hdr.sh_type != SHT_NOBITS)
	msec->flags |= SEC_HAS_CONTENTS;

      fi = mips_elf_tdata (abfd)->find_line_info;
      if (fi == NULL)
	{
	  bfd_size_type external_fdr_size;
	  char *fraw_src;
	  char *fraw_end;
	  struct fdr *fdr_ptr;
	  bfd_size_type amt = sizeof (struct mips_elf_find_line);

	  fi = bfd_zalloc (abfd, amt);
	  if (fi == NULL)
	    {
	      msec->flags = origflags;
	      return FALSE;
	    }

	  if (! _bfd_mips_elf_read_ecoff_info (abfd, msec, &fi->d))
	    {
	      msec->flags = origflags;
	      return FALSE;
	    }

	  /* Swap in the FDR information.  */
	  amt = fi->d.symbolic_header.ifdMax * sizeof (struct fdr);
	  fi->d.fdr = bfd_alloc (abfd, amt);
	  if (fi->d.fdr == NULL)
	    {
	      msec->flags = origflags;
	      return FALSE;
	    }
	  external_fdr_size = swap->external_fdr_size;
	  fdr_ptr = fi->d.fdr;
	  fraw_src = (char *) fi->d.external_fdr;
	  fraw_end = (fraw_src
		      + fi->d.symbolic_header.ifdMax * external_fdr_size);
	  for (; fraw_src < fraw_end; fraw_src += external_fdr_size, fdr_ptr++)
	    (*swap->swap_fdr_in) (abfd, fraw_src, fdr_ptr);

	  mips_elf_tdata (abfd)->find_line_info = fi;

	  /* Note that we don't bother to ever free this information.
             find_nearest_line is either called all the time, as in
             objdump -l, so the information should be saved, or it is
             rarely called, as in ld error messages, so the memory
             wasted is unimportant.  Still, it would probably be a
             good idea for free_cached_info to throw it away.  */
	}

      if (_bfd_ecoff_locate_line (abfd, section, offset, &fi->d, swap,
				  &fi->i, filename_ptr, functionname_ptr,
				  line_ptr))
	{
	  msec->flags = origflags;
	  return TRUE;
	}

      msec->flags = origflags;
    }

  /* Fall back on the generic ELF find_nearest_line routine.  */

  return _bfd_elf_find_nearest_line (abfd, symbols, section, offset,
				     filename_ptr, functionname_ptr,
				     line_ptr, discriminator_ptr);
}

bfd_boolean
_bfd_mips_elf_find_inliner_info (bfd *abfd,
				 const char **filename_ptr,
				 const char **functionname_ptr,
				 unsigned int *line_ptr)
{
  bfd_boolean found;
  found = _bfd_dwarf2_find_inliner_info (abfd, filename_ptr,
					 functionname_ptr, line_ptr,
					 & elf_tdata (abfd)->dwarf2_find_line_info);
  return found;
}


/* When are writing out the .options or .MIPS.options section,
   remember the bytes we are writing out, so that we can install the
   GP value in the section_processing routine.  */

bfd_boolean
_bfd_mips_elf_set_section_contents (bfd *abfd, sec_ptr section,
				    const void *location,
				    file_ptr offset, bfd_size_type count)
{
  if (MIPS_ELF_OPTIONS_SECTION_NAME_P (section->name))
    {
      bfd_byte *c;

      if (elf_section_data (section) == NULL)
	{
	  bfd_size_type amt = sizeof (struct bfd_elf_section_data);
	  section->used_by_bfd = bfd_zalloc (abfd, amt);
	  if (elf_section_data (section) == NULL)
	    return FALSE;
	}
      c = mips_elf_section_data (section)->u.tdata;
      if (c == NULL)
	{
	  c = bfd_zalloc (abfd, section->size);
	  if (c == NULL)
	    return FALSE;
	  mips_elf_section_data (section)->u.tdata = c;
	}

      memcpy (c + offset, location, count);
    }

  return _bfd_elf_set_section_contents (abfd, section, location, offset,
					count);
}

/* This is almost identical to bfd_generic_get_... except that some
   MIPS relocations need to be handled specially.  Sigh.  */

bfd_byte *
_bfd_elf_mips_get_relocated_section_contents
  (bfd *abfd,
   struct bfd_link_info *link_info,
   struct bfd_link_order *link_order,
   bfd_byte *data,
   bfd_boolean relocatable,
   asymbol **symbols)
{
  /* Get enough memory to hold the stuff */
  bfd *input_bfd = link_order->u.indirect.section->owner;
  asection *input_section = link_order->u.indirect.section;
  bfd_size_type sz;

  long reloc_size = bfd_get_reloc_upper_bound (input_bfd, input_section);
  arelent **reloc_vector = NULL;
  long reloc_count;

  if (reloc_size < 0)
    goto error_return;

  reloc_vector = bfd_malloc (reloc_size);
  if (reloc_vector == NULL && reloc_size != 0)
    goto error_return;

  /* read in the section */
  sz = input_section->rawsize ? input_section->rawsize : input_section->size;
  if (!bfd_get_section_contents (input_bfd, input_section, data, 0, sz))
    goto error_return;

  reloc_count = bfd_canonicalize_reloc (input_bfd,
					input_section,
					reloc_vector,
					symbols);
  if (reloc_count < 0)
    goto error_return;

  if (reloc_count > 0)
    {
      arelent **parent;
      /* for mips */
      int gp_found;
      bfd_vma gp = 0x12345678;	/* initialize just to shut gcc up */

      {
	struct bfd_hash_entry *h;
	struct bfd_link_hash_entry *lh;
	/* Skip all this stuff if we aren't mixing formats.  */
	if (abfd && input_bfd
	    && abfd->xvec == input_bfd->xvec)
	  lh = 0;
	else
	  {
	    h = bfd_hash_lookup (&link_info->hash->table, "_gp", FALSE, FALSE);
	    lh = (struct bfd_link_hash_entry *) h;
	  }
      lookup:
	if (lh)
	  {
	    switch (lh->type)
	      {
	      case bfd_link_hash_undefined:
	      case bfd_link_hash_undefweak:
	      case bfd_link_hash_common:
		gp_found = 0;
		break;
	      case bfd_link_hash_defined:
	      case bfd_link_hash_defweak:
		gp_found = 1;
		gp = lh->u.def.value;
		break;
	      case bfd_link_hash_indirect:
	      case bfd_link_hash_warning:
		lh = lh->u.i.link;
		/* @@FIXME  ignoring warning for now */
		goto lookup;
	      case bfd_link_hash_new:
	      default:
		abort ();
	      }
	  }
	else
	  gp_found = 0;
      }
      /* end mips */
      for (parent = reloc_vector; *parent != NULL; parent++)
	{
	  char *error_message = NULL;
	  bfd_reloc_status_type r;

	  /* Specific to MIPS: Deal with relocation types that require
	     knowing the gp of the output bfd.  */
	  asymbol *sym = *(*parent)->sym_ptr_ptr;

	  /* If we've managed to find the gp and have a special
	     function for the relocation then go ahead, else default
	     to the generic handling.  */
	  if (gp_found
	      && (*parent)->howto->special_function
	      == _bfd_mips_elf32_gprel16_reloc)
	    r = _bfd_mips_elf_gprel16_with_gp (input_bfd, sym, *parent,
					       input_section, relocatable,
					       data, gp);
	  else
	    r = bfd_perform_relocation (input_bfd, *parent, data,
					input_section,
					relocatable ? abfd : NULL,
					&error_message);

	  if (relocatable)
	    {
	      asection *os = input_section->output_section;

	      /* A partial link, so keep the relocs */
	      os->orelocation[os->reloc_count] = *parent;
	      os->reloc_count++;
	    }

	  if (r != bfd_reloc_ok)
	    {
	      switch (r)
		{
		case bfd_reloc_undefined:
		  if (!((*link_info->callbacks->undefined_symbol)
			(link_info, bfd_asymbol_name (*(*parent)->sym_ptr_ptr),
			 input_bfd, input_section, (*parent)->address, TRUE)))
		    goto error_return;
		  break;
		case bfd_reloc_dangerous:
		  BFD_ASSERT (error_message != NULL);
		  if (!((*link_info->callbacks->reloc_dangerous)
			(link_info, error_message, input_bfd, input_section,
			 (*parent)->address)))
		    goto error_return;
		  break;
		case bfd_reloc_overflow:
		  if (!((*link_info->callbacks->reloc_overflow)
			(link_info, NULL,
			 bfd_asymbol_name (*(*parent)->sym_ptr_ptr),
			 (*parent)->howto->name, (*parent)->addend,
			 input_bfd, input_section, (*parent)->address)))
		    goto error_return;
		  break;
		case bfd_reloc_outofrange:
		default:
		  abort ();
		  break;
		}

	    }
	}
    }
  if (reloc_vector != NULL)
    free (reloc_vector);
  return data;

error_return:
  if (reloc_vector != NULL)
    free (reloc_vector);
  return NULL;
}

static bfd_boolean
mips_elf_relax_delete_bytes (bfd *abfd,
			     asection *sec, bfd_vma addr, int count)
{
  Elf_Internal_Shdr *symtab_hdr;
  unsigned int sec_shndx;
  bfd_byte *contents;
  Elf_Internal_Rela *irel, *irelend;
  Elf_Internal_Sym *isym;
  Elf_Internal_Sym *isymend;
  struct elf_link_hash_entry **sym_hashes;
  struct elf_link_hash_entry **end_hashes;
  struct elf_link_hash_entry **start_hashes;
  unsigned int symcount;

  sec_shndx = _bfd_elf_section_from_bfd_section (abfd, sec);
  contents = elf_section_data (sec)->this_hdr.contents;

  irel = elf_section_data (sec)->relocs;
  irelend = irel + sec->reloc_count;

  /* Actually delete the bytes.  */
  memmove (contents + addr, contents + addr + count,
	   (size_t) (sec->size - addr - count));
  sec->size -= count;

  /* Adjust all the relocs.  */
  for (irel = elf_section_data (sec)->relocs; irel < irelend; irel++)
    {
      /* Get the new reloc address.  */
      if (irel->r_offset > addr)
	irel->r_offset -= count;
    }

  BFD_ASSERT (addr % 2 == 0);
  BFD_ASSERT (count % 2 == 0);

  /* Adjust the local symbols defined in this section.  */
  symtab_hdr = &elf_tdata (abfd)->symtab_hdr;
  isym = (Elf_Internal_Sym *) symtab_hdr->contents;
  for (isymend = isym + symtab_hdr->sh_info; isym < isymend; isym++)
    if (isym->st_shndx == sec_shndx && isym->st_value > addr)
      isym->st_value -= count;

  /* Now adjust the global symbols defined in this section.  */
  symcount = (symtab_hdr->sh_size / sizeof (Elf32_External_Sym)
	      - symtab_hdr->sh_info);
  sym_hashes = start_hashes = elf_sym_hashes (abfd);
  end_hashes = sym_hashes + symcount;

  for (; sym_hashes < end_hashes; sym_hashes++)
    {
      struct elf_link_hash_entry *sym_hash = *sym_hashes;

      if ((sym_hash->root.type == bfd_link_hash_defined
	   || sym_hash->root.type == bfd_link_hash_defweak)
	  && sym_hash->root.u.def.section == sec)
	{
	  bfd_vma value = sym_hash->root.u.def.value;

	  if (ELF_ST_IS_MICROMIPS (sym_hash->other))
	    value &= MINUS_TWO;
	  if (value > addr)
	    sym_hash->root.u.def.value -= count;
	}
    }

  return TRUE;
}


/* Opcodes needed for microMIPS relaxation as found in
   opcodes/micromips-opc.c.  */

struct opcode_descriptor {
  unsigned long match;
  unsigned long mask;
};

/* The $ra register aka $31.  */

#define RA 31

/* 32-bit instruction format register fields.  */

#define OP32_SREG(opcode) (((opcode) >> 16) & 0x1f)
#define OP32_TREG(opcode) (((opcode) >> 21) & 0x1f)

/* Check if a 5-bit register index can be abbreviated to 3 bits.  */

#define OP16_VALID_REG(r) \
  ((2 <= (r) && (r) <= 7) || (16 <= (r) && (r) <= 17))


/* 32-bit and 16-bit branches.  */

static const struct opcode_descriptor b_insns_32[] = {
  { /* "b",	"p",		*/ 0x40400000, 0xffff0000 }, /* bgez 0 */
  { /* "b",	"p",		*/ 0x94000000, 0xffff0000 }, /* beq 0, 0 */
  { 0, 0 }  /* End marker for find_match().  */
};

static const struct opcode_descriptor bc_insn_32 =
  { /* "bc(1|2)(ft)", "N,p",	*/ 0x42800000, 0xfec30000 };

static const struct opcode_descriptor bz_insn_32 =
  { /* "b(g|l)(e|t)z", "s,p",	*/ 0x40000000, 0xff200000 };

static const struct opcode_descriptor bzal_insn_32 =
  { /* "b(ge|lt)zal", "s,p",	*/ 0x40200000, 0xffa00000 };

static const struct opcode_descriptor beq_insn_32 =
  { /* "b(eq|ne)", "s,t,p",	*/ 0x94000000, 0xdc000000 };

static const struct opcode_descriptor b_insn_16 =
  { /* "b",	"mD",		*/ 0xcc00,     0xfc00 };

static const struct opcode_descriptor bz_insn_16 =
  { /* "b(eq|ne)z", "md,mE",	*/ 0x8c00,     0xdc00 };


/* 32-bit and 16-bit branch EQ and NE zero.  */

/* NOTE: All opcode tables have BEQ/BNE in the same order: first the
   eq and second the ne.  This convention is used when replacing a
   32-bit BEQ/BNE with the 16-bit version.  */

#define BZC32_REG_FIELD(r) (((r) & 0x1f) << 16)

static const struct opcode_descriptor bz_rs_insns_32[] = {
  { /* "beqz",	"s,p",		*/ 0x94000000, 0xffe00000 },
  { /* "bnez",	"s,p",		*/ 0xb4000000, 0xffe00000 },
  { 0, 0 }  /* End marker for find_match().  */
};

static const struct opcode_descriptor bz_rt_insns_32[] = {
  { /* "beqz",	"t,p",		*/ 0x94000000, 0xfc01f000 },
  { /* "bnez",	"t,p",		*/ 0xb4000000, 0xfc01f000 },
  { 0, 0 }  /* End marker for find_match().  */
};

static const struct opcode_descriptor bzc_insns_32[] = {
  { /* "beqzc",	"s,p",		*/ 0x40e00000, 0xffe00000 },
  { /* "bnezc",	"s,p",		*/ 0x40a00000, 0xffe00000 },
  { 0, 0 }  /* End marker for find_match().  */
};

static const struct opcode_descriptor bz_insns_16[] = {
  { /* "beqz",	"md,mE",	*/ 0x8c00,     0xfc00 },
  { /* "bnez",	"md,mE",	*/ 0xac00,     0xfc00 },
  { 0, 0 }  /* End marker for find_match().  */
};

/* Switch between a 5-bit register index and its 3-bit shorthand.  */

#define BZ16_REG(opcode) ((((((opcode) >> 7) & 7) + 0x1e) & 0x17) + 2)
#define BZ16_REG_FIELD(r) \
  (((2 <= (r) && (r) <= 7) ? (r) : ((r) - 16)) << 7)


/* 32-bit instructions with a delay slot.  */

static const struct opcode_descriptor jal_insn_32_bd16 =
  { /* "jals",	"a",		*/ 0x74000000, 0xfc000000 };

static const struct opcode_descriptor jal_insn_32_bd32 =
  { /* "jal",	"a",		*/ 0xf4000000, 0xfc000000 };

static const struct opcode_descriptor jal_x_insn_32_bd32 =
  { /* "jal[x]", "a",		*/ 0xf0000000, 0xf8000000 };

static const struct opcode_descriptor j_insn_32 =
  { /* "j",	"a",		*/ 0xd4000000, 0xfc000000 };

static const struct opcode_descriptor jalr_insn_32 =
  { /* "jalr[.hb]", "t,s",	*/ 0x00000f3c, 0xfc00efff };

/* This table can be compacted, because no opcode replacement is made.  */

static const struct opcode_descriptor ds_insns_32_bd16[] = {
  { /* "jals",	"a",		*/ 0x74000000, 0xfc000000 },

  { /* "jalrs[.hb]", "t,s",	*/ 0x00004f3c, 0xfc00efff },
  { /* "b(ge|lt)zals", "s,p",	*/ 0x42200000, 0xffa00000 },

  { /* "b(g|l)(e|t)z", "s,p",	*/ 0x40000000, 0xff200000 },
  { /* "b(eq|ne)", "s,t,p",	*/ 0x94000000, 0xdc000000 },
  { /* "j",	"a",		*/ 0xd4000000, 0xfc000000 },
  { 0, 0 }  /* End marker for find_match().  */
};

/* This table can be compacted, because no opcode replacement is made.  */

static const struct opcode_descriptor ds_insns_32_bd32[] = {
  { /* "jal[x]", "a",		*/ 0xf0000000, 0xf8000000 },

  { /* "jalr[.hb]", "t,s",	*/ 0x00000f3c, 0xfc00efff },
  { /* "b(ge|lt)zal", "s,p",	*/ 0x40200000, 0xffa00000 },
  { 0, 0 }  /* End marker for find_match().  */
};


/* 16-bit instructions with a delay slot.  */

static const struct opcode_descriptor jalr_insn_16_bd16 =
  { /* "jalrs",	"my,mj",	*/ 0x45e0,     0xffe0 };

static const struct opcode_descriptor jalr_insn_16_bd32 =
  { /* "jalr",	"my,mj",	*/ 0x45c0,     0xffe0 };

static const struct opcode_descriptor jr_insn_16 =
  { /* "jr",	"mj",		*/ 0x4580,     0xffe0 };

#define JR16_REG(opcode) ((opcode) & 0x1f)

/* This table can be compacted, because no opcode replacement is made.  */

static const struct opcode_descriptor ds_insns_16_bd16[] = {
  { /* "jalrs",	"my,mj",	*/ 0x45e0,     0xffe0 },

  { /* "b",	"mD",		*/ 0xcc00,     0xfc00 },
  { /* "b(eq|ne)z", "md,mE",	*/ 0x8c00,     0xdc00 },
  { /* "jr",	"mj",		*/ 0x4580,     0xffe0 },
  { 0, 0 }  /* End marker for find_match().  */
};


/* LUI instruction.  */

static const struct opcode_descriptor lui_insn =
 { /* "lui",	"s,u",		*/ 0x41a00000, 0xffe00000 };


/* ADDIU instruction.  */

static const struct opcode_descriptor addiu_insn =
  { /* "addiu",	"t,r,j",	*/ 0x30000000, 0xfc000000 };

static const struct opcode_descriptor addiupc_insn =
  { /* "addiu",	"mb,$pc,mQ",	*/ 0x78000000, 0xfc000000 };

#define ADDIUPC_REG_FIELD(r) \
  (((2 <= (r) && (r) <= 7) ? (r) : ((r) - 16)) << 23)


/* Relaxable instructions in a JAL delay slot: MOVE.  */

/* The 16-bit move has rd in 9:5 and rs in 4:0.  The 32-bit moves
   (ADDU, OR) have rd in 15:11 and rs in 10:16.  */
#define MOVE32_RD(opcode) (((opcode) >> 11) & 0x1f)
#define MOVE32_RS(opcode) (((opcode) >> 16) & 0x1f)

#define MOVE16_RD_FIELD(r) (((r) & 0x1f) << 5)
#define MOVE16_RS_FIELD(r) (((r) & 0x1f)     )

static const struct opcode_descriptor move_insns_32[] = {
  { /* "move",	"d,s",		*/ 0x00000150, 0xffe007ff }, /* addu d,s,$0 */
  { /* "move",	"d,s",		*/ 0x00000290, 0xffe007ff }, /* or   d,s,$0 */
  { 0, 0 }  /* End marker for find_match().  */
};

static const struct opcode_descriptor move_insn_16 =
  { /* "move",	"mp,mj",	*/ 0x0c00,     0xfc00 };


/* NOP instructions.  */

static const struct opcode_descriptor nop_insn_32 =
  { /* "nop",	"",		*/ 0x00000000, 0xffffffff };

static const struct opcode_descriptor nop_insn_16 =
  { /* "nop",	"",		*/ 0x0c00,     0xffff };


/* Instruction match support.  */

#define MATCH(opcode, insn) ((opcode & insn.mask) == insn.match)

static int
find_match (unsigned long opcode, const struct opcode_descriptor insn[])
{
  unsigned long indx;

  for (indx = 0; insn[indx].mask != 0; indx++)
    if (MATCH (opcode, insn[indx]))
      return indx;

  return -1;
}


/* Branch and delay slot decoding support.  */

/* If PTR points to what *might* be a 16-bit branch or jump, then
   return the minimum length of its delay slot, otherwise return 0.
   Non-zero results are not definitive as we might be checking against
   the second half of another instruction.  */

static int
check_br16_dslot (bfd *abfd, bfd_byte *ptr)
{
  unsigned long opcode;
  int bdsize;

  opcode = bfd_get_16 (abfd, ptr);
  if (MATCH (opcode, jalr_insn_16_bd32) != 0)
    /* 16-bit branch/jump with a 32-bit delay slot.  */
    bdsize = 4;
  else if (MATCH (opcode, jalr_insn_16_bd16) != 0
	   || find_match (opcode, ds_insns_16_bd16) >= 0)
    /* 16-bit branch/jump with a 16-bit delay slot.  */
    bdsize = 2;
  else
    /* No delay slot.  */
    bdsize = 0;

  return bdsize;
}

/* If PTR points to what *might* be a 32-bit branch or jump, then
   return the minimum length of its delay slot, otherwise return 0.
   Non-zero results are not definitive as we might be checking against
   the second half of another instruction.  */

static int
check_br32_dslot (bfd *abfd, bfd_byte *ptr)
{
  unsigned long opcode;
  int bdsize;

  opcode = bfd_get_micromips_32 (abfd, ptr);
  if (find_match (opcode, ds_insns_32_bd32) >= 0)
    /* 32-bit branch/jump with a 32-bit delay slot.  */
    bdsize = 4;
  else if (find_match (opcode, ds_insns_32_bd16) >= 0)
    /* 32-bit branch/jump with a 16-bit delay slot.  */
    bdsize = 2;
  else
    /* No delay slot.  */
    bdsize = 0;

  return bdsize;
}

/* If PTR points to a 16-bit branch or jump with a 32-bit delay slot
   that doesn't fiddle with REG, then return TRUE, otherwise FALSE.  */

static bfd_boolean
check_br16 (bfd *abfd, bfd_byte *ptr, unsigned long reg)
{
  unsigned long opcode;

  opcode = bfd_get_16 (abfd, ptr);
  if (MATCH (opcode, b_insn_16)
						/* B16  */
      || (MATCH (opcode, jr_insn_16) && reg != JR16_REG (opcode))
						/* JR16  */
      || (MATCH (opcode, bz_insn_16) && reg != BZ16_REG (opcode))
						/* BEQZ16, BNEZ16  */
      || (MATCH (opcode, jalr_insn_16_bd32)
						/* JALR16  */
	  && reg != JR16_REG (opcode) && reg != RA))
    return TRUE;

  return FALSE;
}

/* If PTR points to a 32-bit branch or jump that doesn't fiddle with REG,
   then return TRUE, otherwise FALSE.  */

static bfd_boolean
check_br32 (bfd *abfd, bfd_byte *ptr, unsigned long reg)
{
  unsigned long opcode;

  opcode = bfd_get_micromips_32 (abfd, ptr);
  if (MATCH (opcode, j_insn_32)
						/* J  */
      || MATCH (opcode, bc_insn_32)
						/* BC1F, BC1T, BC2F, BC2T  */
      || (MATCH (opcode, jal_x_insn_32_bd32) && reg != RA)
						/* JAL, JALX  */
      || (MATCH (opcode, bz_insn_32) && reg != OP32_SREG (opcode))
						/* BGEZ, BGTZ, BLEZ, BLTZ  */
      || (MATCH (opcode, bzal_insn_32)
						/* BGEZAL, BLTZAL  */
	  && reg != OP32_SREG (opcode) && reg != RA)
      || ((MATCH (opcode, jalr_insn_32) || MATCH (opcode, beq_insn_32))
						/* JALR, JALR.HB, BEQ, BNE  */
	  && reg != OP32_SREG (opcode) && reg != OP32_TREG (opcode)))
    return TRUE;

  return FALSE;
}

/* If the instruction encoding at PTR and relocations [INTERNAL_RELOCS,
   IRELEND) at OFFSET indicate that there must be a compact branch there,
   then return TRUE, otherwise FALSE.  */

static bfd_boolean
check_relocated_bzc (bfd *abfd, const bfd_byte *ptr, bfd_vma offset,
		     const Elf_Internal_Rela *internal_relocs,
		     const Elf_Internal_Rela *irelend)
{
  const Elf_Internal_Rela *irel;
  unsigned long opcode;

  opcode = bfd_get_micromips_32 (abfd, ptr);
  if (find_match (opcode, bzc_insns_32) < 0)
    return FALSE;

  for (irel = internal_relocs; irel < irelend; irel++)
    if (irel->r_offset == offset
	&& ELF32_R_TYPE (irel->r_info) == R_MICROMIPS_PC16_S1)
      return TRUE;

  return FALSE;
}

/* Bitsize checking.  */
#define IS_BITSIZE(val, N)						\
  (((((val) & ((1ULL << (N)) - 1)) ^ (1ULL << ((N) - 1)))		\
    - (1ULL << ((N) - 1))) == (val))


bfd_boolean
_bfd_mips_elf_relax_section (bfd *abfd, asection *sec,
			     struct bfd_link_info *link_info,
			     bfd_boolean *again)
{
  bfd_boolean insn32 = mips_elf_hash_table (link_info)->insn32;
  Elf_Internal_Shdr *symtab_hdr;
  Elf_Internal_Rela *internal_relocs;
  Elf_Internal_Rela *irel, *irelend;
  bfd_byte *contents = NULL;
  Elf_Internal_Sym *isymbuf = NULL;

  /* Assume nothing changes.  */
  *again = FALSE;

  /* We don't have to do anything for a relocatable link, if
     this section does not have relocs, or if this is not a
     code section.  */

  if (link_info->relocatable
      || (sec->flags & SEC_RELOC) == 0
      || sec->reloc_count == 0
      || (sec->flags & SEC_CODE) == 0)
    return TRUE;

  symtab_hdr = &elf_tdata (abfd)->symtab_hdr;

  /* Get a copy of the native relocations.  */
  internal_relocs = (_bfd_elf_link_read_relocs
		     (abfd, sec, NULL, (Elf_Internal_Rela *) NULL,
		      link_info->keep_memory));
  if (internal_relocs == NULL)
    goto error_return;

  /* Walk through them looking for relaxing opportunities.  */
  irelend = internal_relocs + sec->reloc_count;
  for (irel = internal_relocs; irel < irelend; irel++)
    {
      unsigned long r_symndx = ELF32_R_SYM (irel->r_info);
      unsigned int r_type = ELF32_R_TYPE (irel->r_info);
      bfd_boolean target_is_micromips_code_p;
      unsigned long opcode;
      bfd_vma symval;
      bfd_vma pcrval;
      bfd_byte *ptr;
      int fndopc;

      /* The number of bytes to delete for relaxation and from where
         to delete these bytes starting at irel->r_offset.  */
      int delcnt = 0;
      int deloff = 0;

      /* If this isn't something that can be relaxed, then ignore
         this reloc.  */
      if (r_type != R_MICROMIPS_HI16
	  && r_type != R_MICROMIPS_PC16_S1
	  && r_type != R_MICROMIPS_26_S1)
	continue;

      /* Get the section contents if we haven't done so already.  */
      if (contents == NULL)
	{
	  /* Get cached copy if it exists.  */
	  if (elf_section_data (sec)->this_hdr.contents != NULL)
	    contents = elf_section_data (sec)->this_hdr.contents;
	  /* Go get them off disk.  */
	  else if (!bfd_malloc_and_get_section (abfd, sec, &contents))
	    goto error_return;
	}
      ptr = contents + irel->r_offset;

      /* Read this BFD's local symbols if we haven't done so already.  */
      if (isymbuf == NULL && symtab_hdr->sh_info != 0)
	{
	  isymbuf = (Elf_Internal_Sym *) symtab_hdr->contents;
	  if (isymbuf == NULL)
	    isymbuf = bfd_elf_get_elf_syms (abfd, symtab_hdr,
					    symtab_hdr->sh_info, 0,
					    NULL, NULL, NULL);
	  if (isymbuf == NULL)
	    goto error_return;
	}

      /* Get the value of the symbol referred to by the reloc.  */
      if (r_symndx < symtab_hdr->sh_info)
	{
	  /* A local symbol.  */
	  Elf_Internal_Sym *isym;
	  asection *sym_sec;

	  isym = isymbuf + r_symndx;
	  if (isym->st_shndx == SHN_UNDEF)
	    sym_sec = bfd_und_section_ptr;
	  else if (isym->st_shndx == SHN_ABS)
	    sym_sec = bfd_abs_section_ptr;
	  else if (isym->st_shndx == SHN_COMMON)
	    sym_sec = bfd_com_section_ptr;
	  else
	    sym_sec = bfd_section_from_elf_index (abfd, isym->st_shndx);
	  symval = (isym->st_value
		    + sym_sec->output_section->vma
		    + sym_sec->output_offset);
	  target_is_micromips_code_p = ELF_ST_IS_MICROMIPS (isym->st_other);
	}
      else
	{
	  unsigned long indx;
	  struct elf_link_hash_entry *h;

	  /* An external symbol.  */
	  indx = r_symndx - symtab_hdr->sh_info;
	  h = elf_sym_hashes (abfd)[indx];
	  BFD_ASSERT (h != NULL);

	  if (h->root.type != bfd_link_hash_defined
	      && h->root.type != bfd_link_hash_defweak)
	    /* This appears to be a reference to an undefined
	       symbol.  Just ignore it -- it will be caught by the
	       regular reloc processing.  */
	    continue;

	  symval = (h->root.u.def.value
		    + h->root.u.def.section->output_section->vma
		    + h->root.u.def.section->output_offset);
	  target_is_micromips_code_p = (!h->needs_plt
					&& ELF_ST_IS_MICROMIPS (h->other));
	}


      /* For simplicity of coding, we are going to modify the
         section contents, the section relocs, and the BFD symbol
         table.  We must tell the rest of the code not to free up this
         information.  It would be possible to instead create a table
         of changes which have to be made, as is done in coff-mips.c;
         that would be more work, but would require less memory when
         the linker is run.  */

      /* Only 32-bit instructions relaxed.  */
      if (irel->r_offset + 4 > sec->size)
	continue;

      opcode = bfd_get_micromips_32 (abfd, ptr);

      /* This is the pc-relative distance from the instruction the
         relocation is applied to, to the symbol referred.  */
      pcrval = (symval
		- (sec->output_section->vma + sec->output_offset)
		- irel->r_offset);

      /* R_MICROMIPS_HI16 / LUI relaxation to nil, performing relaxation
         of corresponding R_MICROMIPS_LO16 to R_MICROMIPS_HI0_LO16 or
         R_MICROMIPS_PC23_S2.  The R_MICROMIPS_PC23_S2 condition is

           (symval % 4 == 0 && IS_BITSIZE (pcrval, 25))

         where pcrval has first to be adjusted to apply against the LO16
         location (we make the adjustment later on, when we have figured
         out the offset).  */
      if (r_type == R_MICROMIPS_HI16 && MATCH (opcode, lui_insn))
	{
	  bfd_boolean bzc = FALSE;
	  unsigned long nextopc;
	  unsigned long reg;
	  bfd_vma offset;

	  /* Give up if the previous reloc was a HI16 against this symbol
	     too.  */
	  if (irel > internal_relocs
	      && ELF32_R_TYPE (irel[-1].r_info) == R_MICROMIPS_HI16
	      && ELF32_R_SYM (irel[-1].r_info) == r_symndx)
	    continue;

	  /* Or if the next reloc is not a LO16 against this symbol.  */
	  if (irel + 1 >= irelend
	      || ELF32_R_TYPE (irel[1].r_info) != R_MICROMIPS_LO16
	      || ELF32_R_SYM (irel[1].r_info) != r_symndx)
	    continue;

	  /* Or if the second next reloc is a LO16 against this symbol too.  */
	  if (irel + 2 >= irelend
	      && ELF32_R_TYPE (irel[2].r_info) == R_MICROMIPS_LO16
	      && ELF32_R_SYM (irel[2].r_info) == r_symndx)
	    continue;

	  /* See if the LUI instruction *might* be in a branch delay slot.
	     We check whether what looks like a 16-bit branch or jump is
	     actually an immediate argument to a compact branch, and let
	     it through if so.  */
	  if (irel->r_offset >= 2
	      && check_br16_dslot (abfd, ptr - 2)
	      && !(irel->r_offset >= 4
		   && (bzc = check_relocated_bzc (abfd,
						  ptr - 4, irel->r_offset - 4,
						  internal_relocs, irelend))))
	    continue;
	  if (irel->r_offset >= 4
	      && !bzc
	      && check_br32_dslot (abfd, ptr - 4))
	    continue;

	  reg = OP32_SREG (opcode);

	  /* We only relax adjacent instructions or ones separated with
	     a branch or jump that has a delay slot.  The branch or jump
	     must not fiddle with the register used to hold the address.
	     Subtract 4 for the LUI itself.  */
	  offset = irel[1].r_offset - irel[0].r_offset;
	  switch (offset - 4)
	    {
	    case 0:
	      break;
	    case 2:
	      if (check_br16 (abfd, ptr + 4, reg))
		break;
	      continue;
	    case 4:
	      if (check_br32 (abfd, ptr + 4, reg))
		break;
	      continue;
	    default:
	      continue;
	    }

	  nextopc = bfd_get_micromips_32 (abfd, contents + irel[1].r_offset);

	  /* Give up unless the same register is used with both
	     relocations.  */
	  if (OP32_SREG (nextopc) != reg)
	    continue;

	  /* Now adjust pcrval, subtracting the offset to the LO16 reloc
	     and rounding up to take masking of the two LSBs into account.  */
	  pcrval = ((pcrval - offset + 3) | 3) ^ 3;

	  /* R_MICROMIPS_LO16 relaxation to R_MICROMIPS_HI0_LO16.  */
	  if (IS_BITSIZE (symval, 16))
	    {
	      /* Fix the relocation's type.  */
	      irel[1].r_info = ELF32_R_INFO (r_symndx, R_MICROMIPS_HI0_LO16);

	      /* Instructions using R_MICROMIPS_LO16 have the base or
	         source register in bits 20:16.  This register becomes $0
	         (zero) as the result of the R_MICROMIPS_HI16 being 0.  */
	      nextopc &= ~0x001f0000;
	      bfd_put_16 (abfd, (nextopc >> 16) & 0xffff,
			  contents + irel[1].r_offset);
	    }

	  /* R_MICROMIPS_LO16 / ADDIU relaxation to R_MICROMIPS_PC23_S2.
	     We add 4 to take LUI deletion into account while checking
	     the PC-relative distance.  */
	  else if (symval % 4 == 0
		   && IS_BITSIZE (pcrval + 4, 25)
		   && MATCH (nextopc, addiu_insn)
		   && OP32_TREG (nextopc) == OP32_SREG (nextopc)
		   && OP16_VALID_REG (OP32_TREG (nextopc)))
	    {
	      /* Fix the relocation's type.  */
	      irel[1].r_info = ELF32_R_INFO (r_symndx, R_MICROMIPS_PC23_S2);

	      /* Replace ADDIU with the ADDIUPC version.  */
	      nextopc = (addiupc_insn.match
			 | ADDIUPC_REG_FIELD (OP32_TREG (nextopc)));

	      bfd_put_micromips_32 (abfd, nextopc,
				    contents + irel[1].r_offset);
	    }

	  /* Can't do anything, give up, sigh...  */
	  else
	    continue;

	  /* Fix the relocation's type.  */
	  irel->r_info = ELF32_R_INFO (r_symndx, R_MIPS_NONE);

	  /* Delete the LUI instruction: 4 bytes at irel->r_offset.  */
	  delcnt = 4;
	  deloff = 0;
	}

      /* Compact branch relaxation -- due to the multitude of macros
         employed by the compiler/assembler, compact branches are not
         always generated.  Obviously, this can/will be fixed elsewhere,
         but there is no drawback in double checking it here.  */
      else if (r_type == R_MICROMIPS_PC16_S1
	       && irel->r_offset + 5 < sec->size
	       && ((fndopc = find_match (opcode, bz_rs_insns_32)) >= 0
		   || (fndopc = find_match (opcode, bz_rt_insns_32)) >= 0)
	       && ((!insn32
		    && (delcnt = MATCH (bfd_get_16 (abfd, ptr + 4),
					nop_insn_16) ? 2 : 0))
		   || (irel->r_offset + 7 < sec->size
		       && (delcnt = MATCH (bfd_get_micromips_32 (abfd,
								 ptr + 4),
					   nop_insn_32) ? 4 : 0))))
	{
	  unsigned long reg;

	  reg = OP32_SREG (opcode) ? OP32_SREG (opcode) : OP32_TREG (opcode);

	  /* Replace BEQZ/BNEZ with the compact version.  */
	  opcode = (bzc_insns_32[fndopc].match
		    | BZC32_REG_FIELD (reg)
		    | (opcode & 0xffff));		/* Addend value.  */

	  bfd_put_micromips_32 (abfd, opcode, ptr);

	  /* Delete the delay slot NOP: two or four bytes from
	     irel->offset + 4; delcnt has already been set above.  */
	  deloff = 4;
	}

      /* R_MICROMIPS_PC16_S1 relaxation to R_MICROMIPS_PC10_S1.  We need
         to check the distance from the next instruction, so subtract 2.  */
      else if (!insn32
	       && r_type == R_MICROMIPS_PC16_S1
	       && IS_BITSIZE (pcrval - 2, 11)
	       && find_match (opcode, b_insns_32) >= 0)
	{
	  /* Fix the relocation's type.  */
	  irel->r_info = ELF32_R_INFO (r_symndx, R_MICROMIPS_PC10_S1);

	  /* Replace the 32-bit opcode with a 16-bit opcode.  */
	  bfd_put_16 (abfd,
		      (b_insn_16.match
		       | (opcode & 0x3ff)),		/* Addend value.  */
		      ptr);

	  /* Delete 2 bytes from irel->r_offset + 2.  */
	  delcnt = 2;
	  deloff = 2;
	}

      /* R_MICROMIPS_PC16_S1 relaxation to R_MICROMIPS_PC7_S1.  We need
         to check the distance from the next instruction, so subtract 2.  */
      else if (!insn32
	       && r_type == R_MICROMIPS_PC16_S1
	       && IS_BITSIZE (pcrval - 2, 8)
	       && (((fndopc = find_match (opcode, bz_rs_insns_32)) >= 0
		    && OP16_VALID_REG (OP32_SREG (opcode)))
		   || ((fndopc = find_match (opcode, bz_rt_insns_32)) >= 0
		       && OP16_VALID_REG (OP32_TREG (opcode)))))
	{
	  unsigned long reg;

	  reg = OP32_SREG (opcode) ? OP32_SREG (opcode) : OP32_TREG (opcode);

	  /* Fix the relocation's type.  */
	  irel->r_info = ELF32_R_INFO (r_symndx, R_MICROMIPS_PC7_S1);

	  /* Replace the 32-bit opcode with a 16-bit opcode.  */
	  bfd_put_16 (abfd,
		      (bz_insns_16[fndopc].match
		       | BZ16_REG_FIELD (reg)
		       | (opcode & 0x7f)),		/* Addend value.  */
		      ptr);

	  /* Delete 2 bytes from irel->r_offset + 2.  */
	  delcnt = 2;
	  deloff = 2;
	}

      /* R_MICROMIPS_26_S1 -- JAL to JALS relaxation for microMIPS targets.  */
      else if (!insn32
	       && r_type == R_MICROMIPS_26_S1
	       && target_is_micromips_code_p
	       && irel->r_offset + 7 < sec->size
	       && MATCH (opcode, jal_insn_32_bd32))
	{
	  unsigned long n32opc;
	  bfd_boolean relaxed = FALSE;

	  n32opc = bfd_get_micromips_32 (abfd, ptr + 4);

	  if (MATCH (n32opc, nop_insn_32))
	    {
	      /* Replace delay slot 32-bit NOP with a 16-bit NOP.  */
	      bfd_put_16 (abfd, nop_insn_16.match, ptr + 4);

	      relaxed = TRUE;
	    }
	  else if (find_match (n32opc, move_insns_32) >= 0)
	    {
	      /* Replace delay slot 32-bit MOVE with 16-bit MOVE.  */
	      bfd_put_16 (abfd,
			  (move_insn_16.match
			   | MOVE16_RD_FIELD (MOVE32_RD (n32opc))
			   | MOVE16_RS_FIELD (MOVE32_RS (n32opc))),
			  ptr + 4);

	      relaxed = TRUE;
	    }
	  /* Other 32-bit instructions relaxable to 16-bit
	     instructions will be handled here later.  */

	  if (relaxed)
	    {
	      /* JAL with 32-bit delay slot that is changed to a JALS
	         with 16-bit delay slot.  */
	      bfd_put_micromips_32 (abfd, jal_insn_32_bd16.match, ptr);

	      /* Delete 2 bytes from irel->r_offset + 6.  */
	      delcnt = 2;
	      deloff = 6;
	    }
	}

      if (delcnt != 0)
	{
	  /* Note that we've changed the relocs, section contents, etc.  */
	  elf_section_data (sec)->relocs = internal_relocs;
	  elf_section_data (sec)->this_hdr.contents = contents;
	  symtab_hdr->contents = (unsigned char *) isymbuf;

	  /* Delete bytes depending on the delcnt and deloff.  */
	  if (!mips_elf_relax_delete_bytes (abfd, sec,
					    irel->r_offset + deloff, delcnt))
	    goto error_return;

	  /* That will change things, so we should relax again.
	     Note that this is not required, and it may be slow.  */
	  *again = TRUE;
	}
    }

  if (isymbuf != NULL
      && symtab_hdr->contents != (unsigned char *) isymbuf)
    {
      if (! link_info->keep_memory)
	free (isymbuf);
      else
	{
	  /* Cache the symbols for elf_link_input_bfd.  */
	  symtab_hdr->contents = (unsigned char *) isymbuf;
	}
    }

  if (contents != NULL
      && elf_section_data (sec)->this_hdr.contents != contents)
    {
      if (! link_info->keep_memory)
	free (contents);
      else
	{
	  /* Cache the section contents for elf_link_input_bfd.  */
	  elf_section_data (sec)->this_hdr.contents = contents;
	}
    }

  if (internal_relocs != NULL
      && elf_section_data (sec)->relocs != internal_relocs)
    free (internal_relocs);

  return TRUE;

 error_return:
  if (isymbuf != NULL
      && symtab_hdr->contents != (unsigned char *) isymbuf)
    free (isymbuf);
  if (contents != NULL
      && elf_section_data (sec)->this_hdr.contents != contents)
    free (contents);
  if (internal_relocs != NULL
      && elf_section_data (sec)->relocs != internal_relocs)
    free (internal_relocs);

  return FALSE;
}

/* Create a MIPS ELF linker hash table.  */

struct bfd_link_hash_table *
_bfd_mips_elf_link_hash_table_create (bfd *abfd)
{
  struct mips_elf_link_hash_table *ret;
  bfd_size_type amt = sizeof (struct mips_elf_link_hash_table);

  ret = bfd_zmalloc (amt);
  if (ret == NULL)
    return NULL;

  if (!_bfd_elf_link_hash_table_init (&ret->root, abfd,
				      mips_elf_link_hash_newfunc,
				      sizeof (struct mips_elf_link_hash_entry),
				      MIPS_ELF_DATA))
    {
      free (ret);
      return NULL;
    }
  ret->root.init_plt_refcount.plist = NULL;
  ret->root.init_plt_offset.plist = NULL;

  return &ret->root.root;
}

/* Likewise, but indicate that the target is VxWorks.  */

struct bfd_link_hash_table *
_bfd_mips_vxworks_link_hash_table_create (bfd *abfd)
{
  struct bfd_link_hash_table *ret;

  ret = _bfd_mips_elf_link_hash_table_create (abfd);
  if (ret)
    {
      struct mips_elf_link_hash_table *htab;

      htab = (struct mips_elf_link_hash_table *) ret;
      htab->use_plts_and_copy_relocs = TRUE;
      htab->is_vxworks = TRUE;
    }
  return ret;
}

/* A function that the linker calls if we are allowed to use PLTs
   and copy relocs.  */

void
_bfd_mips_elf_use_plts_and_copy_relocs (struct bfd_link_info *info)
{
  mips_elf_hash_table (info)->use_plts_and_copy_relocs = TRUE;
}

/* A function that the linker calls to select between all or only
   32-bit microMIPS instructions.  */

void
_bfd_mips_elf_insn32 (struct bfd_link_info *info, bfd_boolean on)
{
  mips_elf_hash_table (info)->insn32 = on;
}

void
_bfd_mips_elf_compact_branches (struct bfd_link_info *info, bfd_boolean on)
{
  mips_elf_hash_table (info)->compact_branches = on;
}


/* Return the .MIPS.abiflags value representing each ISA Extension.  */

unsigned int
bfd_mips_isa_ext (bfd *abfd)
{
  switch (bfd_get_mach (abfd))
    {
    case bfd_mach_mips3900:
      return AFL_EXT_3900;
    case bfd_mach_mips4010:
      return AFL_EXT_4010;
    case bfd_mach_mips4100:
      return AFL_EXT_4100;
    case bfd_mach_mips4111:
      return AFL_EXT_4111;
    case bfd_mach_mips4120:
      return AFL_EXT_4120;
    case bfd_mach_mips4650:
      return AFL_EXT_4650;
    case bfd_mach_mips5400:
      return AFL_EXT_5400;
    case bfd_mach_mips5500:
      return AFL_EXT_5500;
    case bfd_mach_mips5900:
      return AFL_EXT_5900;
    case bfd_mach_mips10000:
      return AFL_EXT_10000;
    case bfd_mach_mips_loongson_2e:
      return AFL_EXT_LOONGSON_2E;
    case bfd_mach_mips_loongson_2f:
      return AFL_EXT_LOONGSON_2F;
    case bfd_mach_mips_loongson_3a:
      return AFL_EXT_LOONGSON_3A;
    case bfd_mach_mips_sb1:
      return AFL_EXT_SB1;
    case bfd_mach_mips_octeon:
      return AFL_EXT_OCTEON;
    case bfd_mach_mips_octeonp:
      return AFL_EXT_OCTEONP;
    case bfd_mach_mips_octeon2:
      return AFL_EXT_OCTEON2;
    case bfd_mach_mips_xlr:
      return AFL_EXT_XLR;
    }
  return 0;
}

/* Update the isa_level, isa_rev, isa_ext fields of abiflags.  */

static void
update_mips_abiflags_isa (bfd *abfd, Elf_Internal_ABIFlags_v0 *abiflags)
{
  switch (elf_elfheader (abfd)->e_flags & EF_MIPS_ARCH)
    {
    case E_MIPS_ARCH_1:
      abiflags->isa_level = 1;
      abiflags->isa_rev = 0;
      break;
    case E_MIPS_ARCH_2:
      abiflags->isa_level = 2;
      abiflags->isa_rev = 0;
      break;
    case E_MIPS_ARCH_3:
      abiflags->isa_level = 3;
      abiflags->isa_rev = 0;
      break;
    case E_MIPS_ARCH_4:
      abiflags->isa_level = 4;
      abiflags->isa_rev = 0;
      break;
    case E_MIPS_ARCH_5:
      abiflags->isa_level = 5;
      abiflags->isa_rev = 0;
      break;
    case E_MIPS_ARCH_32:
      abiflags->isa_level = 32;
      abiflags->isa_rev = 1;
      break;
    case E_MIPS_ARCH_32R2:
      abiflags->isa_level = 32;
      /* Handle MIPS32r3 and MIPS32r5 which do not have a header flag.  */
      if (abiflags->isa_rev < 2)
	abiflags->isa_rev = 2;
      break;
    case E_MIPS_ARCH_32R6:
      abiflags->isa_level = 32;
      abiflags->isa_rev = 6;
      break;
    case E_MIPS_ARCH_64:
      abiflags->isa_level = 64;
      abiflags->isa_rev = 1;
      break;
    case E_MIPS_ARCH_64R2:
      /* Handle MIPS64r3 and MIPS64r5 which do not have a header flag.  */
      abiflags->isa_level = 64;
      if (abiflags->isa_rev < 2)
	abiflags->isa_rev = 2;
      break;
    case E_MIPS_ARCH_64R6:
      abiflags->isa_level = 64;
      abiflags->isa_rev = 6;
      break;
    default:
      (*_bfd_error_handler)
	(_("%B: Unknown architecture %s"),
	 abfd, bfd_printable_name (abfd));
    }

  abiflags->isa_ext = bfd_mips_isa_ext (abfd);
}

/* Return true if the given ELF header flags describe a 32-bit binary.  */

static bfd_boolean
mips_32bit_flags_p (flagword flags)
{
  return ((flags & EF_MIPS_32BITMODE) != 0
	  || (flags & EF_MIPS_ABI) == E_MIPS_ABI_O32
	  || (flags & EF_MIPS_ABI) == E_MIPS_ABI_EABI32
	  || (flags & EF_MIPS_ARCH) == E_MIPS_ARCH_1
	  || (flags & EF_MIPS_ARCH) == E_MIPS_ARCH_2
	  || (flags & EF_MIPS_ARCH) == E_MIPS_ARCH_32
	  || (flags & EF_MIPS_ARCH) == E_MIPS_ARCH_32R2
	  || (flags & EF_MIPS_ARCH) == E_MIPS_ARCH_32R6);
}

/* Infer the content of the ABI flags based on the elf header.  */

static void
infer_mips_abiflags (bfd *abfd, Elf_Internal_ABIFlags_v0* abiflags)
{
  obj_attribute *in_attr;

  memset (abiflags, 0, sizeof (Elf_Internal_ABIFlags_v0));
  update_mips_abiflags_isa (abfd, abiflags);

  if (mips_32bit_flags_p (elf_elfheader (abfd)->e_flags))
    abiflags->gpr_size = AFL_REG_32;
  else
    abiflags->gpr_size = AFL_REG_64;

  abiflags->cpr1_size = AFL_REG_NONE;

  in_attr = elf_known_obj_attributes (abfd)[OBJ_ATTR_GNU];
  abiflags->fp_abi = in_attr[Tag_GNU_MIPS_ABI_FP].i;

  if (abiflags->fp_abi == Val_GNU_MIPS_ABI_FP_SINGLE
      || abiflags->fp_abi == Val_GNU_MIPS_ABI_FP_XX
      || (abiflags->fp_abi == Val_GNU_MIPS_ABI_FP_DOUBLE
	  && abiflags->gpr_size == AFL_REG_32))
    abiflags->cpr1_size = AFL_REG_32;
  else if (abiflags->fp_abi == Val_GNU_MIPS_ABI_FP_DOUBLE
	   || abiflags->fp_abi == Val_GNU_MIPS_ABI_FP_64
	   || abiflags->fp_abi == Val_GNU_MIPS_ABI_FP_64A)
    abiflags->cpr1_size = AFL_REG_64;

  abiflags->cpr2_size = AFL_REG_NONE;

  if (elf_elfheader (abfd)->e_flags & EF_MIPS_ARCH_ASE_MDMX)
    abiflags->ases |= AFL_ASE_MDMX;
  if (elf_elfheader (abfd)->e_flags & EF_MIPS_ARCH_ASE_M16)
    abiflags->ases |= AFL_ASE_MIPS16;
  if (elf_elfheader (abfd)->e_flags & EF_MIPS_ARCH_ASE_MICROMIPS)
    abiflags->ases |= AFL_ASE_MICROMIPS;

  if (abiflags->fp_abi != Val_GNU_MIPS_ABI_FP_ANY
      && abiflags->fp_abi != Val_GNU_MIPS_ABI_FP_SOFT
      && abiflags->fp_abi != Val_GNU_MIPS_ABI_FP_64A
      && abiflags->isa_level >= 32
      && abiflags->isa_ext != AFL_EXT_LOONGSON_3A)
    abiflags->flags1 |= AFL_FLAGS1_ODDSPREG;
}

/* We need to use a special link routine to handle the .reginfo and
   the .mdebug sections.  We need to merge all instances of these
   sections together, not write them all out sequentially.  */

bfd_boolean
_bfd_mips_elf_final_link (bfd *abfd, struct bfd_link_info *info)
{
  asection *o;
  struct bfd_link_order *p;
  asection *reginfo_sec, *mdebug_sec, *gptab_data_sec, *gptab_bss_sec;
  asection *rtproc_sec, *abiflags_sec;
  Elf32_RegInfo reginfo;
  struct ecoff_debug_info debug;
  struct mips_htab_traverse_info hti;
  const struct elf_backend_data *bed = get_elf_backend_data (abfd);
  const struct ecoff_debug_swap *swap = bed->elf_backend_ecoff_debug_swap;
  HDRR *symhdr = &debug.symbolic_header;
  void *mdebug_handle = NULL;
  asection *s;
  EXTR esym;
  unsigned int i;
  bfd_size_type amt;
  struct mips_elf_link_hash_table *htab;

  static const char * const secname[] =
  {
    ".text", ".init", ".fini", ".data",
    ".rodata", ".sdata", ".sbss", ".bss"
  };
  static const int sc[] =
  {
    scText, scInit, scFini, scData,
    scRData, scSData, scSBss, scBss
  };

  /* Sort the dynamic symbols so that those with GOT entries come after
     those without.  */
  htab = mips_elf_hash_table (info);
  BFD_ASSERT (htab != NULL);

  if (!mips_elf_sort_hash_table (abfd, info))
    return FALSE;

  /* Create any scheduled LA25 stubs.  */
  hti.info = info;
  hti.output_bfd = abfd;
  hti.error = FALSE;
  htab_traverse (htab->la25_stubs, mips_elf_create_la25_stub, &hti);
  if (hti.error)
    return FALSE;

  /* Get a value for the GP register.  */
  if (elf_gp (abfd) == 0)
    {
      struct bfd_link_hash_entry *h;

      h = bfd_link_hash_lookup (info->hash, "_gp", FALSE, FALSE, TRUE);
      if (h != NULL && h->type == bfd_link_hash_defined)
	elf_gp (abfd) = (h->u.def.value
			 + h->u.def.section->output_section->vma
			 + h->u.def.section->output_offset);
      else if (htab->is_vxworks
	       && (h = bfd_link_hash_lookup (info->hash,
					     "_GLOBAL_OFFSET_TABLE_",
					     FALSE, FALSE, TRUE))
	       && h->type == bfd_link_hash_defined)
	elf_gp (abfd) = (h->u.def.section->output_section->vma
			 + h->u.def.section->output_offset
			 + h->u.def.value);
      else if (info->relocatable)
	{
	  bfd_vma lo = MINUS_ONE;

	  /* Find the GP-relative section with the lowest offset.  */
	  for (o = abfd->sections; o != NULL; o = o->next)
	    if (o->vma < lo
		&& (elf_section_data (o)->this_hdr.sh_flags & SHF_MIPS_GPREL))
	      lo = o->vma;

	  /* And calculate GP relative to that.  */
	  elf_gp (abfd) = lo + ELF_MIPS_GP_OFFSET (info);
	}
      else
	{
	  /* If the relocate_section function needs to do a reloc
	     involving the GP value, it should make a reloc_dangerous
	     callback to warn that GP is not defined.  */
	}
    }

  /* Go through the sections and collect the .reginfo and .mdebug
     information.  */
  abiflags_sec = NULL;
  reginfo_sec = NULL;
  mdebug_sec = NULL;
  gptab_data_sec = NULL;
  gptab_bss_sec = NULL;
  for (o = abfd->sections; o != NULL; o = o->next)
    {
      if (strcmp (o->name, ".MIPS.abiflags") == 0)
	{
	  /* We have found the .MIPS.abiflags section in the output file.
	     Look through all the link_orders comprising it and remove them.
	     The data is merged in _bfd_mips_elf_merge_private_bfd_data.  */
	  for (p = o->map_head.link_order; p != NULL; p = p->next)
	    {
	      asection *input_section;

	      if (p->type != bfd_indirect_link_order)
		{
		  if (p->type == bfd_data_link_order)
		    continue;
		  abort ();
		}

	      input_section = p->u.indirect.section;

	      /* Hack: reset the SEC_HAS_CONTENTS flag so that
		 elf_link_input_bfd ignores this section.  */
	      input_section->flags &= ~SEC_HAS_CONTENTS;
	    }

	  /* Size has been set in _bfd_mips_elf_always_size_sections.  */
	  BFD_ASSERT(o->size == sizeof (Elf_External_ABIFlags_v0));

	  /* Skip this section later on (I don't think this currently
	     matters, but someday it might).  */
	  o->map_head.link_order = NULL;

	  abiflags_sec = o;
	}

      if (strcmp (o->name, ".reginfo") == 0)
	{
	  memset (&reginfo, 0, sizeof reginfo);

	  /* We have found the .reginfo section in the output file.
	     Look through all the link_orders comprising it and merge
	     the information together.  */
	  for (p = o->map_head.link_order; p != NULL; p = p->next)
	    {
	      asection *input_section;
	      bfd *input_bfd;
	      Elf32_External_RegInfo ext;
	      Elf32_RegInfo sub;

	      if (p->type != bfd_indirect_link_order)
		{
		  if (p->type == bfd_data_link_order)
		    continue;
		  abort ();
		}

	      input_section = p->u.indirect.section;
	      input_bfd = input_section->owner;

	      if (! bfd_get_section_contents (input_bfd, input_section,
					      &ext, 0, sizeof ext))
		return FALSE;

	      bfd_mips_elf32_swap_reginfo_in (input_bfd, &ext, &sub);

	      reginfo.ri_gprmask |= sub.ri_gprmask;
	      reginfo.ri_cprmask[0] |= sub.ri_cprmask[0];
	      reginfo.ri_cprmask[1] |= sub.ri_cprmask[1];
	      reginfo.ri_cprmask[2] |= sub.ri_cprmask[2];
	      reginfo.ri_cprmask[3] |= sub.ri_cprmask[3];

	      /* ri_gp_value is set by the function
		 mips_elf32_section_processing when the section is
		 finally written out.  */

	      /* Hack: reset the SEC_HAS_CONTENTS flag so that
		 elf_link_input_bfd ignores this section.  */
	      input_section->flags &= ~SEC_HAS_CONTENTS;
	    }

	  /* Size has been set in _bfd_mips_elf_always_size_sections.  */
	  BFD_ASSERT(o->size == sizeof (Elf32_External_RegInfo));

	  /* Skip this section later on (I don't think this currently
	     matters, but someday it might).  */
	  o->map_head.link_order = NULL;

	  reginfo_sec = o;
	}

      if (strcmp (o->name, ".mdebug") == 0)
	{
	  struct extsym_info einfo;
	  bfd_vma last;

	  /* We have found the .mdebug section in the output file.
	     Look through all the link_orders comprising it and merge
	     the information together.  */
	  symhdr->magic = swap->sym_magic;
	  /* FIXME: What should the version stamp be?  */
	  symhdr->vstamp = 0;
	  symhdr->ilineMax = 0;
	  symhdr->cbLine = 0;
	  symhdr->idnMax = 0;
	  symhdr->ipdMax = 0;
	  symhdr->isymMax = 0;
	  symhdr->ioptMax = 0;
	  symhdr->iauxMax = 0;
	  symhdr->issMax = 0;
	  symhdr->issExtMax = 0;
	  symhdr->ifdMax = 0;
	  symhdr->crfd = 0;
	  symhdr->iextMax = 0;

	  /* We accumulate the debugging information itself in the
	     debug_info structure.  */
	  debug.line = NULL;
	  debug.external_dnr = NULL;
	  debug.external_pdr = NULL;
	  debug.external_sym = NULL;
	  debug.external_opt = NULL;
	  debug.external_aux = NULL;
	  debug.ss = NULL;
	  debug.ssext = debug.ssext_end = NULL;
	  debug.external_fdr = NULL;
	  debug.external_rfd = NULL;
	  debug.external_ext = debug.external_ext_end = NULL;

	  mdebug_handle = bfd_ecoff_debug_init (abfd, &debug, swap, info);
	  if (mdebug_handle == NULL)
	    return FALSE;

	  esym.jmptbl = 0;
	  esym.cobol_main = 0;
	  esym.weakext = 0;
	  esym.reserved = 0;
	  esym.ifd = ifdNil;
	  esym.asym.iss = issNil;
	  esym.asym.st = stLocal;
	  esym.asym.reserved = 0;
	  esym.asym.index = indexNil;
	  last = 0;
	  for (i = 0; i < sizeof (secname) / sizeof (secname[0]); i++)
	    {
	      esym.asym.sc = sc[i];
	      s = bfd_get_section_by_name (abfd, secname[i]);
	      if (s != NULL)
		{
		  esym.asym.value = s->vma;
		  last = s->vma + s->size;
		}
	      else
		esym.asym.value = last;
	      if (!bfd_ecoff_debug_one_external (abfd, &debug, swap,
						 secname[i], &esym))
		return FALSE;
	    }

	  for (p = o->map_head.link_order; p != NULL; p = p->next)
	    {
	      asection *input_section;
	      bfd *input_bfd;
	      const struct ecoff_debug_swap *input_swap;
	      struct ecoff_debug_info input_debug;
	      char *eraw_src;
	      char *eraw_end;

	      if (p->type != bfd_indirect_link_order)
		{
		  if (p->type == bfd_data_link_order)
		    continue;
		  abort ();
		}

	      input_section = p->u.indirect.section;
	      input_bfd = input_section->owner;

	      if (!is_mips_elf (input_bfd))
		{
		  /* I don't know what a non MIPS ELF bfd would be
		     doing with a .mdebug section, but I don't really
		     want to deal with it.  */
		  continue;
		}

	      input_swap = (get_elf_backend_data (input_bfd)
			    ->elf_backend_ecoff_debug_swap);

	      BFD_ASSERT (p->size == input_section->size);

	      /* The ECOFF linking code expects that we have already
		 read in the debugging information and set up an
		 ecoff_debug_info structure, so we do that now.  */
	      if (! _bfd_mips_elf_read_ecoff_info (input_bfd, input_section,
						   &input_debug))
		return FALSE;

	      if (! (bfd_ecoff_debug_accumulate
		     (mdebug_handle, abfd, &debug, swap, input_bfd,
		      &input_debug, input_swap, info)))
		return FALSE;

	      /* Loop through the external symbols.  For each one with
		 interesting information, try to find the symbol in
		 the linker global hash table and save the information
		 for the output external symbols.  */
	      eraw_src = input_debug.external_ext;
	      eraw_end = (eraw_src
			  + (input_debug.symbolic_header.iextMax
			     * input_swap->external_ext_size));
	      for (;
		   eraw_src < eraw_end;
		   eraw_src += input_swap->external_ext_size)
		{
		  EXTR ext;
		  const char *name;
		  struct mips_elf_link_hash_entry *h;

		  (*input_swap->swap_ext_in) (input_bfd, eraw_src, &ext);
		  if (ext.asym.sc == scNil
		      || ext.asym.sc == scUndefined
		      || ext.asym.sc == scSUndefined)
		    continue;

		  name = input_debug.ssext + ext.asym.iss;
		  h = mips_elf_link_hash_lookup (mips_elf_hash_table (info),
						 name, FALSE, FALSE, TRUE);
		  if (h == NULL || h->esym.ifd != -2)
		    continue;

		  if (ext.ifd != -1)
		    {
		      BFD_ASSERT (ext.ifd
				  < input_debug.symbolic_header.ifdMax);
		      ext.ifd = input_debug.ifdmap[ext.ifd];
		    }

		  h->esym = ext;
		}

	      /* Free up the information we just read.  */
	      free (input_debug.line);
	      free (input_debug.external_dnr);
	      free (input_debug.external_pdr);
	      free (input_debug.external_sym);
	      free (input_debug.external_opt);
	      free (input_debug.external_aux);
	      free (input_debug.ss);
	      free (input_debug.ssext);
	      free (input_debug.external_fdr);
	      free (input_debug.external_rfd);
	      free (input_debug.external_ext);

	      /* Hack: reset the SEC_HAS_CONTENTS flag so that
		 elf_link_input_bfd ignores this section.  */
	      input_section->flags &= ~SEC_HAS_CONTENTS;
	    }

	  if (SGI_COMPAT (abfd) && info->shared)
	    {
	      /* Create .rtproc section.  */
	      rtproc_sec = bfd_get_linker_section (abfd, ".rtproc");
	      if (rtproc_sec == NULL)
		{
		  flagword flags = (SEC_HAS_CONTENTS | SEC_IN_MEMORY
				    | SEC_LINKER_CREATED | SEC_READONLY);

		  rtproc_sec = bfd_make_section_anyway_with_flags (abfd,
								   ".rtproc",
								   flags);
		  if (rtproc_sec == NULL
		      || ! bfd_set_section_alignment (abfd, rtproc_sec, 4))
		    return FALSE;
		}

	      if (! mips_elf_create_procedure_table (mdebug_handle, abfd,
						     info, rtproc_sec,
						     &debug))
		return FALSE;
	    }

	  /* Build the external symbol information.  */
	  einfo.abfd = abfd;
	  einfo.info = info;
	  einfo.debug = &debug;
	  einfo.swap = swap;
	  einfo.failed = FALSE;
	  mips_elf_link_hash_traverse (mips_elf_hash_table (info),
				       mips_elf_output_extsym, &einfo);
	  if (einfo.failed)
	    return FALSE;

	  /* Set the size of the .mdebug section.  */
	  o->size = bfd_ecoff_debug_size (abfd, &debug, swap);

	  /* Skip this section later on (I don't think this currently
	     matters, but someday it might).  */
	  o->map_head.link_order = NULL;

	  mdebug_sec = o;
	}

      if (CONST_STRNEQ (o->name, ".gptab."))
	{
	  const char *subname;
	  unsigned int c;
	  Elf32_gptab *tab;
	  Elf32_External_gptab *ext_tab;
	  unsigned int j;

	  /* The .gptab.sdata and .gptab.sbss sections hold
	     information describing how the small data area would
	     change depending upon the -G switch.  These sections
	     not used in executables files.  */
	  if (! info->relocatable)
	    {
	      for (p = o->map_head.link_order; p != NULL; p = p->next)
		{
		  asection *input_section;

		  if (p->type != bfd_indirect_link_order)
		    {
		      if (p->type == bfd_data_link_order)
			continue;
		      abort ();
		    }

		  input_section = p->u.indirect.section;

		  /* Hack: reset the SEC_HAS_CONTENTS flag so that
		     elf_link_input_bfd ignores this section.  */
		  input_section->flags &= ~SEC_HAS_CONTENTS;
		}

	      /* Skip this section later on (I don't think this
		 currently matters, but someday it might).  */
	      o->map_head.link_order = NULL;

	      /* Really remove the section.  */
	      bfd_section_list_remove (abfd, o);
	      --abfd->section_count;

	      continue;
	    }

	  /* There is one gptab for initialized data, and one for
	     uninitialized data.  */
	  if (strcmp (o->name, ".gptab.sdata") == 0)
	    gptab_data_sec = o;
	  else if (strcmp (o->name, ".gptab.sbss") == 0)
	    gptab_bss_sec = o;
	  else
	    {
	      (*_bfd_error_handler)
		(_("%s: illegal section name `%s'"),
		 bfd_get_filename (abfd), o->name);
	      bfd_set_error (bfd_error_nonrepresentable_section);
	      return FALSE;
	    }

	  /* The linker script always combines .gptab.data and
	     .gptab.sdata into .gptab.sdata, and likewise for
	     .gptab.bss and .gptab.sbss.  It is possible that there is
	     no .sdata or .sbss section in the output file, in which
	     case we must change the name of the output section.  */
	  subname = o->name + sizeof ".gptab" - 1;
	  if (bfd_get_section_by_name (abfd, subname) == NULL)
	    {
	      if (o == gptab_data_sec)
		o->name = ".gptab.data";
	      else
		o->name = ".gptab.bss";
	      subname = o->name + sizeof ".gptab" - 1;
	      BFD_ASSERT (bfd_get_section_by_name (abfd, subname) != NULL);
	    }

	  /* Set up the first entry.  */
	  c = 1;
	  amt = c * sizeof (Elf32_gptab);
	  tab = bfd_malloc (amt);
	  if (tab == NULL)
	    return FALSE;
	  tab[0].gt_header.gt_current_g_value = elf_gp_size (abfd);
	  tab[0].gt_header.gt_unused = 0;

	  /* Combine the input sections.  */
	  for (p = o->map_head.link_order; p != NULL; p = p->next)
	    {
	      asection *input_section;
	      bfd *input_bfd;
	      bfd_size_type size;
	      unsigned long last;
	      bfd_size_type gpentry;

	      if (p->type != bfd_indirect_link_order)
		{
		  if (p->type == bfd_data_link_order)
		    continue;
		  abort ();
		}

	      input_section = p->u.indirect.section;
	      input_bfd = input_section->owner;

	      /* Combine the gptab entries for this input section one
		 by one.  We know that the input gptab entries are
		 sorted by ascending -G value.  */
	      size = input_section->size;
	      last = 0;
	      for (gpentry = sizeof (Elf32_External_gptab);
		   gpentry < size;
		   gpentry += sizeof (Elf32_External_gptab))
		{
		  Elf32_External_gptab ext_gptab;
		  Elf32_gptab int_gptab;
		  unsigned long val;
		  unsigned long add;
		  bfd_boolean exact;
		  unsigned int look;

		  if (! (bfd_get_section_contents
			 (input_bfd, input_section, &ext_gptab, gpentry,
			  sizeof (Elf32_External_gptab))))
		    {
		      free (tab);
		      return FALSE;
		    }

		  bfd_mips_elf32_swap_gptab_in (input_bfd, &ext_gptab,
						&int_gptab);
		  val = int_gptab.gt_entry.gt_g_value;
		  add = int_gptab.gt_entry.gt_bytes - last;

		  exact = FALSE;
		  for (look = 1; look < c; look++)
		    {
		      if (tab[look].gt_entry.gt_g_value >= val)
			tab[look].gt_entry.gt_bytes += add;

		      if (tab[look].gt_entry.gt_g_value == val)
			exact = TRUE;
		    }

		  if (! exact)
		    {
		      Elf32_gptab *new_tab;
		      unsigned int max;

		      /* We need a new table entry.  */
		      amt = (bfd_size_type) (c + 1) * sizeof (Elf32_gptab);
		      new_tab = bfd_realloc (tab, amt);
		      if (new_tab == NULL)
			{
			  free (tab);
			  return FALSE;
			}
		      tab = new_tab;
		      tab[c].gt_entry.gt_g_value = val;
		      tab[c].gt_entry.gt_bytes = add;

		      /* Merge in the size for the next smallest -G
			 value, since that will be implied by this new
			 value.  */
		      max = 0;
		      for (look = 1; look < c; look++)
			{
			  if (tab[look].gt_entry.gt_g_value < val
			      && (max == 0
				  || (tab[look].gt_entry.gt_g_value
				      > tab[max].gt_entry.gt_g_value)))
			    max = look;
			}
		      if (max != 0)
			tab[c].gt_entry.gt_bytes +=
			  tab[max].gt_entry.gt_bytes;

		      ++c;
		    }

		  last = int_gptab.gt_entry.gt_bytes;
		}

	      /* Hack: reset the SEC_HAS_CONTENTS flag so that
		 elf_link_input_bfd ignores this section.  */
	      input_section->flags &= ~SEC_HAS_CONTENTS;
	    }

	  /* The table must be sorted by -G value.  */
	  if (c > 2)
	    qsort (tab + 1, c - 1, sizeof (tab[0]), gptab_compare);

	  /* Swap out the table.  */
	  amt = (bfd_size_type) c * sizeof (Elf32_External_gptab);
	  ext_tab = bfd_alloc (abfd, amt);
	  if (ext_tab == NULL)
	    {
	      free (tab);
	      return FALSE;
	    }

	  for (j = 0; j < c; j++)
	    bfd_mips_elf32_swap_gptab_out (abfd, tab + j, ext_tab + j);
	  free (tab);

	  o->size = c * sizeof (Elf32_External_gptab);
	  o->contents = (bfd_byte *) ext_tab;

	  /* Skip this section later on (I don't think this currently
	     matters, but someday it might).  */
	  o->map_head.link_order = NULL;
	}
    }

  /* Invoke the regular ELF backend linker to do all the work.  */
  if (!bfd_elf_final_link (abfd, info))
    return FALSE;

  /* Now write out the computed sections.  */

  if (abiflags_sec != NULL)
    {
      Elf_External_ABIFlags_v0 ext;
      Elf_Internal_ABIFlags_v0 *abiflags;

      abiflags = &mips_elf_tdata (abfd)->abiflags;

      /* Set up the abiflags if no valid input sections were found.  */
      if (!mips_elf_tdata (abfd)->abiflags_valid)
	{
	  infer_mips_abiflags (abfd, abiflags);
	  mips_elf_tdata (abfd)->abiflags_valid = TRUE;
	}
      bfd_mips_elf_swap_abiflags_v0_out (abfd, abiflags, &ext);
      if (! bfd_set_section_contents (abfd, abiflags_sec, &ext, 0, sizeof ext))
	return FALSE;
    }

  if (reginfo_sec != NULL)
    {
      Elf32_External_RegInfo ext;

      bfd_mips_elf32_swap_reginfo_out (abfd, &reginfo, &ext);
      if (! bfd_set_section_contents (abfd, reginfo_sec, &ext, 0, sizeof ext))
	return FALSE;
    }

  if (mdebug_sec != NULL)
    {
      BFD_ASSERT (abfd->output_has_begun);
      if (! bfd_ecoff_write_accumulated_debug (mdebug_handle, abfd, &debug,
					       swap, info,
					       mdebug_sec->filepos))
	return FALSE;

      bfd_ecoff_debug_free (mdebug_handle, abfd, &debug, swap, info);
    }

  if (gptab_data_sec != NULL)
    {
      if (! bfd_set_section_contents (abfd, gptab_data_sec,
				      gptab_data_sec->contents,
				      0, gptab_data_sec->size))
	return FALSE;
    }

  if (gptab_bss_sec != NULL)
    {
      if (! bfd_set_section_contents (abfd, gptab_bss_sec,
				      gptab_bss_sec->contents,
				      0, gptab_bss_sec->size))
	return FALSE;
    }

  if (SGI_COMPAT (abfd))
    {
      rtproc_sec = bfd_get_section_by_name (abfd, ".rtproc");
      if (rtproc_sec != NULL)
	{
	  if (! bfd_set_section_contents (abfd, rtproc_sec,
					  rtproc_sec->contents,
					  0, rtproc_sec->size))
	    return FALSE;
	}
    }

  return TRUE;
}

/* Structure for saying that BFD machine EXTENSION extends BASE.  */

struct mips_mach_extension
{
  unsigned long extension, base;
};


/* An array describing how BFD machines relate to one another.  The entries
   are ordered topologically with MIPS I extensions listed last.  */

static const struct mips_mach_extension mips_mach_extensions[] =
{
  /* MIPS64r2 extensions.  */
  { bfd_mach_mips_octeon2, bfd_mach_mips_octeonp },
  { bfd_mach_mips_octeonp, bfd_mach_mips_octeon },
  { bfd_mach_mips_octeon, bfd_mach_mipsisa64r2 },
  { bfd_mach_mips_loongson_3a, bfd_mach_mipsisa64r2 },

  /* MIPS64 extensions.  */
  { bfd_mach_mipsisa64r2, bfd_mach_mipsisa64 },
  { bfd_mach_mips_sb1, bfd_mach_mipsisa64 },
  { bfd_mach_mips_xlr, bfd_mach_mipsisa64 },

  /* MIPS V extensions.  */
  { bfd_mach_mipsisa64, bfd_mach_mips5 },

  /* R10000 extensions.  */
  { bfd_mach_mips12000, bfd_mach_mips10000 },
  { bfd_mach_mips14000, bfd_mach_mips10000 },
  { bfd_mach_mips16000, bfd_mach_mips10000 },

  /* R5000 extensions.  Note: the vr5500 ISA is an extension of the core
     vr5400 ISA, but doesn't include the multimedia stuff.  It seems
     better to allow vr5400 and vr5500 code to be merged anyway, since
     many libraries will just use the core ISA.  Perhaps we could add
     some sort of ASE flag if this ever proves a problem.  */
  { bfd_mach_mips5500, bfd_mach_mips5400 },
  { bfd_mach_mips5400, bfd_mach_mips5000 },

  /* MIPS IV extensions.  */
  { bfd_mach_mips5, bfd_mach_mips8000 },
  { bfd_mach_mips10000, bfd_mach_mips8000 },
  { bfd_mach_mips5000, bfd_mach_mips8000 },
  { bfd_mach_mips7000, bfd_mach_mips8000 },
  { bfd_mach_mips9000, bfd_mach_mips8000 },

  /* VR4100 extensions.  */
  { bfd_mach_mips4120, bfd_mach_mips4100 },
  { bfd_mach_mips4111, bfd_mach_mips4100 },

  /* MIPS III extensions.  */
  { bfd_mach_mips_loongson_2e, bfd_mach_mips4000 },
  { bfd_mach_mips_loongson_2f, bfd_mach_mips4000 },
  { bfd_mach_mips8000, bfd_mach_mips4000 },
  { bfd_mach_mips4650, bfd_mach_mips4000 },
  { bfd_mach_mips4600, bfd_mach_mips4000 },
  { bfd_mach_mips4400, bfd_mach_mips4000 },
  { bfd_mach_mips4300, bfd_mach_mips4000 },
  { bfd_mach_mips4100, bfd_mach_mips4000 },
  { bfd_mach_mips4010, bfd_mach_mips4000 },
  { bfd_mach_mips5900, bfd_mach_mips4000 },

  /* MIPS32 extensions.  */
  { bfd_mach_mipsisa32r2, bfd_mach_mipsisa32 },

  /* MIPS II extensions.  */
  { bfd_mach_mips4000, bfd_mach_mips6000 },
  { bfd_mach_mipsisa32, bfd_mach_mips6000 },

  /* MIPS I extensions.  */
  { bfd_mach_mips6000, bfd_mach_mips3000 },
  { bfd_mach_mips3900, bfd_mach_mips3000 }
};


/* Return true if bfd machine EXTENSION is an extension of machine BASE.  */

static bfd_boolean
mips_mach_extends_p (unsigned long base, unsigned long extension)
{
  size_t i;

  if (extension == base)
    return TRUE;

  if (base == bfd_mach_mipsisa32
      && mips_mach_extends_p (bfd_mach_mipsisa64, extension))
    return TRUE;

  if (base == bfd_mach_mipsisa32r2
      && mips_mach_extends_p (bfd_mach_mipsisa64r2, extension))
    return TRUE;

  for (i = 0; i < ARRAY_SIZE (mips_mach_extensions); i++)
    if (extension == mips_mach_extensions[i].extension)
      {
	extension = mips_mach_extensions[i].base;
	if (extension == base)
	  return TRUE;
      }

  return FALSE;
}


/* Merge object attributes from IBFD into OBFD.  Raise an error if
   there are conflicting attributes.  */
static bfd_boolean
mips_elf_merge_obj_attributes (bfd *ibfd, bfd *obfd)
{
  obj_attribute *in_attr;
  obj_attribute *out_attr;
  bfd *abi_fp_bfd;
  bfd *abi_msa_bfd;

  abi_fp_bfd = mips_elf_tdata (obfd)->abi_fp_bfd;
  in_attr = elf_known_obj_attributes (ibfd)[OBJ_ATTR_GNU];
  if (!abi_fp_bfd && in_attr[Tag_GNU_MIPS_ABI_FP].i != Val_GNU_MIPS_ABI_FP_ANY)
    mips_elf_tdata (obfd)->abi_fp_bfd = ibfd;

  abi_msa_bfd = mips_elf_tdata (obfd)->abi_msa_bfd;
  if (!abi_msa_bfd
      && in_attr[Tag_GNU_MIPS_ABI_MSA].i != Val_GNU_MIPS_ABI_MSA_ANY)
    mips_elf_tdata (obfd)->abi_msa_bfd = ibfd;

  if (!elf_known_obj_attributes_proc (obfd)[0].i)
    {
      /* This is the first object.  Copy the attributes.  */
      _bfd_elf_copy_obj_attributes (ibfd, obfd);

      /* Use the Tag_null value to indicate the attributes have been
	 initialized.  */
      elf_known_obj_attributes_proc (obfd)[0].i = 1;

      return TRUE;
    }

  /* Check for conflicting Tag_GNU_MIPS_ABI_FP attributes and merge
     non-conflicting ones.  */
  out_attr = elf_known_obj_attributes (obfd)[OBJ_ATTR_GNU];
  if (in_attr[Tag_GNU_MIPS_ABI_FP].i != out_attr[Tag_GNU_MIPS_ABI_FP].i)
    {
      int out_fp, in_fp;

      out_fp = out_attr[Tag_GNU_MIPS_ABI_FP].i;
      in_fp = in_attr[Tag_GNU_MIPS_ABI_FP].i;
      out_attr[Tag_GNU_MIPS_ABI_FP].type = 1;
      if (out_fp == Val_GNU_MIPS_ABI_FP_ANY)
	out_attr[Tag_GNU_MIPS_ABI_FP].i = in_fp;
      else if (out_fp == Val_GNU_MIPS_ABI_FP_XX
	       && (in_fp == Val_GNU_MIPS_ABI_FP_DOUBLE
		   || in_fp == Val_GNU_MIPS_ABI_FP_64
		   || in_fp == Val_GNU_MIPS_ABI_FP_64A))
	{
	  mips_elf_tdata (obfd)->abi_fp_bfd = ibfd;
	  out_attr[Tag_GNU_MIPS_ABI_FP].i = in_attr[Tag_GNU_MIPS_ABI_FP].i;
	}
      else if (in_fp == Val_GNU_MIPS_ABI_FP_XX
	       && (out_fp == Val_GNU_MIPS_ABI_FP_DOUBLE
		   || out_fp == Val_GNU_MIPS_ABI_FP_64
		   || out_fp == Val_GNU_MIPS_ABI_FP_64A))
	/* Keep the current setting.  */;
      else if (out_fp == Val_GNU_MIPS_ABI_FP_64A
	       && in_fp == Val_GNU_MIPS_ABI_FP_64)
	{
	  mips_elf_tdata (obfd)->abi_fp_bfd = ibfd;
	  out_attr[Tag_GNU_MIPS_ABI_FP].i = in_attr[Tag_GNU_MIPS_ABI_FP].i;
	}
      else if (in_fp == Val_GNU_MIPS_ABI_FP_64A
	       && out_fp == Val_GNU_MIPS_ABI_FP_64)
	/* Keep the current setting.  */;
      else if (in_fp != Val_GNU_MIPS_ABI_FP_ANY)
	{
	  const char *out_string, *in_string;

	  out_string = _bfd_mips_fp_abi_string (out_fp);
	  in_string = _bfd_mips_fp_abi_string (in_fp);
	  /* First warn about cases involving unrecognised ABIs.  */
	  if (!out_string && !in_string)
	    _bfd_error_handler
	      (_("Warning: %B uses unknown floating point ABI %d "
		 "(set by %B), %B uses unknown floating point ABI %d"),
	       obfd, abi_fp_bfd, ibfd, out_fp, in_fp);
	  else if (!out_string)
	    _bfd_error_handler
	      (_("Warning: %B uses unknown floating point ABI %d "
		 "(set by %B), %B uses %s"),
	       obfd, abi_fp_bfd, ibfd, out_fp, in_string);
	  else if (!in_string)
	    _bfd_error_handler
	      (_("Warning: %B uses %s (set by %B), "
		 "%B uses unknown floating point ABI %d"),
	       obfd, abi_fp_bfd, ibfd, out_string, in_fp);
	  else
	    {
	      /* If one of the bfds is soft-float, the other must be
		 hard-float.  The exact choice of hard-float ABI isn't
		 really relevant to the error message.  */
	      if (in_fp == Val_GNU_MIPS_ABI_FP_SOFT)
		out_string = "-mhard-float";
	      else if (out_fp == Val_GNU_MIPS_ABI_FP_SOFT)
		in_string = "-mhard-float";
	      _bfd_error_handler
		(_("Warning: %B uses %s (set by %B), %B uses %s"),
		 obfd, abi_fp_bfd, ibfd, out_string, in_string);
	    }
	}
    }

  /* Check for conflicting Tag_GNU_MIPS_ABI_MSA attributes and merge
     non-conflicting ones.  */
  if (in_attr[Tag_GNU_MIPS_ABI_MSA].i != out_attr[Tag_GNU_MIPS_ABI_MSA].i)
    {
      out_attr[Tag_GNU_MIPS_ABI_MSA].type = 1;
      if (out_attr[Tag_GNU_MIPS_ABI_MSA].i == Val_GNU_MIPS_ABI_MSA_ANY)
	out_attr[Tag_GNU_MIPS_ABI_MSA].i = in_attr[Tag_GNU_MIPS_ABI_MSA].i;
      else if (in_attr[Tag_GNU_MIPS_ABI_MSA].i != Val_GNU_MIPS_ABI_MSA_ANY)
	switch (out_attr[Tag_GNU_MIPS_ABI_MSA].i)
	  {
	  case Val_GNU_MIPS_ABI_MSA_128:
	    _bfd_error_handler
	      (_("Warning: %B uses %s (set by %B), "
		 "%B uses unknown MSA ABI %d"),
	       obfd, abi_msa_bfd, ibfd,
	       "-mmsa", in_attr[Tag_GNU_MIPS_ABI_MSA].i);
	    break;

	  default:
	    switch (in_attr[Tag_GNU_MIPS_ABI_MSA].i)
	      {
	      case Val_GNU_MIPS_ABI_MSA_128:
		_bfd_error_handler
		  (_("Warning: %B uses unknown MSA ABI %d "
		     "(set by %B), %B uses %s"),
		     obfd, abi_msa_bfd, ibfd,
		     out_attr[Tag_GNU_MIPS_ABI_MSA].i, "-mmsa");
		  break;

	      default:
		_bfd_error_handler
		  (_("Warning: %B uses unknown MSA ABI %d "
		     "(set by %B), %B uses unknown MSA ABI %d"),
		   obfd, abi_msa_bfd, ibfd,
		   out_attr[Tag_GNU_MIPS_ABI_MSA].i,
		   in_attr[Tag_GNU_MIPS_ABI_MSA].i);
		break;
	      }
	  }
    }

  /* Merge Tag_compatibility attributes and any common GNU ones.  */
  _bfd_elf_merge_object_attributes (ibfd, obfd);

  return TRUE;
}

/* Merge backend specific data from an object file to the output
   object file when linking.  */

bfd_boolean
_bfd_mips_elf_merge_private_bfd_data (bfd *ibfd, bfd *obfd)
{
  flagword old_flags;
  flagword new_flags;
  bfd_boolean ok;
  bfd_boolean null_input_bfd = TRUE;
  asection *sec;
  obj_attribute *out_attr;

  /* Check if we have the same endianness.  */
  if (! _bfd_generic_verify_endian_match (ibfd, obfd))
    {
      (*_bfd_error_handler)
	(_("%B: endianness incompatible with that of the selected emulation"),
	 ibfd);
      return FALSE;
    }

  if (!is_mips_elf (ibfd) || !is_mips_elf (obfd))
    return TRUE;

  if (strcmp (bfd_get_target (ibfd), bfd_get_target (obfd)) != 0)
    {
      (*_bfd_error_handler)
	(_("%B: ABI is incompatible with that of the selected emulation"),
	 ibfd);
      return FALSE;
    }

  /* Set up the FP ABI attribute from the abiflags if it is not already
     set.  */
  if (mips_elf_tdata (ibfd)->abiflags_valid)
    {
      obj_attribute *in_attr = elf_known_obj_attributes (ibfd)[OBJ_ATTR_GNU];
      if (in_attr[Tag_GNU_MIPS_ABI_FP].i == Val_GNU_MIPS_ABI_FP_ANY)
        in_attr[Tag_GNU_MIPS_ABI_FP].i =
	  mips_elf_tdata (ibfd)->abiflags.fp_abi;
    }

  if (!mips_elf_merge_obj_attributes (ibfd, obfd))
    return FALSE;

  /* Check to see if the input BFD actually contains any sections.
     If not, its flags may not have been initialised either, but it cannot
     actually cause any incompatibility.  */
  for (sec = ibfd->sections; sec != NULL; sec = sec->next)
    {
      /* Ignore synthetic sections and empty .text, .data and .bss sections
	 which are automatically generated by gas.  Also ignore fake
	 (s)common sections, since merely defining a common symbol does
	 not affect compatibility.  */
      if ((sec->flags & SEC_IS_COMMON) == 0
	  && strcmp (sec->name, ".reginfo")
	  && strcmp (sec->name, ".mdebug")
	  && (sec->size != 0
	      || (strcmp (sec->name, ".text")
		  && strcmp (sec->name, ".data")
		  && strcmp (sec->name, ".bss"))))
	{
	  null_input_bfd = FALSE;
	  break;
	}
    }
  if (null_input_bfd)
    return TRUE;

  /* Populate abiflags using existing information.  */
  if (!mips_elf_tdata (ibfd)->abiflags_valid)
    {
      infer_mips_abiflags (ibfd, &mips_elf_tdata (ibfd)->abiflags);
      mips_elf_tdata (ibfd)->abiflags_valid = TRUE;
    }
  else
    {
      Elf_Internal_ABIFlags_v0 abiflags;
      Elf_Internal_ABIFlags_v0 in_abiflags;
      infer_mips_abiflags (ibfd, &abiflags);
      in_abiflags = mips_elf_tdata (ibfd)->abiflags;

      /* It is not possible to infer the correct ISA revision
         for R3 or R5 so drop down to R2 for the checks.  */
      if (in_abiflags.isa_rev == 3 || in_abiflags.isa_rev == 5)
	in_abiflags.isa_rev = 2;

      if (in_abiflags.isa_level != abiflags.isa_level
	  || in_abiflags.isa_rev != abiflags.isa_rev
	  || in_abiflags.isa_ext != abiflags.isa_ext)
	(*_bfd_error_handler)
	  (_("%B: warning: Inconsistent ISA between e_flags and "
	     ".MIPS.abiflags"), ibfd);
      if (abiflags.fp_abi != Val_GNU_MIPS_ABI_FP_ANY
	  && in_abiflags.fp_abi != abiflags.fp_abi)
	(*_bfd_error_handler)
	  (_("%B: warning: Inconsistent FP ABI between e_flags and "
	     ".MIPS.abiflags"), ibfd);
      if ((in_abiflags.ases & abiflags.ases) != abiflags.ases)
	(*_bfd_error_handler)
	  (_("%B: warning: Inconsistent ASEs between e_flags and "
	     ".MIPS.abiflags"), ibfd);
      if (in_abiflags.isa_ext != abiflags.isa_ext)
	(*_bfd_error_handler)
	  (_("%B: warning: Inconsistent ISA extensions between e_flags and "
	     ".MIPS.abiflags"), ibfd);
      if (in_abiflags.flags2 != 0)
	(*_bfd_error_handler)
	  (_("%B: warning: Unexpected flag in the flags2 field of "
	     ".MIPS.abiflags (0x%lx)"), ibfd,
	   (unsigned long) in_abiflags.flags2);
    }

  if (!mips_elf_tdata (obfd)->abiflags_valid)
    {
      /* Copy input abiflags if output abiflags are not already valid.  */
      mips_elf_tdata (obfd)->abiflags = mips_elf_tdata (ibfd)->abiflags;
      mips_elf_tdata (obfd)->abiflags_valid = TRUE;
    }

  if (! elf_flags_init (obfd))
    {
      elf_flags_init (obfd) = TRUE;
      elf_elfheader (obfd)->e_flags = elf_elfheader (ibfd)->e_flags;
      elf_elfheader (obfd)->e_ident[EI_CLASS]
	= elf_elfheader (ibfd)->e_ident[EI_CLASS];

      if (bfd_get_arch (obfd) == bfd_get_arch (ibfd)
	  && (bfd_get_arch_info (obfd)->the_default
	      || mips_mach_extends_p (bfd_get_mach (obfd),
				      bfd_get_mach (ibfd))))
	{
	  if (! bfd_set_arch_mach (obfd, bfd_get_arch (ibfd),
				   bfd_get_mach (ibfd)))
	    return FALSE;

	  /* Update the ABI flags isa_level, isa_rev and isa_ext fields.  */
	  update_mips_abiflags_isa (obfd, &mips_elf_tdata (obfd)->abiflags);
	}

      return TRUE;
    }

  /* Update the output abiflags fp_abi using the computed fp_abi.  */
  out_attr = elf_known_obj_attributes (obfd)[OBJ_ATTR_GNU];
  mips_elf_tdata (obfd)->abiflags.fp_abi = out_attr[Tag_GNU_MIPS_ABI_FP].i;

#define max(a,b) ((a) > (b) ? (a) : (b))
  /* Merge abiflags.  */
  mips_elf_tdata (obfd)->abiflags.isa_rev
    = max (mips_elf_tdata (obfd)->abiflags.isa_rev,
	   mips_elf_tdata (ibfd)->abiflags.isa_rev);
  mips_elf_tdata (obfd)->abiflags.gpr_size
    = max (mips_elf_tdata (obfd)->abiflags.gpr_size,
	   mips_elf_tdata (ibfd)->abiflags.gpr_size);
  mips_elf_tdata (obfd)->abiflags.cpr1_size
    = max (mips_elf_tdata (obfd)->abiflags.cpr1_size,
	   mips_elf_tdata (ibfd)->abiflags.cpr1_size);
  mips_elf_tdata (obfd)->abiflags.cpr2_size
    = max (mips_elf_tdata (obfd)->abiflags.cpr2_size,
	   mips_elf_tdata (ibfd)->abiflags.cpr2_size);
#undef max
  mips_elf_tdata (obfd)->abiflags.ases
    |= mips_elf_tdata (ibfd)->abiflags.ases;
  mips_elf_tdata (obfd)->abiflags.flags1
    |= mips_elf_tdata (ibfd)->abiflags.flags1;

  new_flags = elf_elfheader (ibfd)->e_flags;
  elf_elfheader (obfd)->e_flags |= new_flags & EF_MIPS_NOREORDER;
  old_flags = elf_elfheader (obfd)->e_flags;

  /* Check flag compatibility.  */

  new_flags &= ~EF_MIPS_NOREORDER;
  old_flags &= ~EF_MIPS_NOREORDER;

  /* Some IRIX 6 BSD-compatibility objects have this bit set.  It
     doesn't seem to matter.  */
  new_flags &= ~EF_MIPS_XGOT;
  old_flags &= ~EF_MIPS_XGOT;

  /* MIPSpro generates ucode info in n64 objects.  Again, we should
     just be able to ignore this.  */
  new_flags &= ~EF_MIPS_UCODE;
  old_flags &= ~EF_MIPS_UCODE;

  /* DSOs should only be linked with CPIC code.  */
  if ((ibfd->flags & DYNAMIC) != 0)
    new_flags |= EF_MIPS_PIC | EF_MIPS_CPIC;

  if (new_flags == old_flags)
    return TRUE;

  ok = TRUE;

  if (((new_flags & (EF_MIPS_PIC | EF_MIPS_CPIC)) != 0)
      != ((old_flags & (EF_MIPS_PIC | EF_MIPS_CPIC)) != 0))
    {
      (*_bfd_error_handler)
	(_("%B: warning: linking abicalls files with non-abicalls files"),
	 ibfd);
      ok = TRUE;
    }

  if (new_flags & (EF_MIPS_PIC | EF_MIPS_CPIC))
    elf_elfheader (obfd)->e_flags |= EF_MIPS_CPIC;
  if (! (new_flags & EF_MIPS_PIC))
    elf_elfheader (obfd)->e_flags &= ~EF_MIPS_PIC;

  new_flags &= ~ (EF_MIPS_PIC | EF_MIPS_CPIC);
  old_flags &= ~ (EF_MIPS_PIC | EF_MIPS_CPIC);

  /* Compare the ISAs.  */
  if (mips_32bit_flags_p (old_flags) != mips_32bit_flags_p (new_flags))
    {
      (*_bfd_error_handler)
	(_("%B: linking 32-bit code with 64-bit code"),
	 ibfd);
      ok = FALSE;
    }
  else if (!mips_mach_extends_p (bfd_get_mach (ibfd), bfd_get_mach (obfd)))
    {
      /* OBFD's ISA isn't the same as, or an extension of, IBFD's.  */
      if (mips_mach_extends_p (bfd_get_mach (obfd), bfd_get_mach (ibfd)))
	{
	  /* Copy the architecture info from IBFD to OBFD.  Also copy
	     the 32-bit flag (if set) so that we continue to recognise
	     OBFD as a 32-bit binary.  */
	  bfd_set_arch_info (obfd, bfd_get_arch_info (ibfd));
	  elf_elfheader (obfd)->e_flags &= ~(EF_MIPS_ARCH | EF_MIPS_MACH);
	  elf_elfheader (obfd)->e_flags
	    |= new_flags & (EF_MIPS_ARCH | EF_MIPS_MACH | EF_MIPS_32BITMODE);

	  /* Update the ABI flags isa_level, isa_rev, isa_ext fields.  */
	  update_mips_abiflags_isa (obfd, &mips_elf_tdata (obfd)->abiflags);

	  /* Copy across the ABI flags if OBFD doesn't use them
	     and if that was what caused us to treat IBFD as 32-bit.  */
	  if ((old_flags & EF_MIPS_ABI) == 0
	      && mips_32bit_flags_p (new_flags)
	      && !mips_32bit_flags_p (new_flags & ~EF_MIPS_ABI))
	    elf_elfheader (obfd)->e_flags |= new_flags & EF_MIPS_ABI;
	}
      else
	{
	  /* The ISAs aren't compatible.  */
	  (*_bfd_error_handler)
	    (_("%B: linking %s module with previous %s modules"),
	     ibfd,
	     bfd_printable_name (ibfd),
	     bfd_printable_name (obfd));
	  ok = FALSE;
	}
    }

  new_flags &= ~(EF_MIPS_ARCH | EF_MIPS_MACH | EF_MIPS_32BITMODE);
  old_flags &= ~(EF_MIPS_ARCH | EF_MIPS_MACH | EF_MIPS_32BITMODE);

  /* Compare ABIs.  The 64-bit ABI does not use EF_MIPS_ABI.  But, it
     does set EI_CLASS differently from any 32-bit ABI.  */
  if ((new_flags & EF_MIPS_ABI) != (old_flags & EF_MIPS_ABI)
      || (elf_elfheader (ibfd)->e_ident[EI_CLASS]
	  != elf_elfheader (obfd)->e_ident[EI_CLASS]))
    {
      /* Only error if both are set (to different values).  */
      if (((new_flags & EF_MIPS_ABI) && (old_flags & EF_MIPS_ABI))
	  || (elf_elfheader (ibfd)->e_ident[EI_CLASS]
	      != elf_elfheader (obfd)->e_ident[EI_CLASS]))
	{
	  (*_bfd_error_handler)
	    (_("%B: ABI mismatch: linking %s module with previous %s modules"),
	     ibfd,
	     elf_mips_abi_name (ibfd),
	     elf_mips_abi_name (obfd));
	  ok = FALSE;
	}
      new_flags &= ~EF_MIPS_ABI;
      old_flags &= ~EF_MIPS_ABI;
    }

  /* Compare ASEs.  Forbid linking MIPS16 and microMIPS ASE modules together
     and allow arbitrary mixing of the remaining ASEs (retain the union).  */
  if ((new_flags & EF_MIPS_ARCH_ASE) != (old_flags & EF_MIPS_ARCH_ASE))
    {
      int old_micro = old_flags & EF_MIPS_ARCH_ASE_MICROMIPS;
      int new_micro = new_flags & EF_MIPS_ARCH_ASE_MICROMIPS;
      int old_m16 = old_flags & EF_MIPS_ARCH_ASE_M16;
      int new_m16 = new_flags & EF_MIPS_ARCH_ASE_M16;
      int micro_mis = old_m16 && new_micro;
      int m16_mis = old_micro && new_m16;

      if (m16_mis || micro_mis)
	{
	  (*_bfd_error_handler)
	    (_("%B: ASE mismatch: linking %s module with previous %s modules"),
	     ibfd,
	     m16_mis ? "MIPS16" : "microMIPS",
	     m16_mis ? "microMIPS" : "MIPS16");
	  ok = FALSE;
	}

      elf_elfheader (obfd)->e_flags |= new_flags & EF_MIPS_ARCH_ASE;

      new_flags &= ~ EF_MIPS_ARCH_ASE;
      old_flags &= ~ EF_MIPS_ARCH_ASE;
    }

  /* Compare NaN encodings.  */
  if ((new_flags & EF_MIPS_NAN2008) != (old_flags & EF_MIPS_NAN2008))
    {
      _bfd_error_handler (_("%B: linking %s module with previous %s modules"),
			  ibfd,
			  (new_flags & EF_MIPS_NAN2008
			   ? "-mnan=2008" : "-mnan=legacy"),
			  (old_flags & EF_MIPS_NAN2008
			   ? "-mnan=2008" : "-mnan=legacy"));
      ok = FALSE;
      new_flags &= ~EF_MIPS_NAN2008;
      old_flags &= ~EF_MIPS_NAN2008;
    }

  /* Compare FP64 state.  */
  if ((new_flags & EF_MIPS_FP64) != (old_flags & EF_MIPS_FP64))
    {
      _bfd_error_handler (_("%B: linking %s module with previous %s modules"),
			  ibfd,
			  (new_flags & EF_MIPS_FP64
			   ? "-mfp64" : "-mfp32"),
			  (old_flags & EF_MIPS_FP64
			   ? "-mfp64" : "-mfp32"));
      ok = FALSE;
      new_flags &= ~EF_MIPS_FP64;
      old_flags &= ~EF_MIPS_FP64;
    }

  /* Warn about any other mismatches */
  if (new_flags != old_flags)
    {
      (*_bfd_error_handler)
	(_("%B: uses different e_flags (0x%lx) fields than previous modules (0x%lx)"),
	 ibfd, (unsigned long) new_flags,
	 (unsigned long) old_flags);
      ok = FALSE;
    }

  if (! ok)
    {
      bfd_set_error (bfd_error_bad_value);
      return FALSE;
    }

  return TRUE;
}

/* Function to keep MIPS specific file flags like as EF_MIPS_PIC.  */

bfd_boolean
_bfd_mips_elf_set_private_flags (bfd *abfd, flagword flags)
{
  BFD_ASSERT (!elf_flags_init (abfd)
	      || elf_elfheader (abfd)->e_flags == flags);

  elf_elfheader (abfd)->e_flags = flags;
  elf_flags_init (abfd) = TRUE;
  return TRUE;
}

char *
_bfd_mips_elf_get_target_dtag (bfd_vma dtag)
{
  switch (dtag)
    {
    default: return "";
    case DT_MIPS_RLD_VERSION:
      return "MIPS_RLD_VERSION";
    case DT_MIPS_TIME_STAMP:
      return "MIPS_TIME_STAMP";
    case DT_MIPS_ICHECKSUM:
      return "MIPS_ICHECKSUM";
    case DT_MIPS_IVERSION:
      return "MIPS_IVERSION";
    case DT_MIPS_FLAGS:
      return "MIPS_FLAGS";
    case DT_MIPS_BASE_ADDRESS:
      return "MIPS_BASE_ADDRESS";
    case DT_MIPS_MSYM:
      return "MIPS_MSYM";
    case DT_MIPS_CONFLICT:
      return "MIPS_CONFLICT";
    case DT_MIPS_LIBLIST:
      return "MIPS_LIBLIST";
    case DT_MIPS_LOCAL_GOTNO:
      return "MIPS_LOCAL_GOTNO";
    case DT_MIPS_CONFLICTNO:
      return "MIPS_CONFLICTNO";
    case DT_MIPS_LIBLISTNO:
      return "MIPS_LIBLISTNO";
    case DT_MIPS_SYMTABNO:
      return "MIPS_SYMTABNO";
    case DT_MIPS_UNREFEXTNO:
      return "MIPS_UNREFEXTNO";
    case DT_MIPS_GOTSYM:
      return "MIPS_GOTSYM";
    case DT_MIPS_HIPAGENO:
      return "MIPS_HIPAGENO";
    case DT_MIPS_RLD_MAP:
      return "MIPS_RLD_MAP";
    case DT_MIPS_DELTA_CLASS:
      return "MIPS_DELTA_CLASS";
    case DT_MIPS_DELTA_CLASS_NO:
      return "MIPS_DELTA_CLASS_NO";
    case DT_MIPS_DELTA_INSTANCE:
      return "MIPS_DELTA_INSTANCE";
    case DT_MIPS_DELTA_INSTANCE_NO:
      return "MIPS_DELTA_INSTANCE_NO";
    case DT_MIPS_DELTA_RELOC:
      return "MIPS_DELTA_RELOC";
    case DT_MIPS_DELTA_RELOC_NO:
      return "MIPS_DELTA_RELOC_NO";
    case DT_MIPS_DELTA_SYM:
      return "MIPS_DELTA_SYM";
    case DT_MIPS_DELTA_SYM_NO:
      return "MIPS_DELTA_SYM_NO";
    case DT_MIPS_DELTA_CLASSSYM:
      return "MIPS_DELTA_CLASSSYM";
    case DT_MIPS_DELTA_CLASSSYM_NO:
      return "MIPS_DELTA_CLASSSYM_NO";
    case DT_MIPS_CXX_FLAGS:
      return "MIPS_CXX_FLAGS";
    case DT_MIPS_PIXIE_INIT:
      return "MIPS_PIXIE_INIT";
    case DT_MIPS_SYMBOL_LIB:
      return "MIPS_SYMBOL_LIB";
    case DT_MIPS_LOCALPAGE_GOTIDX:
      return "MIPS_LOCALPAGE_GOTIDX";
    case DT_MIPS_LOCAL_GOTIDX:
      return "MIPS_LOCAL_GOTIDX";
    case DT_MIPS_HIDDEN_GOTIDX:
      return "MIPS_HIDDEN_GOTIDX";
    case DT_MIPS_PROTECTED_GOTIDX:
      return "MIPS_PROTECTED_GOT_IDX";
    case DT_MIPS_OPTIONS:
      return "MIPS_OPTIONS";
    case DT_MIPS_INTERFACE:
      return "MIPS_INTERFACE";
    case DT_MIPS_DYNSTR_ALIGN:
      return "DT_MIPS_DYNSTR_ALIGN";
    case DT_MIPS_INTERFACE_SIZE:
      return "DT_MIPS_INTERFACE_SIZE";
    case DT_MIPS_RLD_TEXT_RESOLVE_ADDR:
      return "DT_MIPS_RLD_TEXT_RESOLVE_ADDR";
    case DT_MIPS_PERF_SUFFIX:
      return "DT_MIPS_PERF_SUFFIX";
    case DT_MIPS_COMPACT_SIZE:
      return "DT_MIPS_COMPACT_SIZE";
    case DT_MIPS_GP_VALUE:
      return "DT_MIPS_GP_VALUE";
    case DT_MIPS_AUX_DYNAMIC:
      return "DT_MIPS_AUX_DYNAMIC";
    case DT_MIPS_PLTGOT:
      return "DT_MIPS_PLTGOT";
    case DT_MIPS_RWPLT:
      return "DT_MIPS_RWPLT";
    }
}

/* Return the meaning of Tag_GNU_MIPS_ABI_FP value FP, or null if
   not known.  */

const char *
_bfd_mips_fp_abi_string (int fp)
{
  switch (fp)
    {
      /* These strings aren't translated because they're simply
	 option lists.  */
    case Val_GNU_MIPS_ABI_FP_DOUBLE:
      return "-mdouble-float";

    case Val_GNU_MIPS_ABI_FP_SINGLE:
      return "-msingle-float";

    case Val_GNU_MIPS_ABI_FP_SOFT:
      return "-msoft-float";

    case Val_GNU_MIPS_ABI_FP_OLD_64:
      return _("-mips32r2 -mfp64 (12 callee-saved)");

    case Val_GNU_MIPS_ABI_FP_XX:
      return "-mfpxx";

    case Val_GNU_MIPS_ABI_FP_64:
      return "-mgp32 -mfp64";

    case Val_GNU_MIPS_ABI_FP_64A:
      return "-mgp32 -mfp64 -mno-odd-spreg";

    default:
      return 0;
    }
}

static void
print_mips_ases (FILE *file, unsigned int mask)
{
  if (mask & AFL_ASE_DSP)
    fputs ("\n\tDSP ASE", file);
  if (mask & AFL_ASE_DSPR2)
    fputs ("\n\tDSP R2 ASE", file);
<<<<<<< HEAD
  if (mask & AFL_ASE_DSPR3)
    fputs ("\n\tDSP R3 ASE", file);
=======
  if (mask & AFL_ASE_DSPR6)
    fputs ("\n\tDSP R6 ASE", file);
>>>>>>> 5e141f20
  if (mask & AFL_ASE_EVA)
    fputs ("\n\tEnhanced VA Scheme", file);
  if (mask & AFL_ASE_MCU)
    fputs ("\n\tMCU (MicroController) ASE", file);
  if (mask & AFL_ASE_MDMX)
    fputs ("\n\tMDMX ASE", file);
  if (mask & AFL_ASE_MIPS3D)
    fputs ("\n\tMIPS-3D ASE", file);
  if (mask & AFL_ASE_MT)
    fputs ("\n\tMT ASE", file);
  if (mask & AFL_ASE_SMARTMIPS)
    fputs ("\n\tSmartMIPS ASE", file);
  if (mask & AFL_ASE_VIRT)
    fputs ("\n\tVZ ASE", file);
  if (mask & AFL_ASE_MSA)
    fputs ("\n\tMSA ASE", file);
  if (mask & AFL_ASE_MIPS16)
    fputs ("\n\tMIPS16 ASE", file);
  if (mask & AFL_ASE_MICROMIPS)
    fputs ("\n\tMICROMIPS ASE", file);
  if (mask & AFL_ASE_XPA)
    fputs ("\n\tXPA ASE", file);
  if (mask == 0)
    fprintf (file, "\n\t%s", _("None"));
  else if ((mask & ~AFL_ASE_MASK) != 0)
    fprintf (stdout, "\n\t%s (%x)", _("Unknown"), mask & ~AFL_ASE_MASK);
}

static void
print_mips_isa_ext (FILE *file, unsigned int isa_ext)
{
  switch (isa_ext)
    {
    case 0:
      fputs (_("None"), file);
      break;
    case AFL_EXT_XLR:
      fputs ("RMI XLR", file);
      break;
    case AFL_EXT_OCTEON2:
      fputs ("Cavium Networks Octeon2", file);
      break;
    case AFL_EXT_OCTEONP:
      fputs ("Cavium Networks OcteonP", file);
      break;
    case AFL_EXT_LOONGSON_3A:
      fputs ("Loongson 3A", file);
      break;
    case AFL_EXT_OCTEON:
      fputs ("Cavium Networks Octeon", file);
      break;
    case AFL_EXT_5900:
      fputs ("Toshiba R5900", file);
      break;
    case AFL_EXT_4650:
      fputs ("MIPS R4650", file);
      break;
    case AFL_EXT_4010:
      fputs ("LSI R4010", file);
      break;
    case AFL_EXT_4100:
      fputs ("NEC VR4100", file);
      break;
    case AFL_EXT_3900:
      fputs ("Toshiba R3900", file);
      break;
    case AFL_EXT_10000:
      fputs ("MIPS R10000", file);
      break;
    case AFL_EXT_SB1:
      fputs ("Broadcom SB-1", file);
      break;
    case AFL_EXT_4111:
      fputs ("NEC VR4111/VR4181", file);
      break;
    case AFL_EXT_4120:
      fputs ("NEC VR4120", file);
      break;
    case AFL_EXT_5400:
      fputs ("NEC VR5400", file);
      break;
    case AFL_EXT_5500:
      fputs ("NEC VR5500", file);
      break;
    case AFL_EXT_LOONGSON_2E:
      fputs ("ST Microelectronics Loongson 2E", file);
      break;
    case AFL_EXT_LOONGSON_2F:
      fputs ("ST Microelectronics Loongson 2F", file);
      break;
    default:
      fprintf (file, "%s (%d)", _("Unknown"), isa_ext);
      break;
    }
}

static void
print_mips_fp_abi_value (FILE *file, int val)
{
  switch (val)
    {
    case Val_GNU_MIPS_ABI_FP_ANY:
      fprintf (file, _("Hard or soft float\n"));
      break;
    case Val_GNU_MIPS_ABI_FP_DOUBLE:
      fprintf (file, _("Hard float (double precision)\n"));
      break;
    case Val_GNU_MIPS_ABI_FP_SINGLE:
      fprintf (file, _("Hard float (single precision)\n"));
      break;
    case Val_GNU_MIPS_ABI_FP_SOFT:
      fprintf (file, _("Soft float\n"));
      break;
    case Val_GNU_MIPS_ABI_FP_OLD_64:
      fprintf (file, _("Hard float (MIPS32r2 64-bit FPU 12 callee-saved)\n"));
      break;
    case Val_GNU_MIPS_ABI_FP_XX:
      fprintf (file, _("Hard float (32-bit CPU, Any FPU)\n"));
      break;
    case Val_GNU_MIPS_ABI_FP_64:
      fprintf (file, _("Hard float (32-bit CPU, 64-bit FPU)\n"));
      break;
    case Val_GNU_MIPS_ABI_FP_64A:
      fprintf (file, _("Hard float compat (32-bit CPU, 64-bit FPU)\n"));
      break;
    default:
      fprintf (file, "??? (%d)\n", val);
      break;
    }
}

static int
get_mips_reg_size (int reg_size)
{
  return (reg_size == AFL_REG_NONE) ? 0
	 : (reg_size == AFL_REG_32) ? 32
	 : (reg_size == AFL_REG_64) ? 64
	 : (reg_size == AFL_REG_128) ? 128
	 : -1;
}

bfd_boolean
_bfd_mips_elf_print_private_bfd_data (bfd *abfd, void *ptr)
{
  FILE *file = ptr;

  BFD_ASSERT (abfd != NULL && ptr != NULL);

  /* Print normal ELF private data.  */
  _bfd_elf_print_private_bfd_data (abfd, ptr);

  /* xgettext:c-format */
  fprintf (file, _("private flags = %lx:"), elf_elfheader (abfd)->e_flags);

  if ((elf_elfheader (abfd)->e_flags & EF_MIPS_ABI) == E_MIPS_ABI_O32)
    fprintf (file, _(" [abi=O32]"));
  else if ((elf_elfheader (abfd)->e_flags & EF_MIPS_ABI) == E_MIPS_ABI_O64)
    fprintf (file, _(" [abi=O64]"));
  else if ((elf_elfheader (abfd)->e_flags & EF_MIPS_ABI) == E_MIPS_ABI_EABI32)
    fprintf (file, _(" [abi=EABI32]"));
  else if ((elf_elfheader (abfd)->e_flags & EF_MIPS_ABI) == E_MIPS_ABI_EABI64)
    fprintf (file, _(" [abi=EABI64]"));
  else if ((elf_elfheader (abfd)->e_flags & EF_MIPS_ABI))
    fprintf (file, _(" [abi unknown]"));
  else if (ABI_N32_P (abfd))
    fprintf (file, _(" [abi=N32]"));
  else if (ABI_64_P (abfd))
    fprintf (file, _(" [abi=64]"));
  else
    fprintf (file, _(" [no abi set]"));

  if ((elf_elfheader (abfd)->e_flags & EF_MIPS_ARCH) == E_MIPS_ARCH_1)
    fprintf (file, " [mips1]");
  else if ((elf_elfheader (abfd)->e_flags & EF_MIPS_ARCH) == E_MIPS_ARCH_2)
    fprintf (file, " [mips2]");
  else if ((elf_elfheader (abfd)->e_flags & EF_MIPS_ARCH) == E_MIPS_ARCH_3)
    fprintf (file, " [mips3]");
  else if ((elf_elfheader (abfd)->e_flags & EF_MIPS_ARCH) == E_MIPS_ARCH_4)
    fprintf (file, " [mips4]");
  else if ((elf_elfheader (abfd)->e_flags & EF_MIPS_ARCH) == E_MIPS_ARCH_5)
    fprintf (file, " [mips5]");
  else if ((elf_elfheader (abfd)->e_flags & EF_MIPS_ARCH) == E_MIPS_ARCH_32)
    fprintf (file, " [mips32]");
  else if ((elf_elfheader (abfd)->e_flags & EF_MIPS_ARCH) == E_MIPS_ARCH_64)
    fprintf (file, " [mips64]");
  else if ((elf_elfheader (abfd)->e_flags & EF_MIPS_ARCH) == E_MIPS_ARCH_32R2)
    fprintf (file, " [mips32r2]");
  else if ((elf_elfheader (abfd)->e_flags & EF_MIPS_ARCH) == E_MIPS_ARCH_64R2)
    fprintf (file, " [mips64r2]");
  else if ((elf_elfheader (abfd)->e_flags & EF_MIPS_ARCH) == E_MIPS_ARCH_32R6)
    fprintf (file, " [mips32r6]");
  else if ((elf_elfheader (abfd)->e_flags & EF_MIPS_ARCH) == E_MIPS_ARCH_64R6)
    fprintf (file, " [mips64r6]");
  else
    fprintf (file, _(" [unknown ISA]"));

  if (elf_elfheader (abfd)->e_flags & EF_MIPS_ARCH_ASE_MDMX)
    fprintf (file, " [mdmx]");

  if (elf_elfheader (abfd)->e_flags & EF_MIPS_ARCH_ASE_M16)
    fprintf (file, " [mips16]");

  if (elf_elfheader (abfd)->e_flags & EF_MIPS_ARCH_ASE_MICROMIPS)
    fprintf (file, " [micromips]");

  if (elf_elfheader (abfd)->e_flags & EF_MIPS_NAN2008)
    fprintf (file, " [nan2008]");

  if (elf_elfheader (abfd)->e_flags & EF_MIPS_FP64)
    fprintf (file, " [old fp64]");

  if (elf_elfheader (abfd)->e_flags & EF_MIPS_32BITMODE)
    fprintf (file, " [32bitmode]");
  else
    fprintf (file, _(" [not 32bitmode]"));

  if (elf_elfheader (abfd)->e_flags & EF_MIPS_NOREORDER)
    fprintf (file, " [noreorder]");

  if (elf_elfheader (abfd)->e_flags & EF_MIPS_PIC)
    fprintf (file, " [PIC]");

  if (elf_elfheader (abfd)->e_flags & EF_MIPS_CPIC)
    fprintf (file, " [CPIC]");

  if (elf_elfheader (abfd)->e_flags & EF_MIPS_XGOT)
    fprintf (file, " [XGOT]");

  if (elf_elfheader (abfd)->e_flags & EF_MIPS_UCODE)
    fprintf (file, " [UCODE]");

  fputc ('\n', file);

  if (mips_elf_tdata (abfd)->abiflags_valid)
    {
      Elf_Internal_ABIFlags_v0 *abiflags = &mips_elf_tdata (abfd)->abiflags;
      fprintf (file, "\nMIPS ABI Flags Version: %d\n", abiflags->version);
      fprintf (file, "\nISA: MIPS%d", abiflags->isa_level);
      if (abiflags->isa_rev > 1)
	fprintf (file, "r%d", abiflags->isa_rev);
      fprintf (file, "\nGPR size: %d",
	       get_mips_reg_size (abiflags->gpr_size));
      fprintf (file, "\nCPR1 size: %d",
	       get_mips_reg_size (abiflags->cpr1_size));
      fprintf (file, "\nCPR2 size: %d",
	       get_mips_reg_size (abiflags->cpr2_size));
      fputs ("\nFP ABI: ", file);
      print_mips_fp_abi_value (file, abiflags->fp_abi);
      fputs ("ISA Extension: ", file);
      print_mips_isa_ext (file, abiflags->isa_ext);
      fputs ("\nASEs:", file);
      print_mips_ases (file, abiflags->ases);
      fprintf (file, "\nFLAGS 1: %8.8lx", abiflags->flags1);
      fprintf (file, "\nFLAGS 2: %8.8lx", abiflags->flags2);
      fputc ('\n', file);
    }

  return TRUE;
}

const struct bfd_elf_special_section _bfd_mips_elf_special_sections[] =
{
  { STRING_COMMA_LEN (".lit4"),   0, SHT_PROGBITS,   SHF_ALLOC + SHF_WRITE + SHF_MIPS_GPREL },
  { STRING_COMMA_LEN (".lit8"),   0, SHT_PROGBITS,   SHF_ALLOC + SHF_WRITE + SHF_MIPS_GPREL },
  { STRING_COMMA_LEN (".mdebug"), 0, SHT_MIPS_DEBUG, 0 },
  { STRING_COMMA_LEN (".sbss"),  -2, SHT_NOBITS,     SHF_ALLOC + SHF_WRITE + SHF_MIPS_GPREL },
  { STRING_COMMA_LEN (".sdata"), -2, SHT_PROGBITS,   SHF_ALLOC + SHF_WRITE + SHF_MIPS_GPREL },
  { STRING_COMMA_LEN (".ucode"),  0, SHT_MIPS_UCODE, 0 },
  { NULL,                     0,  0, 0,              0 }
};

/* Merge non visibility st_other attributes.  Ensure that the
   STO_OPTIONAL flag is copied into h->other, even if this is not a
   definiton of the symbol.  */
void
_bfd_mips_elf_merge_symbol_attribute (struct elf_link_hash_entry *h,
				      const Elf_Internal_Sym *isym,
				      bfd_boolean definition,
				      bfd_boolean dynamic ATTRIBUTE_UNUSED)
{
  if ((isym->st_other & ~ELF_ST_VISIBILITY (-1)) != 0)
    {
      unsigned char other;

      other = (definition ? isym->st_other : h->other);
      other &= ~ELF_ST_VISIBILITY (-1);
      h->other = other | ELF_ST_VISIBILITY (h->other);
    }

  if (!definition
      && ELF_MIPS_IS_OPTIONAL (isym->st_other))
    h->other |= STO_OPTIONAL;
}

/* Decide whether an undefined symbol is special and can be ignored.
   This is the case for OPTIONAL symbols on IRIX.  */
bfd_boolean
_bfd_mips_elf_ignore_undef_symbol (struct elf_link_hash_entry *h)
{
  return ELF_MIPS_IS_OPTIONAL (h->other) ? TRUE : FALSE;
}

bfd_boolean
_bfd_mips_elf_common_definition (Elf_Internal_Sym *sym)
{
  return (sym->st_shndx == SHN_COMMON
	  || sym->st_shndx == SHN_MIPS_ACOMMON
	  || sym->st_shndx == SHN_MIPS_SCOMMON);
}

/* Return address for Ith PLT stub in section PLT, for relocation REL
   or (bfd_vma) -1 if it should not be included.  */

bfd_vma
_bfd_mips_elf_plt_sym_val (bfd_vma i, const asection *plt,
			   const arelent *rel ATTRIBUTE_UNUSED)
{
  return (plt->vma
	  + 4 * ARRAY_SIZE (mips_o32_exec_plt0_entry)
	  + i * 4 * ARRAY_SIZE (mips_exec_plt_entry));
}

/* Build a table of synthetic symbols to represent the PLT.  As with MIPS16
   and microMIPS PLT slots we may have a many-to-one mapping between .plt
   and .got.plt and also the slots may be of a different size each we walk
   the PLT manually fetching instructions and matching them against known
   patterns.  To make things easier standard MIPS slots, if any, always come
   first.  As we don't create proper ELF symbols we use the UDATA.I member
   of ASYMBOL to carry ISA annotation.  The encoding used is the same as
   with the ST_OTHER member of the ELF symbol.  */

long
_bfd_mips_elf_get_synthetic_symtab (bfd *abfd,
				    long symcount ATTRIBUTE_UNUSED,
				    asymbol **syms ATTRIBUTE_UNUSED,
				    long dynsymcount, asymbol **dynsyms,
				    asymbol **ret)
{
  static const char pltname[] = "_PROCEDURE_LINKAGE_TABLE_";
  static const char microsuffix[] = "@micromipsplt";
  static const char m16suffix[] = "@mips16plt";
  static const char mipssuffix[] = "@plt";

  bfd_boolean (*slurp_relocs) (bfd *, asection *, asymbol **, bfd_boolean);
  const struct elf_backend_data *bed = get_elf_backend_data (abfd);
  bfd_boolean micromips_p = MICROMIPS_P (abfd);
  Elf_Internal_Shdr *hdr;
  bfd_byte *plt_data;
  bfd_vma plt_offset;
  unsigned int other;
  bfd_vma entry_size;
  bfd_vma plt0_size;
  asection *relplt;
  bfd_vma opcode;
  asection *plt;
  asymbol *send;
  size_t size;
  char *names;
  long counti;
  arelent *p;
  asymbol *s;
  char *nend;
  long count;
  long pi;
  long i;
  long n;

  *ret = NULL;

  if ((abfd->flags & (DYNAMIC | EXEC_P)) == 0 || dynsymcount <= 0)
    return 0;

  relplt = bfd_get_section_by_name (abfd, ".rel.plt");
  if (relplt == NULL)
    return 0;

  hdr = &elf_section_data (relplt)->this_hdr;
  if (hdr->sh_link != elf_dynsymtab (abfd) || hdr->sh_type != SHT_REL)
    return 0;

  plt = bfd_get_section_by_name (abfd, ".plt");
  if (plt == NULL)
    return 0;

  slurp_relocs = get_elf_backend_data (abfd)->s->slurp_reloc_table;
  if (!(*slurp_relocs) (abfd, relplt, dynsyms, TRUE))
    return -1;
  p = relplt->relocation;

  /* Calculating the exact amount of space required for symbols would
     require two passes over the PLT, so just pessimise assuming two
     PLT slots per relocation.  */
  count = relplt->size / hdr->sh_entsize;
  counti = count * bed->s->int_rels_per_ext_rel;
  size = 2 * count * sizeof (asymbol);
  size += count * (sizeof (mipssuffix) +
		   (micromips_p ? sizeof (microsuffix) : sizeof (m16suffix)));
  for (pi = 0; pi < counti; pi += bed->s->int_rels_per_ext_rel)
    size += 2 * strlen ((*p[pi].sym_ptr_ptr)->name);

  /* Add the size of "_PROCEDURE_LINKAGE_TABLE_" too.  */
  size += sizeof (asymbol) + sizeof (pltname);

  if (!bfd_malloc_and_get_section (abfd, plt, &plt_data))
    return -1;

  if (plt->size < 16)
    return -1;

  s = *ret = bfd_malloc (size);
  if (s == NULL)
    return -1;
  send = s + 2 * count + 1;

  names = (char *) send;
  nend = (char *) s + size;
  n = 0;

  opcode = bfd_get_micromips_32 (abfd, plt_data + 12);
  if (opcode == 0x3302fffe)
    {
      if (!micromips_p)
	return -1;
      plt0_size = 2 * ARRAY_SIZE (micromips_o32_exec_plt0_entry);
      other = STO_MICROMIPS;
    }
  else if (opcode == 0x0398c1d0)
    {
      if (!micromips_p)
	return -1;
      plt0_size = 2 * ARRAY_SIZE (micromips_insn32_o32_exec_plt0_entry);
      other = STO_MICROMIPS;
    }
  else
    {
      plt0_size = 4 * ARRAY_SIZE (mips_o32_exec_plt0_entry);
      other = 0;
    }

  s->the_bfd = abfd;
  s->flags = BSF_SYNTHETIC | BSF_FUNCTION | BSF_LOCAL;
  s->section = plt;
  s->value = 0;
  s->name = names;
  s->udata.i = other;
  memcpy (names, pltname, sizeof (pltname));
  names += sizeof (pltname);
  ++s, ++n;

  pi = 0;
  for (plt_offset = plt0_size;
       plt_offset + 8 <= plt->size && s < send;
       plt_offset += entry_size)
    {
      bfd_vma gotplt_addr;
      const char *suffix;
      bfd_vma gotplt_hi;
      bfd_vma gotplt_lo;
      size_t suffixlen;

      opcode = bfd_get_micromips_32 (abfd, plt_data + plt_offset + 4);

      /* Check if the second word matches the expected MIPS16 instruction.  */
      if (opcode == 0x651aeb00)
	{
	  if (micromips_p)
	    return -1;
	  /* Truncated table???  */
	  if (plt_offset + 16 > plt->size)
	    break;
	  gotplt_addr = bfd_get_32 (abfd, plt_data + plt_offset + 12);
	  entry_size = 2 * ARRAY_SIZE (mips16_o32_exec_plt_entry);
	  suffixlen = sizeof (m16suffix);
	  suffix = m16suffix;
	  other = STO_MIPS16;
	}
      /* Likewise the expected microMIPS instruction (no insn32 mode).  */
      else if (opcode == 0xff220000)
	{
	  if (!micromips_p)
	    return -1;
	  gotplt_hi = bfd_get_16 (abfd, plt_data + plt_offset) & 0x7f;
	  gotplt_lo = bfd_get_16 (abfd, plt_data + plt_offset + 2) & 0xffff;
	  gotplt_hi = ((gotplt_hi ^ 0x40) - 0x40) << 18;
	  gotplt_lo <<= 2;
	  gotplt_addr = gotplt_hi + gotplt_lo;
	  gotplt_addr += ((plt->vma + plt_offset) | 3) ^ 3;
	  entry_size = 2 * ARRAY_SIZE (micromips_o32_exec_plt_entry);
	  suffixlen = sizeof (microsuffix);
	  suffix = microsuffix;
	  other = STO_MICROMIPS;
	}
      /* Likewise the expected microMIPS instruction (insn32 mode).  */
      else if ((opcode & 0xffff0000) == 0xff2f0000)
	{
	  gotplt_hi = bfd_get_16 (abfd, plt_data + plt_offset + 2) & 0xffff;
	  gotplt_lo = bfd_get_16 (abfd, plt_data + plt_offset + 6) & 0xffff;
	  gotplt_hi = ((gotplt_hi ^ 0x8000) - 0x8000) << 16;
	  gotplt_lo = (gotplt_lo ^ 0x8000) - 0x8000;
	  gotplt_addr = gotplt_hi + gotplt_lo;
	  entry_size = 2 * ARRAY_SIZE (micromips_insn32_o32_exec_plt_entry);
	  suffixlen = sizeof (microsuffix);
	  suffix = microsuffix;
	  other = STO_MICROMIPS;
	}
      /* Otherwise assume standard MIPS code.  */
      else
	{
	  gotplt_hi = bfd_get_32 (abfd, plt_data + plt_offset) & 0xffff;
	  gotplt_lo = bfd_get_32 (abfd, plt_data + plt_offset + 4) & 0xffff;
	  gotplt_hi = ((gotplt_hi ^ 0x8000) - 0x8000) << 16;
	  gotplt_lo = (gotplt_lo ^ 0x8000) - 0x8000;
	  gotplt_addr = gotplt_hi + gotplt_lo;
	  entry_size = 4 * ARRAY_SIZE (mips_exec_plt_entry);
	  suffixlen = sizeof (mipssuffix);
	  suffix = mipssuffix;
	  other = 0;
	}
      /* Truncated table???  */
      if (plt_offset + entry_size > plt->size)
	break;

      for (i = 0;
	   i < count && p[pi].address != gotplt_addr;
	   i++, pi = (pi + bed->s->int_rels_per_ext_rel) % counti);

      if (i < count)
	{
	  size_t namelen;
	  size_t len;

	  *s = **p[pi].sym_ptr_ptr;
	  /* Undefined syms won't have BSF_LOCAL or BSF_GLOBAL set.  Since
	     we are defining a symbol, ensure one of them is set.  */
	  if ((s->flags & BSF_LOCAL) == 0)
	    s->flags |= BSF_GLOBAL;
	  s->flags |= BSF_SYNTHETIC;
	  s->section = plt;
	  s->value = plt_offset;
	  s->name = names;
	  s->udata.i = other;

	  len = strlen ((*p[pi].sym_ptr_ptr)->name);
	  namelen = len + suffixlen;
	  if (names + namelen > nend)
	    break;

	  memcpy (names, (*p[pi].sym_ptr_ptr)->name, len);
	  names += len;
	  memcpy (names, suffix, suffixlen);
	  names += suffixlen;

	  ++s, ++n;
	  pi = (pi + bed->s->int_rels_per_ext_rel) % counti;
	}
    }

  free (plt_data);

  return n;
}

void
_bfd_mips_post_process_headers (bfd *abfd, struct bfd_link_info *link_info)
{
  struct mips_elf_link_hash_table *htab;
  Elf_Internal_Ehdr *i_ehdrp;

  i_ehdrp = elf_elfheader (abfd);
  if (link_info)
    {
      htab = mips_elf_hash_table (link_info);
      BFD_ASSERT (htab != NULL);

      if (htab->use_plts_and_copy_relocs && !htab->is_vxworks)
	i_ehdrp->e_ident[EI_ABIVERSION] = 1;
    }

  _bfd_elf_post_process_headers (abfd, link_info);

  if (mips_elf_tdata (abfd)->abiflags.fp_abi == Val_GNU_MIPS_ABI_FP_64
      || mips_elf_tdata (abfd)->abiflags.fp_abi == Val_GNU_MIPS_ABI_FP_64A)
    i_ehdrp->e_ident[EI_ABIVERSION] = 3;
}<|MERGE_RESOLUTION|>--- conflicted
+++ resolved
@@ -6077,14 +6077,9 @@
       if ((symbol + addend) & 3)
 	return bfd_reloc_outofrange;
 
-<<<<<<< HEAD
-      value = symbol + addend - p;
+      value = symbol + addend - ((p | 3) ^ 3);
       if (was_local_p || h->root.root.type != bfd_link_hash_undefweak)
 	overflowed_p = mips_elf_overflow_p (value, 21);
-=======
-      value = symbol + addend - ((p | 3) ^ 3);
-      overflowed_p = mips_elf_overflow_p (value, 21);
->>>>>>> 5e141f20
       value >>= howto->rightshift;
       value &= howto->dst_mask;
       break;
@@ -15608,13 +15603,8 @@
     fputs ("\n\tDSP ASE", file);
   if (mask & AFL_ASE_DSPR2)
     fputs ("\n\tDSP R2 ASE", file);
-<<<<<<< HEAD
   if (mask & AFL_ASE_DSPR3)
     fputs ("\n\tDSP R3 ASE", file);
-=======
-  if (mask & AFL_ASE_DSPR6)
-    fputs ("\n\tDSP R6 ASE", file);
->>>>>>> 5e141f20
   if (mask & AFL_ASE_EVA)
     fputs ("\n\tEnhanced VA Scheme", file);
   if (mask & AFL_ASE_MCU)

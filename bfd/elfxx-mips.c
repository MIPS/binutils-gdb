/* MIPS-specific support for ELF
   Copyright (C) 1993-2014 Free Software Foundation, Inc.

   Most of the information added by Ian Lance Taylor, Cygnus Support,
   <ian@cygnus.com>.
   N32/64 ABI support added by Mark Mitchell, CodeSourcery, LLC.
   <mark@codesourcery.com>
   Traditional MIPS targets support added by Koundinya.K, Dansk Data
   Elektronik & Operations Research Group. <kk@ddeorg.soft.net>

   This file is part of BFD, the Binary File Descriptor library.

   This program is free software; you can redistribute it and/or modify
   it under the terms of the GNU General Public License as published by
   the Free Software Foundation; either version 3 of the License, or
   (at your option) any later version.

   This program is distributed in the hope that it will be useful,
   but WITHOUT ANY WARRANTY; without even the implied warranty of
   MERCHANTABILITY or FITNESS FOR A PARTICULAR PURPOSE.  See the
   GNU General Public License for more details.

   You should have received a copy of the GNU General Public License
   along with this program; if not, write to the Free Software
   Foundation, Inc., 51 Franklin Street - Fifth Floor, Boston,
   MA 02110-1301, USA.  */


/* This file handles functionality common to the different MIPS ABI's.  */

#include "sysdep.h"
#include "bfd.h"
#include "libbfd.h"
#include "libiberty.h"
#include "elf-bfd.h"
#include "elfxx-mips.h"
#include "elf/mips.h"
#include "elf-vxworks.h"

/* Get the ECOFF swapping routines.  */
#include "coff/sym.h"
#include "coff/symconst.h"
#include "coff/ecoff.h"
#include "coff/mips.h"

#include "hashtab.h"

/* Types of TLS GOT entry.  */
enum mips_got_tls_type {
  GOT_TLS_NONE,
  GOT_TLS_GD,
  GOT_TLS_LDM,
  GOT_TLS_IE
};

/* This structure is used to hold information about one GOT entry.
   There are four types of entry:

      (1) an absolute address
	    requires: abfd == NULL
	    fields: d.address

      (2) a SYMBOL + OFFSET address, where SYMBOL is local to an input bfd
	    requires: abfd != NULL, symndx >= 0, tls_type != GOT_TLS_LDM
	    fields: abfd, symndx, d.addend, tls_type

      (3) a SYMBOL address, where SYMBOL is not local to an input bfd
	    requires: abfd != NULL, symndx == -1
	    fields: d.h, tls_type

      (4) a TLS LDM slot
	    requires: abfd != NULL, symndx == 0, tls_type == GOT_TLS_LDM
	    fields: none; there's only one of these per GOT.  */
struct mips_got_entry
{
  /* One input bfd that needs the GOT entry.  */
  bfd *abfd;
  /* The index of the symbol, as stored in the relocation r_info, if
     we have a local symbol; -1 otherwise.  */
  long symndx;
  union
  {
    /* If abfd == NULL, an address that must be stored in the got.  */
    bfd_vma address;
    /* If abfd != NULL && symndx != -1, the addend of the relocation
       that should be added to the symbol value.  */
    bfd_vma addend;
    /* If abfd != NULL && symndx == -1, the hash table entry
       corresponding to a symbol in the GOT.  The symbol's entry
       is in the local area if h->global_got_area is GGA_NONE,
       otherwise it is in the global area.  */
    struct mips_elf_link_hash_entry *h;
  } d;

  /* The TLS type of this GOT entry.  An LDM GOT entry will be a local
     symbol entry with r_symndx == 0.  */
  unsigned char tls_type;

  /* True if we have filled in the GOT contents for a TLS entry,
     and created the associated relocations.  */
  unsigned char tls_initialized;

  /* The offset from the beginning of the .got section to the entry
     corresponding to this symbol+addend.  If it's a global symbol
     whose offset is yet to be decided, it's going to be -1.  */
  long gotidx;
};

/* This structure represents a GOT page reference from an input bfd.
   Each instance represents a symbol + ADDEND, where the representation
   of the symbol depends on whether it is local to the input bfd.
   If it is, then SYMNDX >= 0, and the symbol has index SYMNDX in U.ABFD.
   Otherwise, SYMNDX < 0 and U.H points to the symbol's hash table entry.

   Page references with SYMNDX >= 0 always become page references
   in the output.  Page references with SYMNDX < 0 only become page
   references if the symbol binds locally; in other cases, the page
   reference decays to a global GOT reference.  */
struct mips_got_page_ref
{
  long symndx;
  union
  {
    struct mips_elf_link_hash_entry *h;
    bfd *abfd;
  } u;
  bfd_vma addend;
};

/* This structure describes a range of addends: [MIN_ADDEND, MAX_ADDEND].
   The structures form a non-overlapping list that is sorted by increasing
   MIN_ADDEND.  */
struct mips_got_page_range
{
  struct mips_got_page_range *next;
  bfd_signed_vma min_addend;
  bfd_signed_vma max_addend;
};

/* This structure describes the range of addends that are applied to page
   relocations against a given section.  */
struct mips_got_page_entry
{
  /* The section that these entries are based on.  */
  asection *sec;
  /* The ranges for this page entry.  */
  struct mips_got_page_range *ranges;
  /* The maximum number of page entries needed for RANGES.  */
  bfd_vma num_pages;
};

/* This structure is used to hold .got information when linking.  */

struct mips_got_info
{
  /* The number of global .got entries.  */
  unsigned int global_gotno;
  /* The number of global .got entries that are in the GGA_RELOC_ONLY area.  */
  unsigned int reloc_only_gotno;
  /* The number of .got slots used for TLS.  */
  unsigned int tls_gotno;
  /* The first unused TLS .got entry.  Used only during
     mips_elf_initialize_tls_index.  */
  unsigned int tls_assigned_gotno;
  /* The number of local .got entries, eventually including page entries.  */
  unsigned int local_gotno;
  /* The maximum number of page entries needed.  */
  unsigned int page_gotno;
  /* The number of relocations needed for the GOT entries.  */
  unsigned int relocs;
  /* The first unused local .got entry.  */
  unsigned int assigned_low_gotno;
  /* The last unused local .got entry.  */
  unsigned int assigned_high_gotno;
  /* A hash table holding members of the got.  */
  struct htab *got_entries;
  /* A hash table holding mips_got_page_ref structures.  */
  struct htab *got_page_refs;
  /* A hash table of mips_got_page_entry structures.  */
  struct htab *got_page_entries;
  /* In multi-got links, a pointer to the next got (err, rather, most
     of the time, it points to the previous got).  */
  struct mips_got_info *next;
};

/* Structure passed when merging bfds' gots.  */

struct mips_elf_got_per_bfd_arg
{
  /* The output bfd.  */
  bfd *obfd;
  /* The link information.  */
  struct bfd_link_info *info;
  /* A pointer to the primary got, i.e., the one that's going to get
     the implicit relocations from DT_MIPS_LOCAL_GOTNO and
     DT_MIPS_GOTSYM.  */
  struct mips_got_info *primary;
  /* A non-primary got we're trying to merge with other input bfd's
     gots.  */
  struct mips_got_info *current;
  /* The maximum number of got entries that can be addressed with a
     16-bit offset.  */
  unsigned int max_count;
  /* The maximum number of page entries needed by each got.  */
  unsigned int max_pages;
  /* The total number of global entries which will live in the
     primary got and be automatically relocated.  This includes
     those not referenced by the primary GOT but included in
     the "master" GOT.  */
  unsigned int global_count;
};

/* A structure used to pass information to htab_traverse callbacks
   when laying out the GOT.  */

struct mips_elf_traverse_got_arg
{
  struct bfd_link_info *info;
  struct mips_got_info *g;
  int value;
};

struct _mips_elf_section_data
{
  struct bfd_elf_section_data elf;
  union
  {
    bfd_byte *tdata;
  } u;
};

#define mips_elf_section_data(sec) \
  ((struct _mips_elf_section_data *) elf_section_data (sec))

#define is_mips_elf(bfd)				\
  (bfd_get_flavour (bfd) == bfd_target_elf_flavour	\
   && elf_tdata (bfd) != NULL				\
   && elf_object_id (bfd) == MIPS_ELF_DATA)

/* The ABI says that every symbol used by dynamic relocations must have
   a global GOT entry.  Among other things, this provides the dynamic
   linker with a free, directly-indexed cache.  The GOT can therefore
   contain symbols that are not referenced by GOT relocations themselves
   (in other words, it may have symbols that are not referenced by things
   like R_MIPS_GOT16 and R_MIPS_GOT_PAGE).

   GOT relocations are less likely to overflow if we put the associated
   GOT entries towards the beginning.  We therefore divide the global
   GOT entries into two areas: "normal" and "reloc-only".  Entries in
   the first area can be used for both dynamic relocations and GP-relative
   accesses, while those in the "reloc-only" area are for dynamic
   relocations only.

   These GGA_* ("Global GOT Area") values are organised so that lower
   values are more general than higher values.  Also, non-GGA_NONE
   values are ordered by the position of the area in the GOT.  */
#define GGA_NORMAL 0
#define GGA_RELOC_ONLY 1
#define GGA_NONE 2

/* Information about a non-PIC interface to a PIC function.  There are
   two ways of creating these interfaces.  The first is to add:

	lui	$25,%hi(func)
	addiu	$25,$25,%lo(func)

   immediately before a PIC function "func".  The second is to add:

	lui	$25,%hi(func)
	j	func
	addiu	$25,$25,%lo(func)

   to a separate trampoline section.

   Stubs of the first kind go in a new section immediately before the
   target function.  Stubs of the second kind go in a single section
   pointed to by the hash table's "strampoline" field.  */
struct mips_elf_la25_stub {
  /* The generated section that contains this stub.  */
  asection *stub_section;

  /* The offset of the stub from the start of STUB_SECTION.  */
  bfd_vma offset;

  /* One symbol for the original function.  Its location is available
     in H->root.root.u.def.  */
  struct mips_elf_link_hash_entry *h;
};

/* Macros for populating a mips_elf_la25_stub.  */

#define LA25_LUI(VAL) (0x3c190000 | (VAL))	/* lui t9,VAL */
#define LA25_J(VAL) (0x08000000 | (((VAL) >> 2) & 0x3ffffff)) /* j VAL */
#define LA25_ADDIU(VAL) (0x27390000 | (VAL))	/* addiu t9,t9,VAL */
#define LA25_LUI_MICROMIPS(VAL)						\
  (0x41b90000 | (VAL))				/* lui t9,VAL */
#define LA25_J_MICROMIPS(VAL)						\
  (0xd4000000 | (((VAL) >> 1) & 0x3ffffff))	/* j VAL */
#define LA25_ADDIU_MICROMIPS(VAL)					\
  (0x33390000 | (VAL))				/* addiu t9,t9,VAL */

/* This structure is passed to mips_elf_sort_hash_table_f when sorting
   the dynamic symbols.  */

struct mips_elf_hash_sort_data
{
  /* The symbol in the global GOT with the lowest dynamic symbol table
     index.  */
  struct elf_link_hash_entry *low;
  /* The least dynamic symbol table index corresponding to a non-TLS
     symbol with a GOT entry.  */
  long min_got_dynindx;
  /* The greatest dynamic symbol table index corresponding to a symbol
     with a GOT entry that is not referenced (e.g., a dynamic symbol
     with dynamic relocations pointing to it from non-primary GOTs).  */
  long max_unref_got_dynindx;
  /* The greatest dynamic symbol table index not corresponding to a
     symbol without a GOT entry.  */
  long max_non_got_dynindx;
};

/* We make up to two PLT entries if needed, one for standard MIPS code
   and one for compressed code, either a MIPS16 or microMIPS one.  We
   keep a separate record of traditional lazy-binding stubs, for easier
   processing.  */

struct plt_entry
{
  /* Traditional SVR4 stub offset, or -1 if none.  */
  bfd_vma stub_offset;

  /* Standard PLT entry offset, or -1 if none.  */
  bfd_vma mips_offset;

  /* Compressed PLT entry offset, or -1 if none.  */
  bfd_vma comp_offset;

  /* The corresponding .got.plt index, or -1 if none.  */
  bfd_vma gotplt_index;

  /* Whether we need a standard PLT entry.  */
  unsigned int need_mips : 1;

  /* Whether we need a compressed PLT entry.  */
  unsigned int need_comp : 1;
};

/* The MIPS ELF linker needs additional information for each symbol in
   the global hash table.  */

struct mips_elf_link_hash_entry
{
  struct elf_link_hash_entry root;

  /* External symbol information.  */
  EXTR esym;

  /* The la25 stub we have created for ths symbol, if any.  */
  struct mips_elf_la25_stub *la25_stub;

  /* Number of R_MIPS_32, R_MIPS_REL32, or R_MIPS_64 relocs against
     this symbol.  */
  unsigned int possibly_dynamic_relocs;

  /* If there is a stub that 32 bit functions should use to call this
     16 bit function, this points to the section containing the stub.  */
  asection *fn_stub;

  /* If there is a stub that 16 bit functions should use to call this
     32 bit function, this points to the section containing the stub.  */
  asection *call_stub;

  /* This is like the call_stub field, but it is used if the function
     being called returns a floating point value.  */
  asection *call_fp_stub;

  /* The highest GGA_* value that satisfies all references to this symbol.  */
  unsigned int global_got_area : 2;

  /* True if all GOT relocations against this symbol are for calls.  This is
     a looser condition than no_fn_stub below, because there may be other
     non-call non-GOT relocations against the symbol.  */
  unsigned int got_only_for_calls : 1;

  /* True if one of the relocations described by possibly_dynamic_relocs
     is against a readonly section.  */
  unsigned int readonly_reloc : 1;

  /* True if there is a relocation against this symbol that must be
     resolved by the static linker (in other words, if the relocation
     cannot possibly be made dynamic).  */
  unsigned int has_static_relocs : 1;

  /* True if we must not create a .MIPS.stubs entry for this symbol.
     This is set, for example, if there are relocations related to
     taking the function's address, i.e. any but R_MIPS_CALL*16 ones.
     See "MIPS ABI Supplement, 3rd Edition", p. 4-20.  */
  unsigned int no_fn_stub : 1;

  /* Whether we need the fn_stub; this is true if this symbol appears
     in any relocs other than a 16 bit call.  */
  unsigned int need_fn_stub : 1;

  /* True if this symbol is referenced by branch relocations from
     any non-PIC input file.  This is used to determine whether an
     la25 stub is required.  */
  unsigned int has_nonpic_branches : 1;

  /* Does this symbol need a traditional MIPS lazy-binding stub
     (as opposed to a PLT entry)?  */
  unsigned int needs_lazy_stub : 1;

  /* Does this symbol resolve to a PLT entry?  */
  unsigned int use_plt_entry : 1;
};

/* MIPS ELF linker hash table.  */

struct mips_elf_link_hash_table
{
  struct elf_link_hash_table root;

  /* The number of .rtproc entries.  */
  bfd_size_type procedure_count;

  /* The size of the .compact_rel section (if SGI_COMPAT).  */
  bfd_size_type compact_rel_size;

  /* This flag indicates that the value of DT_MIPS_RLD_MAP dynamic entry
     is set to the address of __rld_obj_head as in IRIX5 and IRIX6.  */
  bfd_boolean use_rld_obj_head;

  /* The  __rld_map or __rld_obj_head symbol. */
  struct elf_link_hash_entry *rld_symbol;

  /* This is set if we see any mips16 stub sections.  */
  bfd_boolean mips16_stubs_seen;

  /* True if we can generate copy relocs and PLTs.  */
  bfd_boolean use_plts_and_copy_relocs;

  /* True if we can only use 32-bit microMIPS instructions.  */
  bfd_boolean insn32;

  /* True if we are targetting R6 compact branches.  */
  bfd_boolean compact_branches;

  /* True if we're generating code for VxWorks.  */
  bfd_boolean is_vxworks;

  /* True if we already reported the small-data section overflow.  */
  bfd_boolean small_data_overflow_reported;

  /* Shortcuts to some dynamic sections, or NULL if they are not
     being used.  */
  asection *srelbss;
  asection *sdynbss;
  asection *srelplt;
  asection *srelplt2;
  asection *sgotplt;
  asection *splt;
  asection *sstubs;
  asection *sgot;

  /* The master GOT information.  */
  struct mips_got_info *got_info;

  /* The global symbol in the GOT with the lowest index in the dynamic
     symbol table.  */
  struct elf_link_hash_entry *global_gotsym;

  /* The size of the PLT header in bytes.  */
  bfd_vma plt_header_size;

  /* The size of a standard PLT entry in bytes.  */
  bfd_vma plt_mips_entry_size;

  /* The size of a compressed PLT entry in bytes.  */
  bfd_vma plt_comp_entry_size;

  /* The offset of the next standard PLT entry to create.  */
  bfd_vma plt_mips_offset;

  /* The offset of the next compressed PLT entry to create.  */
  bfd_vma plt_comp_offset;

  /* The index of the next .got.plt entry to create.  */
  bfd_vma plt_got_index;

  /* The number of functions that need a lazy-binding stub.  */
  bfd_vma lazy_stub_count;

  /* The size of a function stub entry in bytes.  */
  bfd_vma function_stub_size;

  /* The number of reserved entries at the beginning of the GOT.  */
  unsigned int reserved_gotno;

  /* The section used for mips_elf_la25_stub trampolines.
     See the comment above that structure for details.  */
  asection *strampoline;

  /* A table of mips_elf_la25_stubs, indexed by (input_section, offset)
     pairs.  */
  htab_t la25_stubs;

  /* A function FN (NAME, IS, OS) that creates a new input section
     called NAME and links it to output section OS.  If IS is nonnull,
     the new section should go immediately before it, otherwise it
     should go at the (current) beginning of OS.

     The function returns the new section on success, otherwise it
     returns null.  */
  asection *(*add_stub_section) (const char *, asection *, asection *);

  /* Small local sym cache.  */
  struct sym_cache sym_cache;

  /* Is the PLT header compressed?  */
  unsigned int plt_header_is_comp : 1;
};

/* Get the MIPS ELF linker hash table from a link_info structure.  */

#define mips_elf_hash_table(p) \
  (elf_hash_table_id ((struct elf_link_hash_table *) ((p)->hash)) \
  == MIPS_ELF_DATA ? ((struct mips_elf_link_hash_table *) ((p)->hash)) : NULL)

/* A structure used to communicate with htab_traverse callbacks.  */
struct mips_htab_traverse_info
{
  /* The usual link-wide information.  */
  struct bfd_link_info *info;
  bfd *output_bfd;

  /* Starts off FALSE and is set to TRUE if the link should be aborted.  */
  bfd_boolean error;
};

/* MIPS ELF private object data.  */

struct mips_elf_obj_tdata
{
  /* Generic ELF private object data.  */
  struct elf_obj_tdata root;

  /* Input BFD providing Tag_GNU_MIPS_ABI_FP attribute for output.  */
  bfd *abi_fp_bfd;

  /* Input BFD providing Tag_GNU_MIPS_ABI_MSA attribute for output.  */
  bfd *abi_msa_bfd;

  /* The abiflags for this object.  */
  Elf_Internal_ABIFlags_v0 abiflags;
  bfd_boolean abiflags_valid;

  /* The GOT requirements of input bfds.  */
  struct mips_got_info *got;

  /* Used by _bfd_mips_elf_find_nearest_line.  The structure could be
     included directly in this one, but there's no point to wasting
     the memory just for the infrequently called find_nearest_line.  */
  struct mips_elf_find_line *find_line_info;

  /* An array of stub sections indexed by symbol number.  */
  asection **local_stubs;
  asection **local_call_stubs;

  /* The Irix 5 support uses two virtual sections, which represent
     text/data symbols defined in dynamic objects.  */
  asymbol *elf_data_symbol;
  asymbol *elf_text_symbol;
  asection *elf_data_section;
  asection *elf_text_section;
};

/* Get MIPS ELF private object data from BFD's tdata.  */

#define mips_elf_tdata(bfd) \
  ((struct mips_elf_obj_tdata *) (bfd)->tdata.any)

#define TLS_RELOC_P(r_type) \
  (r_type == R_MIPS_TLS_DTPMOD32		\
   || r_type == R_MIPS_TLS_DTPMOD64		\
   || r_type == R_MIPS_TLS_DTPREL32		\
   || r_type == R_MIPS_TLS_DTPREL64		\
   || r_type == R_MIPS_TLS_GD			\
   || r_type == R_MIPS_TLS_LDM			\
   || r_type == R_MIPS_TLS_DTPREL_HI16		\
   || r_type == R_MIPS_TLS_DTPREL_LO16		\
   || r_type == R_MIPS_TLS_GOTTPREL		\
   || r_type == R_MIPS_TLS_TPREL32		\
   || r_type == R_MIPS_TLS_TPREL64		\
   || r_type == R_MIPS_TLS_TPREL_HI16		\
   || r_type == R_MIPS_TLS_TPREL_LO16		\
   || r_type == R_MIPS16_TLS_GD			\
   || r_type == R_MIPS16_TLS_LDM		\
   || r_type == R_MIPS16_TLS_DTPREL_HI16	\
   || r_type == R_MIPS16_TLS_DTPREL_LO16	\
   || r_type == R_MIPS16_TLS_GOTTPREL		\
   || r_type == R_MIPS16_TLS_TPREL_HI16		\
   || r_type == R_MIPS16_TLS_TPREL_LO16		\
   || r_type == R_MICROMIPS_TLS_GD		\
   || r_type == R_MICROMIPS_TLS_LDM		\
   || r_type == R_MICROMIPS_TLS_DTPREL_HI16	\
   || r_type == R_MICROMIPS_TLS_DTPREL_LO16	\
   || r_type == R_MICROMIPS_TLS_GOTTPREL	\
   || r_type == R_MICROMIPS_TLS_TPREL_HI16	\
   || r_type == R_MICROMIPS_TLS_TPREL_LO16)

/* Structure used to pass information to mips_elf_output_extsym.  */

struct extsym_info
{
  bfd *abfd;
  struct bfd_link_info *info;
  struct ecoff_debug_info *debug;
  const struct ecoff_debug_swap *swap;
  bfd_boolean failed;
};

/* The names of the runtime procedure table symbols used on IRIX5.  */

static const char * const mips_elf_dynsym_rtproc_names[] =
{
  "_procedure_table",
  "_procedure_string_table",
  "_procedure_table_size",
  NULL
};

/* These structures are used to generate the .compact_rel section on
   IRIX5.  */

typedef struct
{
  unsigned long id1;		/* Always one?  */
  unsigned long num;		/* Number of compact relocation entries.  */
  unsigned long id2;		/* Always two?  */
  unsigned long offset;		/* The file offset of the first relocation.  */
  unsigned long reserved0;	/* Zero?  */
  unsigned long reserved1;	/* Zero?  */
} Elf32_compact_rel;

typedef struct
{
  bfd_byte id1[4];
  bfd_byte num[4];
  bfd_byte id2[4];
  bfd_byte offset[4];
  bfd_byte reserved0[4];
  bfd_byte reserved1[4];
} Elf32_External_compact_rel;

typedef struct
{
  unsigned int ctype : 1;	/* 1: long 0: short format. See below.  */
  unsigned int rtype : 4;	/* Relocation types. See below.  */
  unsigned int dist2to : 8;
  unsigned int relvaddr : 19;	/* (VADDR - vaddr of the previous entry)/ 4 */
  unsigned long konst;		/* KONST field. See below.  */
  unsigned long vaddr;		/* VADDR to be relocated.  */
} Elf32_crinfo;

typedef struct
{
  unsigned int ctype : 1;	/* 1: long 0: short format. See below.  */
  unsigned int rtype : 4;	/* Relocation types. See below.  */
  unsigned int dist2to : 8;
  unsigned int relvaddr : 19;	/* (VADDR - vaddr of the previous entry)/ 4 */
  unsigned long konst;		/* KONST field. See below.  */
} Elf32_crinfo2;

typedef struct
{
  bfd_byte info[4];
  bfd_byte konst[4];
  bfd_byte vaddr[4];
} Elf32_External_crinfo;

typedef struct
{
  bfd_byte info[4];
  bfd_byte konst[4];
} Elf32_External_crinfo2;

/* These are the constants used to swap the bitfields in a crinfo.  */

#define CRINFO_CTYPE (0x1)
#define CRINFO_CTYPE_SH (31)
#define CRINFO_RTYPE (0xf)
#define CRINFO_RTYPE_SH (27)
#define CRINFO_DIST2TO (0xff)
#define CRINFO_DIST2TO_SH (19)
#define CRINFO_RELVADDR (0x7ffff)
#define CRINFO_RELVADDR_SH (0)

/* A compact relocation info has long (3 words) or short (2 words)
   formats.  A short format doesn't have VADDR field and relvaddr
   fields contains ((VADDR - vaddr of the previous entry) >> 2).  */
#define CRF_MIPS_LONG			1
#define CRF_MIPS_SHORT			0

/* There are 4 types of compact relocation at least. The value KONST
   has different meaning for each type:

   (type)		(konst)
   CT_MIPS_REL32	Address in data
   CT_MIPS_WORD		Address in word (XXX)
   CT_MIPS_GPHI_LO	GP - vaddr
   CT_MIPS_JMPAD	Address to jump
   */

#define CRT_MIPS_REL32			0xa
#define CRT_MIPS_WORD			0xb
#define CRT_MIPS_GPHI_LO		0xc
#define CRT_MIPS_JMPAD			0xd

#define mips_elf_set_cr_format(x,format)	((x).ctype = (format))
#define mips_elf_set_cr_type(x,type)		((x).rtype = (type))
#define mips_elf_set_cr_dist2to(x,v)		((x).dist2to = (v))
#define mips_elf_set_cr_relvaddr(x,d)		((x).relvaddr = (d)<<2)

/* The structure of the runtime procedure descriptor created by the
   loader for use by the static exception system.  */

typedef struct runtime_pdr {
	bfd_vma	adr;		/* Memory address of start of procedure.  */
	long	regmask;	/* Save register mask.  */
	long	regoffset;	/* Save register offset.  */
	long	fregmask;	/* Save floating point register mask.  */
	long	fregoffset;	/* Save floating point register offset.  */
	long	frameoffset;	/* Frame size.  */
	short	framereg;	/* Frame pointer register.  */
	short	pcreg;		/* Offset or reg of return pc.  */
	long	irpss;		/* Index into the runtime string table.  */
	long	reserved;
	struct exception_info *exception_info;/* Pointer to exception array.  */
} RPDR, *pRPDR;
#define cbRPDR sizeof (RPDR)
#define rpdNil ((pRPDR) 0)

static struct mips_got_entry *mips_elf_create_local_got_entry
  (bfd *, struct bfd_link_info *, bfd *, bfd_vma, unsigned long,
   struct mips_elf_link_hash_entry *, int);
static bfd_boolean mips_elf_sort_hash_table_f
  (struct mips_elf_link_hash_entry *, void *);
static bfd_vma mips_elf_high
  (bfd_vma);
static bfd_boolean mips_elf_create_dynamic_relocation
  (bfd *, struct bfd_link_info *, const Elf_Internal_Rela *,
   struct mips_elf_link_hash_entry *, asection *, bfd_vma,
   bfd_vma *, asection *);
static bfd_vma mips_elf_adjust_gp
  (bfd *, struct mips_got_info *, bfd *);

/* This will be used when we sort the dynamic relocation records.  */
static bfd *reldyn_sorting_bfd;

/* True if ABFD is for CPUs with load interlocking that include
   non-MIPS1 CPUs and R3900.  */
#define LOAD_INTERLOCKS_P(abfd) \
  (   ((elf_elfheader (abfd)->e_flags & EF_MIPS_ARCH) != E_MIPS_ARCH_1) \
   || ((elf_elfheader (abfd)->e_flags & EF_MIPS_MACH) == E_MIPS_MACH_3900))

/* True if ABFD is for CPUs that are faster if JAL is converted to BAL.
   This should be safe for all architectures.  We enable this predicate
   for RM9000 for now.  */
#define JAL_TO_BAL_P(abfd) \
  ((elf_elfheader (abfd)->e_flags & EF_MIPS_MACH) == E_MIPS_MACH_9000)

/* True if ABFD is for CPUs that are faster if JALR is converted to BAL.
   This should be safe for all architectures.  We enable this predicate for
   all CPUs.  */
#define JALR_TO_BAL_P(abfd) 1

/* True if ABFD is for CPUs that are faster if JR is converted to B.
   This should be safe for all architectures.  We enable this predicate for
   all CPUs.  */
#define JR_TO_B_P(abfd) 1

/* True if ABFD is a PIC object.  */
#define PIC_OBJECT_P(abfd) \
  ((elf_elfheader (abfd)->e_flags & EF_MIPS_PIC) != 0)

/* Nonzero if ABFD is using the O32 ABI.  */
#define ABI_O32_P(abfd) \
  ((elf_elfheader (abfd)->e_flags & EF_MIPS_ABI) == E_MIPS_ABI_O32)

/* Nonzero if ABFD is using the N32 ABI.  */
#define ABI_N32_P(abfd) \
  ((elf_elfheader (abfd)->e_flags & EF_MIPS_ABI2) != 0)

/* Nonzero if ABFD is using the N64 ABI.  */
#define ABI_64_P(abfd) \
  (get_elf_backend_data (abfd)->s->elfclass == ELFCLASS64)

/* Nonzero if ABFD is using NewABI conventions.  */
#define NEWABI_P(abfd) (ABI_N32_P (abfd) || ABI_64_P (abfd))

/* Nonzero if ABFD has microMIPS code.  */
#define MICROMIPS_P(abfd) \
  ((elf_elfheader (abfd)->e_flags & EF_MIPS_ARCH_ASE_MICROMIPS) != 0)

/* Nonzero if ABFD is MIPS R6.  */
#define MIPSR6_P(abfd) \
  ((elf_elfheader (abfd)->e_flags & EF_MIPS_ARCH) == E_MIPS_ARCH_32R6 \
    || (elf_elfheader (abfd)->e_flags & EF_MIPS_ARCH) == E_MIPS_ARCH_64R6)

/* The IRIX compatibility level we are striving for.  */
#define IRIX_COMPAT(abfd) \
  (get_elf_backend_data (abfd)->elf_backend_mips_irix_compat (abfd))

/* Whether we are trying to be compatible with IRIX at all.  */
#define SGI_COMPAT(abfd) \
  (IRIX_COMPAT (abfd) != ict_none)

/* The name of the options section.  */
#define MIPS_ELF_OPTIONS_SECTION_NAME(abfd) \
  (NEWABI_P (abfd) ? ".MIPS.options" : ".options")

/* True if NAME is the recognized name of any SHT_MIPS_OPTIONS section.
   Some IRIX system files do not use MIPS_ELF_OPTIONS_SECTION_NAME.  */
#define MIPS_ELF_OPTIONS_SECTION_NAME_P(NAME) \
  (strcmp (NAME, ".MIPS.options") == 0 || strcmp (NAME, ".options") == 0)

/* True if NAME is the recognized name of any SHT_MIPS_ABIFLAGS section.  */
#define MIPS_ELF_ABIFLAGS_SECTION_NAME_P(NAME) \
  (strcmp (NAME, ".MIPS.abiflags") == 0)

/* Whether the section is readonly.  */
#define MIPS_ELF_READONLY_SECTION(sec) \
  ((sec->flags & (SEC_ALLOC | SEC_LOAD | SEC_READONLY))		\
   == (SEC_ALLOC | SEC_LOAD | SEC_READONLY))

/* The name of the stub section.  */
#define MIPS_ELF_STUB_SECTION_NAME(abfd) ".MIPS.stubs"

/* The size of an external REL relocation.  */
#define MIPS_ELF_REL_SIZE(abfd) \
  (get_elf_backend_data (abfd)->s->sizeof_rel)

/* The size of an external RELA relocation.  */
#define MIPS_ELF_RELA_SIZE(abfd) \
  (get_elf_backend_data (abfd)->s->sizeof_rela)

/* The size of an external dynamic table entry.  */
#define MIPS_ELF_DYN_SIZE(abfd) \
  (get_elf_backend_data (abfd)->s->sizeof_dyn)

/* The size of a GOT entry.  */
#define MIPS_ELF_GOT_SIZE(abfd) \
  (get_elf_backend_data (abfd)->s->arch_size / 8)

/* The size of the .rld_map section. */
#define MIPS_ELF_RLD_MAP_SIZE(abfd) \
  (get_elf_backend_data (abfd)->s->arch_size / 8)

/* The size of a symbol-table entry.  */
#define MIPS_ELF_SYM_SIZE(abfd) \
  (get_elf_backend_data (abfd)->s->sizeof_sym)

/* The default alignment for sections, as a power of two.  */
#define MIPS_ELF_LOG_FILE_ALIGN(abfd)				\
  (get_elf_backend_data (abfd)->s->log_file_align)

/* Get word-sized data.  */
#define MIPS_ELF_GET_WORD(abfd, ptr) \
  (ABI_64_P (abfd) ? bfd_get_64 (abfd, ptr) : bfd_get_32 (abfd, ptr))

/* Put out word-sized data.  */
#define MIPS_ELF_PUT_WORD(abfd, val, ptr)	\
  (ABI_64_P (abfd) 				\
   ? bfd_put_64 (abfd, val, ptr) 		\
   : bfd_put_32 (abfd, val, ptr))

/* The opcode for word-sized loads (LW or LD).  */
#define MIPS_ELF_LOAD_WORD(abfd) \
  (ABI_64_P (abfd) ? 0xdc000000 : 0x8c000000)

/* Add a dynamic symbol table-entry.  */
#define MIPS_ELF_ADD_DYNAMIC_ENTRY(info, tag, val)	\
  _bfd_elf_add_dynamic_entry (info, tag, val)

#define MIPS_ELF_RTYPE_TO_HOWTO(abfd, rtype, rela)			\
  (get_elf_backend_data (abfd)->elf_backend_mips_rtype_to_howto (rtype, rela))

/* The name of the dynamic relocation section.  */
#define MIPS_ELF_REL_DYN_NAME(INFO) \
  (mips_elf_hash_table (INFO)->is_vxworks ? ".rela.dyn" : ".rel.dyn")

/* In case we're on a 32-bit machine, construct a 64-bit "-1" value
   from smaller values.  Start with zero, widen, *then* decrement.  */
#define MINUS_ONE	(((bfd_vma)0) - 1)
#define MINUS_TWO	(((bfd_vma)0) - 2)

/* The value to write into got[1] for SVR4 targets, to identify it is
   a GNU object.  The dynamic linker can then use got[1] to store the
   module pointer.  */
#define MIPS_ELF_GNU_GOT1_MASK(abfd) \
  ((bfd_vma) 1 << (ABI_64_P (abfd) ? 63 : 31))

/* The offset of $gp from the beginning of the .got section.  */
#define ELF_MIPS_GP_OFFSET(INFO) \
  (mips_elf_hash_table (INFO)->is_vxworks ? 0x0 : 0x7ff0)

/* The maximum size of the GOT for it to be addressable using 16-bit
   offsets from $gp.  */
#define MIPS_ELF_GOT_MAX_SIZE(INFO) (ELF_MIPS_GP_OFFSET (INFO) + 0x7fff)

/* Instructions which appear in a stub.  */
#define STUB_LW(abfd)							\
  ((ABI_64_P (abfd)							\
    ? 0xdf998010				/* ld t9,0x8010(gp) */	\
    : 0x8f998010))              		/* lw t9,0x8010(gp) */
#define STUB_MOVE(abfd)							\
   ((ABI_64_P (abfd)							\
     ? 0x03e0782d				/* daddu t7,ra */	\
     : 0x03e07821))				/* addu t7,ra */
#define STUB_LUI(VAL) (0x3c180000 + (VAL))	/* lui t8,VAL */
#define STUB_JALR 0x0320f809			/* jalr t9,ra */
#define STUB_ORI(VAL) (0x37180000 + (VAL))	/* ori t8,t8,VAL */
#define STUB_LI16U(VAL) (0x34180000 + (VAL))	/* ori t8,zero,VAL unsigned */
#define STUB_LI16S(abfd, VAL)						\
   ((ABI_64_P (abfd)							\
    ? (0x64180000 + (VAL))	/* daddiu t8,zero,VAL sign extended */	\
    : (0x24180000 + (VAL))))	/* addiu t8,zero,VAL sign extended */

/* Likewise for the microMIPS ASE.  */
#define STUB_LW_MICROMIPS(abfd)						\
  (ABI_64_P (abfd)							\
   ? 0xdf3c8010					/* ld t9,0x8010(gp) */	\
   : 0xff3c8010)				/* lw t9,0x8010(gp) */
#define STUB_MOVE_MICROMIPS 0x0dff		/* move t7,ra */
#define STUB_MOVE32_MICROMIPS(abfd)					\
   (ABI_64_P (abfd)							\
    ? 0x581f7950				/* daddu t7,ra,zero */	\
    : 0x001f7950)				/* addu t7,ra,zero */
#define STUB_LUI_MICROMIPS(VAL)						\
   (0x41b80000 + (VAL))				/* lui t8,VAL */
#define STUB_JALR_MICROMIPS 0x45d9		/* jalr t9 */
#define STUB_JALR32_MICROMIPS 0x03f90f3c	/* jalr ra,t9 */
#define STUB_ORI_MICROMIPS(VAL)						\
  (0x53180000 + (VAL))				/* ori t8,t8,VAL */
#define STUB_LI16U_MICROMIPS(VAL)					\
  (0x53000000 + (VAL))				/* ori t8,zero,VAL unsigned */
#define STUB_LI16S_MICROMIPS(abfd, VAL)					\
   (ABI_64_P (abfd)							\
    ? 0x5f000000 + (VAL)	/* daddiu t8,zero,VAL sign extended */	\
    : 0x33000000 + (VAL))	/* addiu t8,zero,VAL sign extended */

#define MIPS_FUNCTION_STUB_NORMAL_SIZE 16
#define MIPS_FUNCTION_STUB_BIG_SIZE 20
#define MICROMIPS_FUNCTION_STUB_NORMAL_SIZE 12
#define MICROMIPS_FUNCTION_STUB_BIG_SIZE 16
#define MICROMIPS_INSN32_FUNCTION_STUB_NORMAL_SIZE 16
#define MICROMIPS_INSN32_FUNCTION_STUB_BIG_SIZE 20

/* The name of the dynamic interpreter.  This is put in the .interp
   section.  */

#define ELF_DYNAMIC_INTERPRETER(abfd) 		\
   (ABI_N32_P (abfd) ? "/usr/lib32/libc.so.1" 	\
    : ABI_64_P (abfd) ? "/usr/lib64/libc.so.1" 	\
    : "/usr/lib/libc.so.1")

#ifdef BFD64
#define MNAME(bfd,pre,pos) \
  (ABI_64_P (bfd) ? CONCAT4 (pre,64,_,pos) : CONCAT4 (pre,32,_,pos))
#define ELF_R_SYM(bfd, i)					\
  (ABI_64_P (bfd) ? ELF64_R_SYM (i) : ELF32_R_SYM (i))
#define ELF_R_TYPE(bfd, i)					\
  (ABI_64_P (bfd) ? ELF64_MIPS_R_TYPE (i) : ELF32_R_TYPE (i))
#define ELF_R_INFO(bfd, s, t)					\
  (ABI_64_P (bfd) ? ELF64_R_INFO (s, t) : ELF32_R_INFO (s, t))
#else
#define MNAME(bfd,pre,pos) CONCAT4 (pre,32,_,pos)
#define ELF_R_SYM(bfd, i)					\
  (ELF32_R_SYM (i))
#define ELF_R_TYPE(bfd, i)					\
  (ELF32_R_TYPE (i))
#define ELF_R_INFO(bfd, s, t)					\
  (ELF32_R_INFO (s, t))
#endif

  /* The mips16 compiler uses a couple of special sections to handle
     floating point arguments.

     Section names that look like .mips16.fn.FNNAME contain stubs that
     copy floating point arguments from the fp regs to the gp regs and
     then jump to FNNAME.  If any 32 bit function calls FNNAME, the
     call should be redirected to the stub instead.  If no 32 bit
     function calls FNNAME, the stub should be discarded.  We need to
     consider any reference to the function, not just a call, because
     if the address of the function is taken we will need the stub,
     since the address might be passed to a 32 bit function.

     Section names that look like .mips16.call.FNNAME contain stubs
     that copy floating point arguments from the gp regs to the fp
     regs and then jump to FNNAME.  If FNNAME is a 32 bit function,
     then any 16 bit function that calls FNNAME should be redirected
     to the stub instead.  If FNNAME is not a 32 bit function, the
     stub should be discarded.

     .mips16.call.fp.FNNAME sections are similar, but contain stubs
     which call FNNAME and then copy the return value from the fp regs
     to the gp regs.  These stubs store the return value in $18 while
     calling FNNAME; any function which might call one of these stubs
     must arrange to save $18 around the call.  (This case is not
     needed for 32 bit functions that call 16 bit functions, because
     16 bit functions always return floating point values in both
     $f0/$f1 and $2/$3.)

     Note that in all cases FNNAME might be defined statically.
     Therefore, FNNAME is not used literally.  Instead, the relocation
     information will indicate which symbol the section is for.

     We record any stubs that we find in the symbol table.  */

#define FN_STUB ".mips16.fn."
#define CALL_STUB ".mips16.call."
#define CALL_FP_STUB ".mips16.call.fp."

#define FN_STUB_P(name) CONST_STRNEQ (name, FN_STUB)
#define CALL_STUB_P(name) CONST_STRNEQ (name, CALL_STUB)
#define CALL_FP_STUB_P(name) CONST_STRNEQ (name, CALL_FP_STUB)

/* The format of the first PLT entry in an O32 executable.  */
static const bfd_vma mips_o32_exec_plt0_entry[] =
{
  0x3c1c0000,	/* lui $28, %hi(&GOTPLT[0])				*/
  0x8f990000,	/* lw $25, %lo(&GOTPLT[0])($28)				*/
  0x279c0000,	/* addiu $28, $28, %lo(&GOTPLT[0])			*/
  0x031cc023,	/* subu $24, $24, $28					*/
  0x03e07821,	/* move $15, $31	# 32-bit move (addu)		*/
  0x0018c082,	/* srl $24, $24, 2					*/
  0x0320f809,	/* jalr $25						*/
  0x2718fffe	/* subu $24, $24, 2					*/
};

/* The format of the first PLT entry in an N32 executable.  Different
   because gp ($28) is not available; we use t2 ($14) instead.  */
static const bfd_vma mips_n32_exec_plt0_entry[] =
{
  0x3c0e0000,	/* lui $14, %hi(&GOTPLT[0])				*/
  0x8dd90000,	/* lw $25, %lo(&GOTPLT[0])($14)				*/
  0x25ce0000,	/* addiu $14, $14, %lo(&GOTPLT[0])			*/
  0x030ec023,	/* subu $24, $24, $14					*/
  0x03e07821,	/* move $15, $31	# 32-bit move (addu)		*/
  0x0018c082,	/* srl $24, $24, 2					*/
  0x0320f809,	/* jalr $25						*/
  0x2718fffe	/* subu $24, $24, 2					*/
};

/* The format of the first PLT entry in an N64 executable.  Different
   from N32 because of the increased size of GOT entries.  */
static const bfd_vma mips_n64_exec_plt0_entry[] =
{
  0x3c0e0000,	/* lui $14, %hi(&GOTPLT[0])				*/
  0xddd90000,	/* ld $25, %lo(&GOTPLT[0])($14)				*/
  0x25ce0000,	/* addiu $14, $14, %lo(&GOTPLT[0])			*/
  0x030ec023,	/* subu $24, $24, $14					*/
  0x03e0782d,	/* move $15, $31	# 64-bit move (daddu)		*/
  0x0018c0c2,	/* srl $24, $24, 3					*/
  0x0320f809,	/* jalr $25						*/
  0x2718fffe	/* subu $24, $24, 2					*/
};

/* The format of the microMIPS first PLT entry in an O32 executable.
   We rely on v0 ($2) rather than t8 ($24) to contain the address
   of the GOTPLT entry handled, so this stub may only be used when
   all the subsequent PLT entries are microMIPS code too.

   The trailing NOP is for alignment and correct disassembly only.  */
static const bfd_vma micromips_o32_exec_plt0_entry[] =
{
  0x7980, 0x0000,	/* addiupc $3, (&GOTPLT[0]) - .			*/
  0xff23, 0x0000,	/* lw $25, 0($3)				*/
  0x0535,		/* subu $2, $2, $3				*/
  0x2525,		/* srl $2, $2, 2				*/
  0x3302, 0xfffe,	/* subu $24, $2, 2				*/
  0x0dff,		/* move $15, $31				*/
  0x45f9,		/* jalrs $25					*/
  0x0f83,		/* move $28, $3					*/
  0x0c00		/* nop						*/
};

/* The format of the microMIPS first PLT entry in an O32 executable
   in the insn32 mode.  */
static const bfd_vma micromips_insn32_o32_exec_plt0_entry[] =
{
  0x41bc, 0x0000,	/* lui $28, %hi(&GOTPLT[0])			*/
  0xff3c, 0x0000,	/* lw $25, %lo(&GOTPLT[0])($28)			*/
  0x339c, 0x0000,	/* addiu $28, $28, %lo(&GOTPLT[0])		*/
  0x0398, 0xc1d0,	/* subu $24, $24, $28				*/
  0x001f, 0x7950,	/* move $15, $31				*/
  0x0318, 0x1040,	/* srl $24, $24, 2				*/
  0x03f9, 0x0f3c,	/* jalr $25					*/
  0x3318, 0xfffe	/* subu $24, $24, 2				*/
};

/* The format of subsequent standard PLT entries.  */
static const bfd_vma mips_exec_plt_entry[] =
{
  0x3c0f0000,	/* lui $15, %hi(.got.plt entry)			*/
  0x01f90000,	/* l[wd] $25, %lo(.got.plt entry)($15)		*/
  0x25f80000,	/* addiu $24, $15, %lo(.got.plt entry)		*/
  0x03200008	/* jr $25					*/
};

static const bfd_vma mipsr6_exec_plt_entry[] =
{
  0x3c0f0000,	/* lui $15, %hi(.got.plt entry)			*/
  0x01f90000,	/* l[wd] $25, %lo(.got.plt entry)($15)		*/
  0x03200009,	/* jr $25					*/
  0x25f80000	/* addiu $24, $15, %lo(.got.plt entry)		*/
};

static const bfd_vma mipsr6_exec_plt_entry_compact[] =
{
  0x3c0f0000,	/* lui $15, %hi(.got.plt entry)			*/
  0x01f90000,	/* l[wd] $25, %lo(.got.plt entry)($15)		*/
  0x25f80000,	/* addiu $24, $15, %lo(.got.plt entry)		*/
  0xd8190000	/* jic $25, 0					*/
};

/* The format of subsequent MIPS16 o32 PLT entries.  We use v0 ($2)
   and v1 ($3) as temporaries because t8 ($24) and t9 ($25) are not
   directly addressable.  */
static const bfd_vma mips16_o32_exec_plt_entry[] =
{
  0xb203,		/* lw $2, 12($pc)			*/
  0x9a60,		/* lw $3, 0($2)				*/
  0x651a,		/* move $24, $2				*/
  0xeb00,		/* jr $3				*/
  0x653b,		/* move $25, $3				*/
  0x6500,		/* nop					*/
  0x0000, 0x0000	/* .word (.got.plt entry)		*/
};

/* The format of subsequent microMIPS o32 PLT entries.  We use v0 ($2)
   as a temporary because t8 ($24) is not addressable with ADDIUPC.  */
static const bfd_vma micromips_o32_exec_plt_entry[] =
{
  0x7900, 0x0000,	/* addiupc $2, (.got.plt entry) - .	*/
  0xff22, 0x0000,	/* lw $25, 0($2)			*/
  0x4599,		/* jr $25				*/
  0x0f02		/* move $24, $2				*/
};

/* The format of subsequent microMIPS o32 PLT entries in the insn32 mode.  */
static const bfd_vma micromips_insn32_o32_exec_plt_entry[] =
{
  0x41af, 0x0000,	/* lui $15, %hi(.got.plt entry)		*/
  0xff2f, 0x0000,	/* lw $25, %lo(.got.plt entry)($15)	*/
  0x0019, 0x0f3c,	/* jr $25				*/
  0x330f, 0x0000	/* addiu $24, $15, %lo(.got.plt entry)	*/
};

/* The format of the first PLT entry in a VxWorks executable.  */
static const bfd_vma mips_vxworks_exec_plt0_entry[] =
{
  0x3c190000,	/* lui t9, %hi(_GLOBAL_OFFSET_TABLE_)		*/
  0x27390000,	/* addiu t9, t9, %lo(_GLOBAL_OFFSET_TABLE_)	*/
  0x8f390008,	/* lw t9, 8(t9)					*/
  0x00000000,	/* nop						*/
  0x03200008,	/* jr t9					*/
  0x00000000	/* nop						*/
};

/* The format of subsequent PLT entries.  */
static const bfd_vma mips_vxworks_exec_plt_entry[] =
{
  0x10000000,	/* b .PLT_resolver			*/
  0x24180000,	/* li t8, <pltindex>			*/
  0x3c190000,	/* lui t9, %hi(<.got.plt slot>)		*/
  0x27390000,	/* addiu t9, t9, %lo(<.got.plt slot>)	*/
  0x8f390000,	/* lw t9, 0(t9)				*/
  0x00000000,	/* nop					*/
  0x03200008,	/* jr t9				*/
  0x00000000	/* nop					*/
};

/* The format of the first PLT entry in a VxWorks shared object.  */
static const bfd_vma mips_vxworks_shared_plt0_entry[] =
{
  0x8f990008,	/* lw t9, 8(gp)		*/
  0x00000000,	/* nop			*/
  0x03200008,	/* jr t9		*/
  0x00000000,	/* nop			*/
  0x00000000,	/* nop			*/
  0x00000000	/* nop			*/
};

/* The format of subsequent PLT entries.  */
static const bfd_vma mips_vxworks_shared_plt_entry[] =
{
  0x10000000,	/* b .PLT_resolver	*/
  0x24180000	/* li t8, <pltindex>	*/
};

/* microMIPS 32-bit opcode helper installer.  */

static void
bfd_put_micromips_32 (const bfd *abfd, bfd_vma opcode, bfd_byte *ptr)
{
  bfd_put_16 (abfd, (opcode >> 16) & 0xffff, ptr);
  bfd_put_16 (abfd,  opcode        & 0xffff, ptr + 2);
}

/* microMIPS 32-bit opcode helper retriever.  */

static bfd_vma
bfd_get_micromips_32 (const bfd *abfd, const bfd_byte *ptr)
{
  return (bfd_get_16 (abfd, ptr) << 16) | bfd_get_16 (abfd, ptr + 2);
}

/* Look up an entry in a MIPS ELF linker hash table.  */

#define mips_elf_link_hash_lookup(table, string, create, copy, follow)	\
  ((struct mips_elf_link_hash_entry *)					\
   elf_link_hash_lookup (&(table)->root, (string), (create),		\
			 (copy), (follow)))

/* Traverse a MIPS ELF linker hash table.  */

#define mips_elf_link_hash_traverse(table, func, info)			\
  (elf_link_hash_traverse						\
   (&(table)->root,							\
    (bfd_boolean (*) (struct elf_link_hash_entry *, void *)) (func),	\
    (info)))

/* Find the base offsets for thread-local storage in this object,
   for GD/LD and IE/LE respectively.  */

#define TP_OFFSET 0x7000
#define DTP_OFFSET 0x8000

static bfd_vma
dtprel_base (struct bfd_link_info *info)
{
  /* If tls_sec is NULL, we should have signalled an error already.  */
  if (elf_hash_table (info)->tls_sec == NULL)
    return 0;
  return elf_hash_table (info)->tls_sec->vma + DTP_OFFSET;
}

static bfd_vma
tprel_base (struct bfd_link_info *info)
{
  /* If tls_sec is NULL, we should have signalled an error already.  */
  if (elf_hash_table (info)->tls_sec == NULL)
    return 0;
  return elf_hash_table (info)->tls_sec->vma + TP_OFFSET;
}

/* Create an entry in a MIPS ELF linker hash table.  */

static struct bfd_hash_entry *
mips_elf_link_hash_newfunc (struct bfd_hash_entry *entry,
			    struct bfd_hash_table *table, const char *string)
{
  struct mips_elf_link_hash_entry *ret =
    (struct mips_elf_link_hash_entry *) entry;

  /* Allocate the structure if it has not already been allocated by a
     subclass.  */
  if (ret == NULL)
    ret = bfd_hash_allocate (table, sizeof (struct mips_elf_link_hash_entry));
  if (ret == NULL)
    return (struct bfd_hash_entry *) ret;

  /* Call the allocation method of the superclass.  */
  ret = ((struct mips_elf_link_hash_entry *)
	 _bfd_elf_link_hash_newfunc ((struct bfd_hash_entry *) ret,
				     table, string));
  if (ret != NULL)
    {
      /* Set local fields.  */
      memset (&ret->esym, 0, sizeof (EXTR));
      /* We use -2 as a marker to indicate that the information has
	 not been set.  -1 means there is no associated ifd.  */
      ret->esym.ifd = -2;
      ret->la25_stub = 0;
      ret->possibly_dynamic_relocs = 0;
      ret->fn_stub = NULL;
      ret->call_stub = NULL;
      ret->call_fp_stub = NULL;
      ret->global_got_area = GGA_NONE;
      ret->got_only_for_calls = TRUE;
      ret->readonly_reloc = FALSE;
      ret->has_static_relocs = FALSE;
      ret->no_fn_stub = FALSE;
      ret->need_fn_stub = FALSE;
      ret->has_nonpic_branches = FALSE;
      ret->needs_lazy_stub = FALSE;
      ret->use_plt_entry = FALSE;
    }

  return (struct bfd_hash_entry *) ret;
}

/* Allocate MIPS ELF private object data.  */

bfd_boolean
_bfd_mips_elf_mkobject (bfd *abfd)
{
  return bfd_elf_allocate_object (abfd, sizeof (struct mips_elf_obj_tdata),
				  MIPS_ELF_DATA);
}

bfd_boolean
_bfd_mips_elf_new_section_hook (bfd *abfd, asection *sec)
{
  if (!sec->used_by_bfd)
    {
      struct _mips_elf_section_data *sdata;
      bfd_size_type amt = sizeof (*sdata);

      sdata = bfd_zalloc (abfd, amt);
      if (sdata == NULL)
	return FALSE;
      sec->used_by_bfd = sdata;
    }

  return _bfd_elf_new_section_hook (abfd, sec);
}

/* Read ECOFF debugging information from a .mdebug section into a
   ecoff_debug_info structure.  */

bfd_boolean
_bfd_mips_elf_read_ecoff_info (bfd *abfd, asection *section,
			       struct ecoff_debug_info *debug)
{
  HDRR *symhdr;
  const struct ecoff_debug_swap *swap;
  char *ext_hdr;

  swap = get_elf_backend_data (abfd)->elf_backend_ecoff_debug_swap;
  memset (debug, 0, sizeof (*debug));

  ext_hdr = bfd_malloc (swap->external_hdr_size);
  if (ext_hdr == NULL && swap->external_hdr_size != 0)
    goto error_return;

  if (! bfd_get_section_contents (abfd, section, ext_hdr, 0,
				  swap->external_hdr_size))
    goto error_return;

  symhdr = &debug->symbolic_header;
  (*swap->swap_hdr_in) (abfd, ext_hdr, symhdr);

  /* The symbolic header contains absolute file offsets and sizes to
     read.  */
#define READ(ptr, offset, count, size, type)				\
  if (symhdr->count == 0)						\
    debug->ptr = NULL;							\
  else									\
    {									\
      bfd_size_type amt = (bfd_size_type) size * symhdr->count;		\
      debug->ptr = bfd_malloc (amt);					\
      if (debug->ptr == NULL)						\
	goto error_return;						\
      if (bfd_seek (abfd, symhdr->offset, SEEK_SET) != 0		\
	  || bfd_bread (debug->ptr, amt, abfd) != amt)			\
	goto error_return;						\
    }

  READ (line, cbLineOffset, cbLine, sizeof (unsigned char), unsigned char *);
  READ (external_dnr, cbDnOffset, idnMax, swap->external_dnr_size, void *);
  READ (external_pdr, cbPdOffset, ipdMax, swap->external_pdr_size, void *);
  READ (external_sym, cbSymOffset, isymMax, swap->external_sym_size, void *);
  READ (external_opt, cbOptOffset, ioptMax, swap->external_opt_size, void *);
  READ (external_aux, cbAuxOffset, iauxMax, sizeof (union aux_ext),
	union aux_ext *);
  READ (ss, cbSsOffset, issMax, sizeof (char), char *);
  READ (ssext, cbSsExtOffset, issExtMax, sizeof (char), char *);
  READ (external_fdr, cbFdOffset, ifdMax, swap->external_fdr_size, void *);
  READ (external_rfd, cbRfdOffset, crfd, swap->external_rfd_size, void *);
  READ (external_ext, cbExtOffset, iextMax, swap->external_ext_size, void *);
#undef READ

  debug->fdr = NULL;

  return TRUE;

 error_return:
  if (ext_hdr != NULL)
    free (ext_hdr);
  if (debug->line != NULL)
    free (debug->line);
  if (debug->external_dnr != NULL)
    free (debug->external_dnr);
  if (debug->external_pdr != NULL)
    free (debug->external_pdr);
  if (debug->external_sym != NULL)
    free (debug->external_sym);
  if (debug->external_opt != NULL)
    free (debug->external_opt);
  if (debug->external_aux != NULL)
    free (debug->external_aux);
  if (debug->ss != NULL)
    free (debug->ss);
  if (debug->ssext != NULL)
    free (debug->ssext);
  if (debug->external_fdr != NULL)
    free (debug->external_fdr);
  if (debug->external_rfd != NULL)
    free (debug->external_rfd);
  if (debug->external_ext != NULL)
    free (debug->external_ext);
  return FALSE;
}

/* Swap RPDR (runtime procedure table entry) for output.  */

static void
ecoff_swap_rpdr_out (bfd *abfd, const RPDR *in, struct rpdr_ext *ex)
{
  H_PUT_S32 (abfd, in->adr, ex->p_adr);
  H_PUT_32 (abfd, in->regmask, ex->p_regmask);
  H_PUT_32 (abfd, in->regoffset, ex->p_regoffset);
  H_PUT_32 (abfd, in->fregmask, ex->p_fregmask);
  H_PUT_32 (abfd, in->fregoffset, ex->p_fregoffset);
  H_PUT_32 (abfd, in->frameoffset, ex->p_frameoffset);

  H_PUT_16 (abfd, in->framereg, ex->p_framereg);
  H_PUT_16 (abfd, in->pcreg, ex->p_pcreg);

  H_PUT_32 (abfd, in->irpss, ex->p_irpss);
}

/* Create a runtime procedure table from the .mdebug section.  */

static bfd_boolean
mips_elf_create_procedure_table (void *handle, bfd *abfd,
				 struct bfd_link_info *info, asection *s,
				 struct ecoff_debug_info *debug)
{
  const struct ecoff_debug_swap *swap;
  HDRR *hdr = &debug->symbolic_header;
  RPDR *rpdr, *rp;
  struct rpdr_ext *erp;
  void *rtproc;
  struct pdr_ext *epdr;
  struct sym_ext *esym;
  char *ss, **sv;
  char *str;
  bfd_size_type size;
  bfd_size_type count;
  unsigned long sindex;
  unsigned long i;
  PDR pdr;
  SYMR sym;
  const char *no_name_func = _("static procedure (no name)");

  epdr = NULL;
  rpdr = NULL;
  esym = NULL;
  ss = NULL;
  sv = NULL;

  swap = get_elf_backend_data (abfd)->elf_backend_ecoff_debug_swap;

  sindex = strlen (no_name_func) + 1;
  count = hdr->ipdMax;
  if (count > 0)
    {
      size = swap->external_pdr_size;

      epdr = bfd_malloc (size * count);
      if (epdr == NULL)
	goto error_return;

      if (! _bfd_ecoff_get_accumulated_pdr (handle, (bfd_byte *) epdr))
	goto error_return;

      size = sizeof (RPDR);
      rp = rpdr = bfd_malloc (size * count);
      if (rpdr == NULL)
	goto error_return;

      size = sizeof (char *);
      sv = bfd_malloc (size * count);
      if (sv == NULL)
	goto error_return;

      count = hdr->isymMax;
      size = swap->external_sym_size;
      esym = bfd_malloc (size * count);
      if (esym == NULL)
	goto error_return;

      if (! _bfd_ecoff_get_accumulated_sym (handle, (bfd_byte *) esym))
	goto error_return;

      count = hdr->issMax;
      ss = bfd_malloc (count);
      if (ss == NULL)
	goto error_return;
      if (! _bfd_ecoff_get_accumulated_ss (handle, (bfd_byte *) ss))
	goto error_return;

      count = hdr->ipdMax;
      for (i = 0; i < (unsigned long) count; i++, rp++)
	{
	  (*swap->swap_pdr_in) (abfd, epdr + i, &pdr);
	  (*swap->swap_sym_in) (abfd, &esym[pdr.isym], &sym);
	  rp->adr = sym.value;
	  rp->regmask = pdr.regmask;
	  rp->regoffset = pdr.regoffset;
	  rp->fregmask = pdr.fregmask;
	  rp->fregoffset = pdr.fregoffset;
	  rp->frameoffset = pdr.frameoffset;
	  rp->framereg = pdr.framereg;
	  rp->pcreg = pdr.pcreg;
	  rp->irpss = sindex;
	  sv[i] = ss + sym.iss;
	  sindex += strlen (sv[i]) + 1;
	}
    }

  size = sizeof (struct rpdr_ext) * (count + 2) + sindex;
  size = BFD_ALIGN (size, 16);
  rtproc = bfd_alloc (abfd, size);
  if (rtproc == NULL)
    {
      mips_elf_hash_table (info)->procedure_count = 0;
      goto error_return;
    }

  mips_elf_hash_table (info)->procedure_count = count + 2;

  erp = rtproc;
  memset (erp, 0, sizeof (struct rpdr_ext));
  erp++;
  str = (char *) rtproc + sizeof (struct rpdr_ext) * (count + 2);
  strcpy (str, no_name_func);
  str += strlen (no_name_func) + 1;
  for (i = 0; i < count; i++)
    {
      ecoff_swap_rpdr_out (abfd, rpdr + i, erp + i);
      strcpy (str, sv[i]);
      str += strlen (sv[i]) + 1;
    }
  H_PUT_S32 (abfd, -1, (erp + count)->p_adr);

  /* Set the size and contents of .rtproc section.  */
  s->size = size;
  s->contents = rtproc;

  /* Skip this section later on (I don't think this currently
     matters, but someday it might).  */
  s->map_head.link_order = NULL;

  if (epdr != NULL)
    free (epdr);
  if (rpdr != NULL)
    free (rpdr);
  if (esym != NULL)
    free (esym);
  if (ss != NULL)
    free (ss);
  if (sv != NULL)
    free (sv);

  return TRUE;

 error_return:
  if (epdr != NULL)
    free (epdr);
  if (rpdr != NULL)
    free (rpdr);
  if (esym != NULL)
    free (esym);
  if (ss != NULL)
    free (ss);
  if (sv != NULL)
    free (sv);
  return FALSE;
}

/* We're going to create a stub for H.  Create a symbol for the stub's
   value and size, to help make the disassembly easier to read.  */

static bfd_boolean
mips_elf_create_stub_symbol (struct bfd_link_info *info,
			     struct mips_elf_link_hash_entry *h,
			     const char *prefix, asection *s, bfd_vma value,
			     bfd_vma size)
{
  struct bfd_link_hash_entry *bh;
  struct elf_link_hash_entry *elfh;
  const char *name;

  if (ELF_ST_IS_MICROMIPS (h->root.other))
    value |= 1;

  /* Create a new symbol.  */
  name = ACONCAT ((prefix, h->root.root.root.string, NULL));
  bh = NULL;
  if (!_bfd_generic_link_add_one_symbol (info, s->owner, name,
					 BSF_LOCAL, s, value, NULL,
					 TRUE, FALSE, &bh))
    return FALSE;

  /* Make it a local function.  */
  elfh = (struct elf_link_hash_entry *) bh;
  elfh->type = ELF_ST_INFO (STB_LOCAL, STT_FUNC);
  elfh->size = size;
  elfh->forced_local = 1;
  return TRUE;
}

/* We're about to redefine H.  Create a symbol to represent H's
   current value and size, to help make the disassembly easier
   to read.  */

static bfd_boolean
mips_elf_create_shadow_symbol (struct bfd_link_info *info,
			       struct mips_elf_link_hash_entry *h,
			       const char *prefix)
{
  struct bfd_link_hash_entry *bh;
  struct elf_link_hash_entry *elfh;
  const char *name;
  asection *s;
  bfd_vma value;

  /* Read the symbol's value.  */
  BFD_ASSERT (h->root.root.type == bfd_link_hash_defined
	      || h->root.root.type == bfd_link_hash_defweak);
  s = h->root.root.u.def.section;
  value = h->root.root.u.def.value;

  /* Create a new symbol.  */
  name = ACONCAT ((prefix, h->root.root.root.string, NULL));
  bh = NULL;
  if (!_bfd_generic_link_add_one_symbol (info, s->owner, name,
					 BSF_LOCAL, s, value, NULL,
					 TRUE, FALSE, &bh))
    return FALSE;

  /* Make it local and copy the other attributes from H.  */
  elfh = (struct elf_link_hash_entry *) bh;
  elfh->type = ELF_ST_INFO (STB_LOCAL, ELF_ST_TYPE (h->root.type));
  elfh->other = h->root.other;
  elfh->size = h->root.size;
  elfh->forced_local = 1;
  return TRUE;
}

/* Return TRUE if relocations in SECTION can refer directly to a MIPS16
   function rather than to a hard-float stub.  */

static bfd_boolean
section_allows_mips16_refs_p (asection *section)
{
  const char *name;

  name = bfd_get_section_name (section->owner, section);
  return (FN_STUB_P (name)
	  || CALL_STUB_P (name)
	  || CALL_FP_STUB_P (name)
	  || strcmp (name, ".pdr") == 0);
}

/* [RELOCS, RELEND) are the relocations against SEC, which is a MIPS16
   stub section of some kind.  Return the R_SYMNDX of the target
   function, or 0 if we can't decide which function that is.  */

static unsigned long
mips16_stub_symndx (const struct elf_backend_data *bed,
		    asection *sec ATTRIBUTE_UNUSED,
		    const Elf_Internal_Rela *relocs,
		    const Elf_Internal_Rela *relend)
{
  int int_rels_per_ext_rel = bed->s->int_rels_per_ext_rel;
  const Elf_Internal_Rela *rel;

  /* Trust the first R_MIPS_NONE relocation, if any, but not a subsequent
     one in a compound relocation.  */
  for (rel = relocs; rel < relend; rel += int_rels_per_ext_rel)
    if (ELF_R_TYPE (sec->owner, rel->r_info) == R_MIPS_NONE)
      return ELF_R_SYM (sec->owner, rel->r_info);

  /* Otherwise trust the first relocation, whatever its kind.  This is
     the traditional behavior.  */
  if (relocs < relend)
    return ELF_R_SYM (sec->owner, relocs->r_info);

  return 0;
}

/* Check the mips16 stubs for a particular symbol, and see if we can
   discard them.  */

static void
mips_elf_check_mips16_stubs (struct bfd_link_info *info,
			     struct mips_elf_link_hash_entry *h)
{
  /* Dynamic symbols must use the standard call interface, in case other
     objects try to call them.  */
  if (h->fn_stub != NULL
      && h->root.dynindx != -1)
    {
      mips_elf_create_shadow_symbol (info, h, ".mips16.");
      h->need_fn_stub = TRUE;
    }

  if (h->fn_stub != NULL
      && ! h->need_fn_stub)
    {
      /* We don't need the fn_stub; the only references to this symbol
         are 16 bit calls.  Clobber the size to 0 to prevent it from
         being included in the link.  */
      h->fn_stub->size = 0;
      h->fn_stub->flags &= ~SEC_RELOC;
      h->fn_stub->reloc_count = 0;
      h->fn_stub->flags |= SEC_EXCLUDE;
    }

  if (h->call_stub != NULL
      && ELF_ST_IS_MIPS16 (h->root.other))
    {
      /* We don't need the call_stub; this is a 16 bit function, so
         calls from other 16 bit functions are OK.  Clobber the size
         to 0 to prevent it from being included in the link.  */
      h->call_stub->size = 0;
      h->call_stub->flags &= ~SEC_RELOC;
      h->call_stub->reloc_count = 0;
      h->call_stub->flags |= SEC_EXCLUDE;
    }

  if (h->call_fp_stub != NULL
      && ELF_ST_IS_MIPS16 (h->root.other))
    {
      /* We don't need the call_stub; this is a 16 bit function, so
         calls from other 16 bit functions are OK.  Clobber the size
         to 0 to prevent it from being included in the link.  */
      h->call_fp_stub->size = 0;
      h->call_fp_stub->flags &= ~SEC_RELOC;
      h->call_fp_stub->reloc_count = 0;
      h->call_fp_stub->flags |= SEC_EXCLUDE;
    }
}

/* Hashtable callbacks for mips_elf_la25_stubs.  */

static hashval_t
mips_elf_la25_stub_hash (const void *entry_)
{
  const struct mips_elf_la25_stub *entry;

  entry = (struct mips_elf_la25_stub *) entry_;
  return entry->h->root.root.u.def.section->id
    + entry->h->root.root.u.def.value;
}

static int
mips_elf_la25_stub_eq (const void *entry1_, const void *entry2_)
{
  const struct mips_elf_la25_stub *entry1, *entry2;

  entry1 = (struct mips_elf_la25_stub *) entry1_;
  entry2 = (struct mips_elf_la25_stub *) entry2_;
  return ((entry1->h->root.root.u.def.section
	   == entry2->h->root.root.u.def.section)
	  && (entry1->h->root.root.u.def.value
	      == entry2->h->root.root.u.def.value));
}

/* Called by the linker to set up the la25 stub-creation code.  FN is
   the linker's implementation of add_stub_function.  Return true on
   success.  */

bfd_boolean
_bfd_mips_elf_init_stubs (struct bfd_link_info *info,
			  asection *(*fn) (const char *, asection *,
					   asection *))
{
  struct mips_elf_link_hash_table *htab;

  htab = mips_elf_hash_table (info);
  if (htab == NULL)
    return FALSE;

  htab->add_stub_section = fn;
  htab->la25_stubs = htab_try_create (1, mips_elf_la25_stub_hash,
				      mips_elf_la25_stub_eq, NULL);
  if (htab->la25_stubs == NULL)
    return FALSE;

  return TRUE;
}

/* Return true if H is a locally-defined PIC function, in the sense
   that it or its fn_stub might need $25 to be valid on entry.
   Note that MIPS16 functions set up $gp using PC-relative instructions,
   so they themselves never need $25 to be valid.  Only non-MIPS16
   entry points are of interest here.  */

static bfd_boolean
mips_elf_local_pic_function_p (struct mips_elf_link_hash_entry *h)
{
  return ((h->root.root.type == bfd_link_hash_defined
	   || h->root.root.type == bfd_link_hash_defweak)
	  && h->root.def_regular
	  && !bfd_is_abs_section (h->root.root.u.def.section)
	  && (!ELF_ST_IS_MIPS16 (h->root.other)
	      || (h->fn_stub && h->need_fn_stub))
	  && (PIC_OBJECT_P (h->root.root.u.def.section->owner)
	      || ELF_ST_IS_MIPS_PIC (h->root.other)));
}

/* Set *SEC to the input section that contains the target of STUB.
   Return the offset of the target from the start of that section.  */

static bfd_vma
mips_elf_get_la25_target (struct mips_elf_la25_stub *stub,
			  asection **sec)
{
  if (ELF_ST_IS_MIPS16 (stub->h->root.other))
    {
      BFD_ASSERT (stub->h->need_fn_stub);
      *sec = stub->h->fn_stub;
      return 0;
    }
  else
    {
      *sec = stub->h->root.root.u.def.section;
      return stub->h->root.root.u.def.value;
    }
}

/* STUB describes an la25 stub that we have decided to implement
   by inserting an LUI/ADDIU pair before the target function.
   Create the section and redirect the function symbol to it.  */

static bfd_boolean
mips_elf_add_la25_intro (struct mips_elf_la25_stub *stub,
			 struct bfd_link_info *info)
{
  struct mips_elf_link_hash_table *htab;
  char *name;
  asection *s, *input_section;
  unsigned int align;

  htab = mips_elf_hash_table (info);
  if (htab == NULL)
    return FALSE;

  /* Create a unique name for the new section.  */
  name = bfd_malloc (11 + sizeof (".text.stub."));
  if (name == NULL)
    return FALSE;
  sprintf (name, ".text.stub.%d", (int) htab_elements (htab->la25_stubs));

  /* Create the section.  */
  mips_elf_get_la25_target (stub, &input_section);
  s = htab->add_stub_section (name, input_section,
			      input_section->output_section);
  if (s == NULL)
    return FALSE;

  /* Make sure that any padding goes before the stub.  */
  align = input_section->alignment_power;
  if (!bfd_set_section_alignment (s->owner, s, align))
    return FALSE;
  if (align > 3)
    s->size = (1 << align) - 8;

  /* Create a symbol for the stub.  */
  mips_elf_create_stub_symbol (info, stub->h, ".pic.", s, s->size, 8);
  stub->stub_section = s;
  stub->offset = s->size;

  /* Allocate room for it.  */
  s->size += 8;
  return TRUE;
}

/* STUB describes an la25 stub that we have decided to implement
   with a separate trampoline.  Allocate room for it and redirect
   the function symbol to it.  */

static bfd_boolean
mips_elf_add_la25_trampoline (struct mips_elf_la25_stub *stub,
			      struct bfd_link_info *info)
{
  struct mips_elf_link_hash_table *htab;
  asection *s;

  htab = mips_elf_hash_table (info);
  if (htab == NULL)
    return FALSE;

  /* Create a trampoline section, if we haven't already.  */
  s = htab->strampoline;
  if (s == NULL)
    {
      asection *input_section = stub->h->root.root.u.def.section;
      s = htab->add_stub_section (".text", NULL,
				  input_section->output_section);
      if (s == NULL || !bfd_set_section_alignment (s->owner, s, 4))
	return FALSE;
      htab->strampoline = s;
    }

  /* Create a symbol for the stub.  */
  mips_elf_create_stub_symbol (info, stub->h, ".pic.", s, s->size, 16);
  stub->stub_section = s;
  stub->offset = s->size;

  /* Allocate room for it.  */
  s->size += 16;
  return TRUE;
}

/* H describes a symbol that needs an la25 stub.  Make sure that an
   appropriate stub exists and point H at it.  */

static bfd_boolean
mips_elf_add_la25_stub (struct bfd_link_info *info,
			struct mips_elf_link_hash_entry *h)
{
  struct mips_elf_link_hash_table *htab;
  struct mips_elf_la25_stub search, *stub;
  bfd_boolean use_trampoline_p;
  asection *s;
  bfd_vma value;
  void **slot;

  /* Describe the stub we want.  */
  search.stub_section = NULL;
  search.offset = 0;
  search.h = h;

  /* See if we've already created an equivalent stub.  */
  htab = mips_elf_hash_table (info);
  if (htab == NULL)
    return FALSE;

  slot = htab_find_slot (htab->la25_stubs, &search, INSERT);
  if (slot == NULL)
    return FALSE;

  stub = (struct mips_elf_la25_stub *) *slot;
  if (stub != NULL)
    {
      /* We can reuse the existing stub.  */
      h->la25_stub = stub;
      return TRUE;
    }

  /* Create a permanent copy of ENTRY and add it to the hash table.  */
  stub = bfd_malloc (sizeof (search));
  if (stub == NULL)
    return FALSE;
  *stub = search;
  *slot = stub;

  /* Prefer to use LUI/ADDIU stubs if the function is at the beginning
     of the section and if we would need no more than 2 nops.  */
  value = mips_elf_get_la25_target (stub, &s);
  use_trampoline_p = (value != 0 || s->alignment_power > 4);

  h->la25_stub = stub;
  return (use_trampoline_p
	  ? mips_elf_add_la25_trampoline (stub, info)
	  : mips_elf_add_la25_intro (stub, info));
}

/* A mips_elf_link_hash_traverse callback that is called before sizing
   sections.  DATA points to a mips_htab_traverse_info structure.  */

static bfd_boolean
mips_elf_check_symbols (struct mips_elf_link_hash_entry *h, void *data)
{
  struct mips_htab_traverse_info *hti;

  hti = (struct mips_htab_traverse_info *) data;
  if (!hti->info->relocatable)
    mips_elf_check_mips16_stubs (hti->info, h);

  if (mips_elf_local_pic_function_p (h))
    {
      /* PR 12845: If H is in a section that has been garbage
	 collected it will have its output section set to *ABS*.  */
      if (bfd_is_abs_section (h->root.root.u.def.section->output_section))
	return TRUE;

      /* H is a function that might need $25 to be valid on entry.
	 If we're creating a non-PIC relocatable object, mark H as
	 being PIC.  If we're creating a non-relocatable object with
	 non-PIC branches and jumps to H, make sure that H has an la25
	 stub.  */
      if (hti->info->relocatable)
	{
	  if (!PIC_OBJECT_P (hti->output_bfd))
	    h->root.other = ELF_ST_SET_MIPS_PIC (h->root.other);
	}
      else if (h->has_nonpic_branches && !mips_elf_add_la25_stub (hti->info, h))
	{
	  hti->error = TRUE;
	  return FALSE;
	}
    }
  return TRUE;
}

/* R_MIPS16_26 is used for the mips16 jal and jalx instructions.
   Most mips16 instructions are 16 bits, but these instructions
   are 32 bits.

   The format of these instructions is:

   +--------------+--------------------------------+
   |     JALX     | X|   Imm 20:16  |   Imm 25:21  |
   +--------------+--------------------------------+
   |                Immediate  15:0                |
   +-----------------------------------------------+

   JALX is the 5-bit value 00011.  X is 0 for jal, 1 for jalx.
   Note that the immediate value in the first word is swapped.

   When producing a relocatable object file, R_MIPS16_26 is
   handled mostly like R_MIPS_26.  In particular, the addend is
   stored as a straight 26-bit value in a 32-bit instruction.
   (gas makes life simpler for itself by never adjusting a
   R_MIPS16_26 reloc to be against a section, so the addend is
   always zero).  However, the 32 bit instruction is stored as 2
   16-bit values, rather than a single 32-bit value.  In a
   big-endian file, the result is the same; in a little-endian
   file, the two 16-bit halves of the 32 bit value are swapped.
   This is so that a disassembler can recognize the jal
   instruction.

   When doing a final link, R_MIPS16_26 is treated as a 32 bit
   instruction stored as two 16-bit values.  The addend A is the
   contents of the targ26 field.  The calculation is the same as
   R_MIPS_26.  When storing the calculated value, reorder the
   immediate value as shown above, and don't forget to store the
   value as two 16-bit values.

   To put it in MIPS ABI terms, the relocation field is T-targ26-16,
   defined as

   big-endian:
   +--------+----------------------+
   |        |                      |
   |        |    targ26-16         |
   |31    26|25                   0|
   +--------+----------------------+

   little-endian:
   +----------+------+-------------+
   |          |      |             |
   |  sub1    |      |     sub2    |
   |0        9|10  15|16         31|
   +----------+--------------------+
   where targ26-16 is sub1 followed by sub2 (i.e., the addend field A is
   ((sub1 << 16) | sub2)).

   When producing a relocatable object file, the calculation is
   (((A < 2) | ((P + 4) & 0xf0000000) + S) >> 2)
   When producing a fully linked file, the calculation is
   let R = (((A < 2) | ((P + 4) & 0xf0000000) + S) >> 2)
   ((R & 0x1f0000) << 5) | ((R & 0x3e00000) >> 5) | (R & 0xffff)

   The table below lists the other MIPS16 instruction relocations.
   Each one is calculated in the same way as the non-MIPS16 relocation
   given on the right, but using the extended MIPS16 layout of 16-bit
   immediate fields:

	R_MIPS16_GPREL		R_MIPS_GPREL16
	R_MIPS16_GOT16		R_MIPS_GOT16
	R_MIPS16_CALL16		R_MIPS_CALL16
	R_MIPS16_HI16		R_MIPS_HI16
	R_MIPS16_LO16		R_MIPS_LO16

   A typical instruction will have a format like this:

   +--------------+--------------------------------+
   |    EXTEND    |     Imm 10:5    |   Imm 15:11  |
   +--------------+--------------------------------+
   |    Major     |   rx   |   ry   |   Imm  4:0   |
   +--------------+--------------------------------+

   EXTEND is the five bit value 11110.  Major is the instruction
   opcode.

   All we need to do here is shuffle the bits appropriately.
   As above, the two 16-bit halves must be swapped on a
   little-endian system.  */

static inline bfd_boolean
mips16_reloc_p (int r_type)
{
  switch (r_type)
    {
    case R_MIPS16_26:
    case R_MIPS16_GPREL:
    case R_MIPS16_GOT16:
    case R_MIPS16_CALL16:
    case R_MIPS16_HI16:
    case R_MIPS16_LO16:
    case R_MIPS16_TLS_GD:
    case R_MIPS16_TLS_LDM:
    case R_MIPS16_TLS_DTPREL_HI16:
    case R_MIPS16_TLS_DTPREL_LO16:
    case R_MIPS16_TLS_GOTTPREL:
    case R_MIPS16_TLS_TPREL_HI16:
    case R_MIPS16_TLS_TPREL_LO16:
      return TRUE;

    default:
      return FALSE;
    }
}

/* Check if a microMIPS reloc.  */

static inline bfd_boolean
micromips_reloc_p (unsigned int r_type)
{
  return r_type >= R_MICROMIPS_min && r_type < R_MICROMIPS_max;
}

/* Similar to MIPS16, the two 16-bit halves in microMIPS must be swapped
   on a little-endian system.  This does not apply to R_MICROMIPS_PC7_S1
   and R_MICROMIPS_PC10_S1 relocs that apply to 16-bit instructions.  */

static inline bfd_boolean
micromips_reloc_shuffle_p (unsigned int r_type)
{
  return (micromips_reloc_p (r_type)
	  && r_type != R_MICROMIPS_PC7_S1
	  && r_type != R_MICROMIPS_PC10_S1);
}

static inline bfd_boolean
got16_reloc_p (int r_type)
{
  return (r_type == R_MIPS_GOT16
	  || r_type == R_MIPS16_GOT16
	  || r_type == R_MICROMIPS_GOT16);
}

static inline bfd_boolean
call16_reloc_p (int r_type)
{
  return (r_type == R_MIPS_CALL16
	  || r_type == R_MIPS16_CALL16
	  || r_type == R_MICROMIPS_CALL16);
}

static inline bfd_boolean
got_disp_reloc_p (unsigned int r_type)
{
  return r_type == R_MIPS_GOT_DISP || r_type == R_MICROMIPS_GOT_DISP;
}

static inline bfd_boolean
got_page_reloc_p (unsigned int r_type)
{
  return r_type == R_MIPS_GOT_PAGE || r_type == R_MICROMIPS_GOT_PAGE;
}

static inline bfd_boolean
got_ofst_reloc_p (unsigned int r_type)
{
  return r_type == R_MIPS_GOT_OFST || r_type == R_MICROMIPS_GOT_OFST;
}

static inline bfd_boolean
got_hi16_reloc_p (unsigned int r_type)
{
  return r_type == R_MIPS_GOT_HI16 || r_type == R_MICROMIPS_GOT_HI16;
}

static inline bfd_boolean
got_lo16_reloc_p (unsigned int r_type)
{
  return r_type == R_MIPS_GOT_LO16 || r_type == R_MICROMIPS_GOT_LO16;
}

static inline bfd_boolean
call_hi16_reloc_p (unsigned int r_type)
{
  return r_type == R_MIPS_CALL_HI16 || r_type == R_MICROMIPS_CALL_HI16;
}

static inline bfd_boolean
call_lo16_reloc_p (unsigned int r_type)
{
  return r_type == R_MIPS_CALL_LO16 || r_type == R_MICROMIPS_CALL_LO16;
}

static inline bfd_boolean
hi16_reloc_p (int r_type)
{
  return (r_type == R_MIPS_HI16
	  || r_type == R_MIPS16_HI16
	  || r_type == R_MICROMIPS_HI16
	  || r_type == R_MIPS_PCHI16
	  || r_type == R_MICROMIPS_PCHI16);
}

static inline bfd_boolean
lo16_reloc_p (int r_type)
{
  return (r_type == R_MIPS_LO16
	  || r_type == R_MIPS16_LO16
	  || r_type == R_MICROMIPS_LO16
	  || r_type == R_MIPS_PCLO16
	  || r_type == R_MICROMIPS_PCLO16);
}

static inline bfd_boolean
mips16_call_reloc_p (int r_type)
{
  return r_type == R_MIPS16_26 || r_type == R_MIPS16_CALL16;
}

static inline bfd_boolean
jal_reloc_p (int r_type)
{
  return (r_type == R_MIPS_26
	  || r_type == R_MIPS16_26
	  || r_type == R_MICROMIPS_26_S1);
}

static inline bfd_boolean
aligned_pcrel_reloc_p (int r_type)
{
  return (r_type == R_MIPS_PC18_S3
	  || r_type == R_MIPS_PC19_S2
	  || r_type == R_MICROMIPS_PC18_S3
	  || r_type == R_MICROMIPS_PC19_S2);
}

static inline bfd_boolean
micromips_branch_reloc_p (int r_type)
{
  return (r_type == R_MICROMIPS_26_S1
	  || r_type == R_MICROMIPS_PC16_S1
	  || r_type == R_MICROMIPS_PC21_S1
	  || r_type == R_MICROMIPS_PC26_S1
	  || r_type == R_MICROMIPS_PC10_S1
	  || r_type == R_MICROMIPS_PC7_S1);
}

static inline bfd_boolean
tls_gd_reloc_p (unsigned int r_type)
{
  return (r_type == R_MIPS_TLS_GD
	  || r_type == R_MIPS16_TLS_GD
	  || r_type == R_MICROMIPS_TLS_GD);
}

static inline bfd_boolean
tls_ldm_reloc_p (unsigned int r_type)
{
  return (r_type == R_MIPS_TLS_LDM
	  || r_type == R_MIPS16_TLS_LDM
	  || r_type == R_MICROMIPS_TLS_LDM);
}

static inline bfd_boolean
tls_gottprel_reloc_p (unsigned int r_type)
{
  return (r_type == R_MIPS_TLS_GOTTPREL
	  || r_type == R_MIPS16_TLS_GOTTPREL
	  || r_type == R_MICROMIPS_TLS_GOTTPREL);
}

void
_bfd_mips_elf_reloc_unshuffle (bfd *abfd, int r_type,
			       bfd_boolean jal_shuffle, bfd_byte *data)
{
  bfd_vma first, second, val;

  if (!mips16_reloc_p (r_type) && !micromips_reloc_shuffle_p (r_type))
    return;

  /* Pick up the first and second halfwords of the instruction.  */
  first = bfd_get_16 (abfd, data);
  second = bfd_get_16 (abfd, data + 2);
  if (micromips_reloc_p (r_type) || (r_type == R_MIPS16_26 && !jal_shuffle))
    val = first << 16 | second;
  else if (r_type != R_MIPS16_26)
    val = (((first & 0xf800) << 16) | ((second & 0xffe0) << 11)
	   | ((first & 0x1f) << 11) | (first & 0x7e0) | (second & 0x1f));
  else
    val = (((first & 0xfc00) << 16) | ((first & 0x3e0) << 11)
	   | ((first & 0x1f) << 21) | second);
  bfd_put_32 (abfd, val, data);
}

void
_bfd_mips_elf_reloc_shuffle (bfd *abfd, int r_type,
			     bfd_boolean jal_shuffle, bfd_byte *data)
{
  bfd_vma first, second, val;

  if (!mips16_reloc_p (r_type) && !micromips_reloc_shuffle_p (r_type))
    return;

  val = bfd_get_32 (abfd, data);
  if (micromips_reloc_p (r_type) || (r_type == R_MIPS16_26 && !jal_shuffle))
    {
      second = val & 0xffff;
      first = val >> 16;
    }
  else if (r_type != R_MIPS16_26)
    {
      second = ((val >> 11) & 0xffe0) | (val & 0x1f);
      first = ((val >> 16) & 0xf800) | ((val >> 11) & 0x1f) | (val & 0x7e0);
    }
  else
    {
      second = val & 0xffff;
      first = ((val >> 16) & 0xfc00) | ((val >> 11) & 0x3e0)
	       | ((val >> 21) & 0x1f);
    }
  bfd_put_16 (abfd, second, data + 2);
  bfd_put_16 (abfd, first, data);
}

bfd_reloc_status_type
_bfd_mips_elf_gprel16_with_gp (bfd *abfd, asymbol *symbol,
			       arelent *reloc_entry, asection *input_section,
			       bfd_boolean relocatable, void *data, bfd_vma gp)
{
  bfd_vma relocation;
  bfd_signed_vma val;
  bfd_reloc_status_type status;

  if (bfd_is_com_section (symbol->section))
    relocation = 0;
  else
    relocation = symbol->value;

  relocation += symbol->section->output_section->vma;
  relocation += symbol->section->output_offset;

  if (reloc_entry->address > bfd_get_section_limit (abfd, input_section))
    return bfd_reloc_outofrange;

  /* Set val to the offset into the section or symbol.  */
  val = reloc_entry->addend;

  _bfd_mips_elf_sign_extend (val, 16);

  /* Adjust val for the final section location and GP value.  If we
     are producing relocatable output, we don't want to do this for
     an external symbol.  */
  if (! relocatable
      || (symbol->flags & BSF_SECTION_SYM) != 0)
    val += relocation - gp;

  if (reloc_entry->howto->partial_inplace)
    {
      status = _bfd_relocate_contents (reloc_entry->howto, abfd, val,
				       (bfd_byte *) data
				       + reloc_entry->address);
      if (status != bfd_reloc_ok)
	return status;
    }
  else
    reloc_entry->addend = val;

  if (relocatable)
    reloc_entry->address += input_section->output_offset;

  return bfd_reloc_ok;
}

/* Used to store a REL high-part relocation such as R_MIPS_HI16 or
   R_MIPS_GOT16.  REL is the relocation, INPUT_SECTION is the section
   that contains the relocation field and DATA points to the start of
   INPUT_SECTION.  */

struct mips_hi16
{
  struct mips_hi16 *next;
  bfd_byte *data;
  asection *input_section;
  arelent rel;
};

/* FIXME: This should not be a static variable.  */

static struct mips_hi16 *mips_hi16_list;

/* A howto special_function for REL *HI16 relocations.  We can only
   calculate the correct value once we've seen the partnering
   *LO16 relocation, so just save the information for later.

   The ABI requires that the *LO16 immediately follow the *HI16.
   However, as a GNU extension, we permit an arbitrary number of
   *HI16s to be associated with a single *LO16.  This significantly
   simplies the relocation handling in gcc.  */

bfd_reloc_status_type
_bfd_mips_elf_hi16_reloc (bfd *abfd ATTRIBUTE_UNUSED, arelent *reloc_entry,
			  asymbol *symbol ATTRIBUTE_UNUSED, void *data,
			  asection *input_section, bfd *output_bfd,
			  char **error_message ATTRIBUTE_UNUSED)
{
  struct mips_hi16 *n;

  if (reloc_entry->address > bfd_get_section_limit (abfd, input_section))
    return bfd_reloc_outofrange;

  n = bfd_malloc (sizeof *n);
  if (n == NULL)
    return bfd_reloc_outofrange;

  n->next = mips_hi16_list;
  n->data = data;
  n->input_section = input_section;
  n->rel = *reloc_entry;
  mips_hi16_list = n;

  if (output_bfd != NULL)
    reloc_entry->address += input_section->output_offset;

  return bfd_reloc_ok;
}

/* A howto special_function for REL R_MIPS*_GOT16 relocations.  This is just
   like any other 16-bit relocation when applied to global symbols, but is
   treated in the same as R_MIPS_HI16 when applied to local symbols.  */

bfd_reloc_status_type
_bfd_mips_elf_got16_reloc (bfd *abfd, arelent *reloc_entry, asymbol *symbol,
			   void *data, asection *input_section,
			   bfd *output_bfd, char **error_message)
{
  if ((symbol->flags & (BSF_GLOBAL | BSF_WEAK)) != 0
      || bfd_is_und_section (bfd_get_section (symbol))
      || bfd_is_com_section (bfd_get_section (symbol)))
    /* The relocation is against a global symbol.  */
    return _bfd_mips_elf_generic_reloc (abfd, reloc_entry, symbol, data,
					input_section, output_bfd,
					error_message);

  return _bfd_mips_elf_hi16_reloc (abfd, reloc_entry, symbol, data,
				   input_section, output_bfd, error_message);
}

/* A howto special_function for REL *LO16 relocations.  The *LO16 itself
   is a straightforward 16 bit inplace relocation, but we must deal with
   any partnering high-part relocations as well.  */

bfd_reloc_status_type
_bfd_mips_elf_lo16_reloc (bfd *abfd, arelent *reloc_entry, asymbol *symbol,
			  void *data, asection *input_section,
			  bfd *output_bfd, char **error_message)
{
  bfd_vma vallo;
  bfd_byte *location = (bfd_byte *) data + reloc_entry->address;

  if (reloc_entry->address > bfd_get_section_limit (abfd, input_section))
    return bfd_reloc_outofrange;

  _bfd_mips_elf_reloc_unshuffle (abfd, reloc_entry->howto->type, FALSE,
				 location);
  vallo = bfd_get_32 (abfd, location);
  _bfd_mips_elf_reloc_shuffle (abfd, reloc_entry->howto->type, FALSE,
			       location);

  while (mips_hi16_list != NULL)
    {
      bfd_reloc_status_type ret;
      struct mips_hi16 *hi;

      hi = mips_hi16_list;

      /* R_MIPS*_GOT16 relocations are something of a special case.  We
	 want to install the addend in the same way as for a R_MIPS*_HI16
	 relocation (with a rightshift of 16).  However, since GOT16
	 relocations can also be used with global symbols, their howto
	 has a rightshift of 0.  */
      if (hi->rel.howto->type == R_MIPS_GOT16)
	hi->rel.howto = MIPS_ELF_RTYPE_TO_HOWTO (abfd, R_MIPS_HI16, FALSE);
      else if (hi->rel.howto->type == R_MIPS16_GOT16)
	hi->rel.howto = MIPS_ELF_RTYPE_TO_HOWTO (abfd, R_MIPS16_HI16, FALSE);
      else if (hi->rel.howto->type == R_MICROMIPS_GOT16)
	hi->rel.howto = MIPS_ELF_RTYPE_TO_HOWTO (abfd, R_MICROMIPS_HI16, FALSE);

      /* VALLO is a signed 16-bit number.  Bias it by 0x8000 so that any
	 carry or borrow will induce a change of +1 or -1 in the high part.  */
      hi->rel.addend += (vallo + 0x8000) & 0xffff;

      ret = _bfd_mips_elf_generic_reloc (abfd, &hi->rel, symbol, hi->data,
					 hi->input_section, output_bfd,
					 error_message);
      if (ret != bfd_reloc_ok)
	return ret;

      mips_hi16_list = hi->next;
      free (hi);
    }

  return _bfd_mips_elf_generic_reloc (abfd, reloc_entry, symbol, data,
				      input_section, output_bfd,
				      error_message);
}

/* A generic howto special_function.  This calculates and installs the
   relocation itself, thus avoiding the oft-discussed problems in
   bfd_perform_relocation and bfd_install_relocation.  */

bfd_reloc_status_type
_bfd_mips_elf_generic_reloc (bfd *abfd ATTRIBUTE_UNUSED, arelent *reloc_entry,
			     asymbol *symbol, void *data ATTRIBUTE_UNUSED,
			     asection *input_section, bfd *output_bfd,
			     char **error_message ATTRIBUTE_UNUSED)
{
  bfd_signed_vma val;
  bfd_reloc_status_type status;
  bfd_boolean relocatable;

  relocatable = (output_bfd != NULL);

  if (reloc_entry->address > bfd_get_section_limit (abfd, input_section))
    return bfd_reloc_outofrange;

  /* Build up the field adjustment in VAL.  */
  val = 0;
  if (!relocatable || (symbol->flags & BSF_SECTION_SYM) != 0)
    {
      /* Either we're calculating the final field value or we have a
	 relocation against a section symbol.  Add in the section's
	 offset or address.  */
      val += symbol->section->output_section->vma;
      val += symbol->section->output_offset;
    }

  if (!relocatable)
    {
      /* We're calculating the final field value.  Add in the symbol's value
	 and, if pc-relative, subtract the address of the field itself.  */
      val += symbol->value;
      if (reloc_entry->howto->pc_relative)
	{
	  val -= input_section->output_section->vma;
	  val -= input_section->output_offset;
	  val -= reloc_entry->address;
	}
    }

  /* VAL is now the final adjustment.  If we're keeping this relocation
     in the output file, and if the relocation uses a separate addend,
     we just need to add VAL to that addend.  Otherwise we need to add
     VAL to the relocation field itself.  */
  if (relocatable && !reloc_entry->howto->partial_inplace)
    reloc_entry->addend += val;
  else
    {
      bfd_byte *location = (bfd_byte *) data + reloc_entry->address;

      /* Add in the separate addend, if any.  */
      val += reloc_entry->addend;

      /* Add VAL to the relocation field.  */
      _bfd_mips_elf_reloc_unshuffle (abfd, reloc_entry->howto->type, FALSE,
				     location);
      status = _bfd_relocate_contents (reloc_entry->howto, abfd, val,
				       location);
      _bfd_mips_elf_reloc_shuffle (abfd, reloc_entry->howto->type, FALSE,
				   location);

      if (status != bfd_reloc_ok)
	return status;
    }

  if (relocatable)
    reloc_entry->address += input_section->output_offset;

  return bfd_reloc_ok;
}

/* Swap an entry in a .gptab section.  Note that these routines rely
   on the equivalence of the two elements of the union.  */

static void
bfd_mips_elf32_swap_gptab_in (bfd *abfd, const Elf32_External_gptab *ex,
			      Elf32_gptab *in)
{
  in->gt_entry.gt_g_value = H_GET_32 (abfd, ex->gt_entry.gt_g_value);
  in->gt_entry.gt_bytes = H_GET_32 (abfd, ex->gt_entry.gt_bytes);
}

static void
bfd_mips_elf32_swap_gptab_out (bfd *abfd, const Elf32_gptab *in,
			       Elf32_External_gptab *ex)
{
  H_PUT_32 (abfd, in->gt_entry.gt_g_value, ex->gt_entry.gt_g_value);
  H_PUT_32 (abfd, in->gt_entry.gt_bytes, ex->gt_entry.gt_bytes);
}

static void
bfd_elf32_swap_compact_rel_out (bfd *abfd, const Elf32_compact_rel *in,
				Elf32_External_compact_rel *ex)
{
  H_PUT_32 (abfd, in->id1, ex->id1);
  H_PUT_32 (abfd, in->num, ex->num);
  H_PUT_32 (abfd, in->id2, ex->id2);
  H_PUT_32 (abfd, in->offset, ex->offset);
  H_PUT_32 (abfd, in->reserved0, ex->reserved0);
  H_PUT_32 (abfd, in->reserved1, ex->reserved1);
}

static void
bfd_elf32_swap_crinfo_out (bfd *abfd, const Elf32_crinfo *in,
			   Elf32_External_crinfo *ex)
{
  unsigned long l;

  l = (((in->ctype & CRINFO_CTYPE) << CRINFO_CTYPE_SH)
       | ((in->rtype & CRINFO_RTYPE) << CRINFO_RTYPE_SH)
       | ((in->dist2to & CRINFO_DIST2TO) << CRINFO_DIST2TO_SH)
       | ((in->relvaddr & CRINFO_RELVADDR) << CRINFO_RELVADDR_SH));
  H_PUT_32 (abfd, l, ex->info);
  H_PUT_32 (abfd, in->konst, ex->konst);
  H_PUT_32 (abfd, in->vaddr, ex->vaddr);
}

/* A .reginfo section holds a single Elf32_RegInfo structure.  These
   routines swap this structure in and out.  They are used outside of
   BFD, so they are globally visible.  */

void
bfd_mips_elf32_swap_reginfo_in (bfd *abfd, const Elf32_External_RegInfo *ex,
				Elf32_RegInfo *in)
{
  in->ri_gprmask = H_GET_32 (abfd, ex->ri_gprmask);
  in->ri_cprmask[0] = H_GET_32 (abfd, ex->ri_cprmask[0]);
  in->ri_cprmask[1] = H_GET_32 (abfd, ex->ri_cprmask[1]);
  in->ri_cprmask[2] = H_GET_32 (abfd, ex->ri_cprmask[2]);
  in->ri_cprmask[3] = H_GET_32 (abfd, ex->ri_cprmask[3]);
  in->ri_gp_value = H_GET_32 (abfd, ex->ri_gp_value);
}

void
bfd_mips_elf32_swap_reginfo_out (bfd *abfd, const Elf32_RegInfo *in,
				 Elf32_External_RegInfo *ex)
{
  H_PUT_32 (abfd, in->ri_gprmask, ex->ri_gprmask);
  H_PUT_32 (abfd, in->ri_cprmask[0], ex->ri_cprmask[0]);
  H_PUT_32 (abfd, in->ri_cprmask[1], ex->ri_cprmask[1]);
  H_PUT_32 (abfd, in->ri_cprmask[2], ex->ri_cprmask[2]);
  H_PUT_32 (abfd, in->ri_cprmask[3], ex->ri_cprmask[3]);
  H_PUT_32 (abfd, in->ri_gp_value, ex->ri_gp_value);
}

/* In the 64 bit ABI, the .MIPS.options section holds register
   information in an Elf64_Reginfo structure.  These routines swap
   them in and out.  They are globally visible because they are used
   outside of BFD.  These routines are here so that gas can call them
   without worrying about whether the 64 bit ABI has been included.  */

void
bfd_mips_elf64_swap_reginfo_in (bfd *abfd, const Elf64_External_RegInfo *ex,
				Elf64_Internal_RegInfo *in)
{
  in->ri_gprmask = H_GET_32 (abfd, ex->ri_gprmask);
  in->ri_pad = H_GET_32 (abfd, ex->ri_pad);
  in->ri_cprmask[0] = H_GET_32 (abfd, ex->ri_cprmask[0]);
  in->ri_cprmask[1] = H_GET_32 (abfd, ex->ri_cprmask[1]);
  in->ri_cprmask[2] = H_GET_32 (abfd, ex->ri_cprmask[2]);
  in->ri_cprmask[3] = H_GET_32 (abfd, ex->ri_cprmask[3]);
  in->ri_gp_value = H_GET_64 (abfd, ex->ri_gp_value);
}

void
bfd_mips_elf64_swap_reginfo_out (bfd *abfd, const Elf64_Internal_RegInfo *in,
				 Elf64_External_RegInfo *ex)
{
  H_PUT_32 (abfd, in->ri_gprmask, ex->ri_gprmask);
  H_PUT_32 (abfd, in->ri_pad, ex->ri_pad);
  H_PUT_32 (abfd, in->ri_cprmask[0], ex->ri_cprmask[0]);
  H_PUT_32 (abfd, in->ri_cprmask[1], ex->ri_cprmask[1]);
  H_PUT_32 (abfd, in->ri_cprmask[2], ex->ri_cprmask[2]);
  H_PUT_32 (abfd, in->ri_cprmask[3], ex->ri_cprmask[3]);
  H_PUT_64 (abfd, in->ri_gp_value, ex->ri_gp_value);
}

/* Swap in an options header.  */

void
bfd_mips_elf_swap_options_in (bfd *abfd, const Elf_External_Options *ex,
			      Elf_Internal_Options *in)
{
  in->kind = H_GET_8 (abfd, ex->kind);
  in->size = H_GET_8 (abfd, ex->size);
  in->section = H_GET_16 (abfd, ex->section);
  in->info = H_GET_32 (abfd, ex->info);
}

/* Swap out an options header.  */

void
bfd_mips_elf_swap_options_out (bfd *abfd, const Elf_Internal_Options *in,
			       Elf_External_Options *ex)
{
  H_PUT_8 (abfd, in->kind, ex->kind);
  H_PUT_8 (abfd, in->size, ex->size);
  H_PUT_16 (abfd, in->section, ex->section);
  H_PUT_32 (abfd, in->info, ex->info);
}

/* Swap in an abiflags structure.  */

void
bfd_mips_elf_swap_abiflags_v0_in (bfd *abfd,
				  const Elf_External_ABIFlags_v0 *ex,
				  Elf_Internal_ABIFlags_v0 *in)
{
  in->version = H_GET_16 (abfd, ex->version);
  in->isa_level = H_GET_8 (abfd, ex->isa_level);
  in->isa_rev = H_GET_8 (abfd, ex->isa_rev);
  in->gpr_size = H_GET_8 (abfd, ex->gpr_size);
  in->cpr1_size = H_GET_8 (abfd, ex->cpr1_size);
  in->cpr2_size = H_GET_8 (abfd, ex->cpr2_size);
  in->fp_abi = H_GET_8 (abfd, ex->fp_abi);
  in->isa_ext = H_GET_32 (abfd, ex->isa_ext);
  in->ases = H_GET_32 (abfd, ex->ases);
  in->flags1 = H_GET_32 (abfd, ex->flags1);
  in->flags2 = H_GET_32 (abfd, ex->flags2);
}

/* Swap out an abiflags structure.  */

void
bfd_mips_elf_swap_abiflags_v0_out (bfd *abfd,
				   const Elf_Internal_ABIFlags_v0 *in,
				   Elf_External_ABIFlags_v0 *ex)
{
  H_PUT_16 (abfd, in->version, ex->version);
  H_PUT_8 (abfd, in->isa_level, ex->isa_level);
  H_PUT_8 (abfd, in->isa_rev, ex->isa_rev);
  H_PUT_8 (abfd, in->gpr_size, ex->gpr_size);
  H_PUT_8 (abfd, in->cpr1_size, ex->cpr1_size);
  H_PUT_8 (abfd, in->cpr2_size, ex->cpr2_size);
  H_PUT_8 (abfd, in->fp_abi, ex->fp_abi);
  H_PUT_32 (abfd, in->isa_ext, ex->isa_ext);
  H_PUT_32 (abfd, in->ases, ex->ases);
  H_PUT_32 (abfd, in->flags1, ex->flags1);
  H_PUT_32 (abfd, in->flags2, ex->flags2);
}

/* This function is called via qsort() to sort the dynamic relocation
   entries by increasing r_symndx value.  */

static int
sort_dynamic_relocs (const void *arg1, const void *arg2)
{
  Elf_Internal_Rela int_reloc1;
  Elf_Internal_Rela int_reloc2;
  int diff;

  bfd_elf32_swap_reloc_in (reldyn_sorting_bfd, arg1, &int_reloc1);
  bfd_elf32_swap_reloc_in (reldyn_sorting_bfd, arg2, &int_reloc2);

  diff = ELF32_R_SYM (int_reloc1.r_info) - ELF32_R_SYM (int_reloc2.r_info);
  if (diff != 0)
    return diff;

  if (int_reloc1.r_offset < int_reloc2.r_offset)
    return -1;
  if (int_reloc1.r_offset > int_reloc2.r_offset)
    return 1;
  return 0;
}

/* Like sort_dynamic_relocs, but used for elf64 relocations.  */

static int
sort_dynamic_relocs_64 (const void *arg1 ATTRIBUTE_UNUSED,
			const void *arg2 ATTRIBUTE_UNUSED)
{
#ifdef BFD64
  Elf_Internal_Rela int_reloc1[3];
  Elf_Internal_Rela int_reloc2[3];

  (*get_elf_backend_data (reldyn_sorting_bfd)->s->swap_reloc_in)
    (reldyn_sorting_bfd, arg1, int_reloc1);
  (*get_elf_backend_data (reldyn_sorting_bfd)->s->swap_reloc_in)
    (reldyn_sorting_bfd, arg2, int_reloc2);

  if (ELF64_R_SYM (int_reloc1[0].r_info) < ELF64_R_SYM (int_reloc2[0].r_info))
    return -1;
  if (ELF64_R_SYM (int_reloc1[0].r_info) > ELF64_R_SYM (int_reloc2[0].r_info))
    return 1;

  if (int_reloc1[0].r_offset < int_reloc2[0].r_offset)
    return -1;
  if (int_reloc1[0].r_offset > int_reloc2[0].r_offset)
    return 1;
  return 0;
#else
  abort ();
#endif
}


/* This routine is used to write out ECOFF debugging external symbol
   information.  It is called via mips_elf_link_hash_traverse.  The
   ECOFF external symbol information must match the ELF external
   symbol information.  Unfortunately, at this point we don't know
   whether a symbol is required by reloc information, so the two
   tables may wind up being different.  We must sort out the external
   symbol information before we can set the final size of the .mdebug
   section, and we must set the size of the .mdebug section before we
   can relocate any sections, and we can't know which symbols are
   required by relocation until we relocate the sections.
   Fortunately, it is relatively unlikely that any symbol will be
   stripped but required by a reloc.  In particular, it can not happen
   when generating a final executable.  */

static bfd_boolean
mips_elf_output_extsym (struct mips_elf_link_hash_entry *h, void *data)
{
  struct extsym_info *einfo = data;
  bfd_boolean strip;
  asection *sec, *output_section;

  if (h->root.indx == -2)
    strip = FALSE;
  else if ((h->root.def_dynamic
	    || h->root.ref_dynamic
	    || h->root.type == bfd_link_hash_new)
	   && !h->root.def_regular
	   && !h->root.ref_regular)
    strip = TRUE;
  else if (einfo->info->strip == strip_all
	   || (einfo->info->strip == strip_some
	       && bfd_hash_lookup (einfo->info->keep_hash,
				   h->root.root.root.string,
				   FALSE, FALSE) == NULL))
    strip = TRUE;
  else
    strip = FALSE;

  if (strip)
    return TRUE;

  if (h->esym.ifd == -2)
    {
      h->esym.jmptbl = 0;
      h->esym.cobol_main = 0;
      h->esym.weakext = 0;
      h->esym.reserved = 0;
      h->esym.ifd = ifdNil;
      h->esym.asym.value = 0;
      h->esym.asym.st = stGlobal;

      if (h->root.root.type == bfd_link_hash_undefined
	  || h->root.root.type == bfd_link_hash_undefweak)
	{
	  const char *name;

	  /* Use undefined class.  Also, set class and type for some
             special symbols.  */
	  name = h->root.root.root.string;
	  if (strcmp (name, mips_elf_dynsym_rtproc_names[0]) == 0
	      || strcmp (name, mips_elf_dynsym_rtproc_names[1]) == 0)
	    {
	      h->esym.asym.sc = scData;
	      h->esym.asym.st = stLabel;
	      h->esym.asym.value = 0;
	    }
	  else if (strcmp (name, mips_elf_dynsym_rtproc_names[2]) == 0)
	    {
	      h->esym.asym.sc = scAbs;
	      h->esym.asym.st = stLabel;
	      h->esym.asym.value =
		mips_elf_hash_table (einfo->info)->procedure_count;
	    }
	  else if (strcmp (name, "_gp_disp") == 0 && ! NEWABI_P (einfo->abfd))
	    {
	      h->esym.asym.sc = scAbs;
	      h->esym.asym.st = stLabel;
	      h->esym.asym.value = elf_gp (einfo->abfd);
	    }
	  else
	    h->esym.asym.sc = scUndefined;
	}
      else if (h->root.root.type != bfd_link_hash_defined
	  && h->root.root.type != bfd_link_hash_defweak)
	h->esym.asym.sc = scAbs;
      else
	{
	  const char *name;

	  sec = h->root.root.u.def.section;
	  output_section = sec->output_section;

	  /* When making a shared library and symbol h is the one from
	     the another shared library, OUTPUT_SECTION may be null.  */
	  if (output_section == NULL)
	    h->esym.asym.sc = scUndefined;
	  else
	    {
	      name = bfd_section_name (output_section->owner, output_section);

	      if (strcmp (name, ".text") == 0)
		h->esym.asym.sc = scText;
	      else if (strcmp (name, ".data") == 0)
		h->esym.asym.sc = scData;
	      else if (strcmp (name, ".sdata") == 0)
		h->esym.asym.sc = scSData;
	      else if (strcmp (name, ".rodata") == 0
		       || strcmp (name, ".rdata") == 0)
		h->esym.asym.sc = scRData;
	      else if (strcmp (name, ".bss") == 0)
		h->esym.asym.sc = scBss;
	      else if (strcmp (name, ".sbss") == 0)
		h->esym.asym.sc = scSBss;
	      else if (strcmp (name, ".init") == 0)
		h->esym.asym.sc = scInit;
	      else if (strcmp (name, ".fini") == 0)
		h->esym.asym.sc = scFini;
	      else
		h->esym.asym.sc = scAbs;
	    }
	}

      h->esym.asym.reserved = 0;
      h->esym.asym.index = indexNil;
    }

  if (h->root.root.type == bfd_link_hash_common)
    h->esym.asym.value = h->root.root.u.c.size;
  else if (h->root.root.type == bfd_link_hash_defined
	   || h->root.root.type == bfd_link_hash_defweak)
    {
      if (h->esym.asym.sc == scCommon)
	h->esym.asym.sc = scBss;
      else if (h->esym.asym.sc == scSCommon)
	h->esym.asym.sc = scSBss;

      sec = h->root.root.u.def.section;
      output_section = sec->output_section;
      if (output_section != NULL)
	h->esym.asym.value = (h->root.root.u.def.value
			      + sec->output_offset
			      + output_section->vma);
      else
	h->esym.asym.value = 0;
    }
  else
    {
      struct mips_elf_link_hash_entry *hd = h;

      while (hd->root.root.type == bfd_link_hash_indirect)
	hd = (struct mips_elf_link_hash_entry *)h->root.root.u.i.link;

      if (hd->needs_lazy_stub)
	{
	  BFD_ASSERT (hd->root.plt.plist != NULL);
	  BFD_ASSERT (hd->root.plt.plist->stub_offset != MINUS_ONE);
	  /* Set type and value for a symbol with a function stub.  */
	  h->esym.asym.st = stProc;
	  sec = hd->root.root.u.def.section;
	  if (sec == NULL)
	    h->esym.asym.value = 0;
	  else
	    {
	      output_section = sec->output_section;
	      if (output_section != NULL)
		h->esym.asym.value = (hd->root.plt.plist->stub_offset
				      + sec->output_offset
				      + output_section->vma);
	      else
		h->esym.asym.value = 0;
	    }
	}
    }

  if (! bfd_ecoff_debug_one_external (einfo->abfd, einfo->debug, einfo->swap,
				      h->root.root.root.string,
				      &h->esym))
    {
      einfo->failed = TRUE;
      return FALSE;
    }

  return TRUE;
}

/* A comparison routine used to sort .gptab entries.  */

static int
gptab_compare (const void *p1, const void *p2)
{
  const Elf32_gptab *a1 = p1;
  const Elf32_gptab *a2 = p2;

  return a1->gt_entry.gt_g_value - a2->gt_entry.gt_g_value;
}

/* Functions to manage the got entry hash table.  */

/* Use all 64 bits of a bfd_vma for the computation of a 32-bit
   hash number.  */

static INLINE hashval_t
mips_elf_hash_bfd_vma (bfd_vma addr)
{
#ifdef BFD64
  return addr + (addr >> 32);
#else
  return addr;
#endif
}

static hashval_t
mips_elf_got_entry_hash (const void *entry_)
{
  const struct mips_got_entry *entry = (struct mips_got_entry *)entry_;

  return (entry->symndx
	  + ((entry->tls_type == GOT_TLS_LDM) << 18)
	  + (entry->tls_type == GOT_TLS_LDM ? 0
	     : !entry->abfd ? mips_elf_hash_bfd_vma (entry->d.address)
	     : entry->symndx >= 0 ? (entry->abfd->id
				     + mips_elf_hash_bfd_vma (entry->d.addend))
	     : entry->d.h->root.root.root.hash));
}

static int
mips_elf_got_entry_eq (const void *entry1, const void *entry2)
{
  const struct mips_got_entry *e1 = (struct mips_got_entry *)entry1;
  const struct mips_got_entry *e2 = (struct mips_got_entry *)entry2;

  return (e1->symndx == e2->symndx
	  && e1->tls_type == e2->tls_type
	  && (e1->tls_type == GOT_TLS_LDM ? TRUE
	      : !e1->abfd ? !e2->abfd && e1->d.address == e2->d.address
	      : e1->symndx >= 0 ? (e1->abfd == e2->abfd
				   && e1->d.addend == e2->d.addend)
	      : e2->abfd && e1->d.h == e2->d.h));
}

static hashval_t
mips_got_page_ref_hash (const void *ref_)
{
  const struct mips_got_page_ref *ref;

  ref = (const struct mips_got_page_ref *) ref_;
  return ((ref->symndx >= 0
	   ? (hashval_t) (ref->u.abfd->id + ref->symndx)
	   : ref->u.h->root.root.root.hash)
	  + mips_elf_hash_bfd_vma (ref->addend));
}

static int
mips_got_page_ref_eq (const void *ref1_, const void *ref2_)
{
  const struct mips_got_page_ref *ref1, *ref2;

  ref1 = (const struct mips_got_page_ref *) ref1_;
  ref2 = (const struct mips_got_page_ref *) ref2_;
  return (ref1->symndx == ref2->symndx
	  && (ref1->symndx < 0
	      ? ref1->u.h == ref2->u.h
	      : ref1->u.abfd == ref2->u.abfd)
	  && ref1->addend == ref2->addend);
}

static hashval_t
mips_got_page_entry_hash (const void *entry_)
{
  const struct mips_got_page_entry *entry;

  entry = (const struct mips_got_page_entry *) entry_;
  return entry->sec->id;
}

static int
mips_got_page_entry_eq (const void *entry1_, const void *entry2_)
{
  const struct mips_got_page_entry *entry1, *entry2;

  entry1 = (const struct mips_got_page_entry *) entry1_;
  entry2 = (const struct mips_got_page_entry *) entry2_;
  return entry1->sec == entry2->sec;
}

/* Create and return a new mips_got_info structure.  */

static struct mips_got_info *
mips_elf_create_got_info (bfd *abfd)
{
  struct mips_got_info *g;

  g = bfd_zalloc (abfd, sizeof (struct mips_got_info));
  if (g == NULL)
    return NULL;

  g->got_entries = htab_try_create (1, mips_elf_got_entry_hash,
				    mips_elf_got_entry_eq, NULL);
  if (g->got_entries == NULL)
    return NULL;

  g->got_page_refs = htab_try_create (1, mips_got_page_ref_hash,
				      mips_got_page_ref_eq, NULL);
  if (g->got_page_refs == NULL)
    return NULL;

  return g;
}

/* Return the GOT info for input bfd ABFD, trying to create a new one if
   CREATE_P and if ABFD doesn't already have a GOT.  */

static struct mips_got_info *
mips_elf_bfd_got (bfd *abfd, bfd_boolean create_p)
{
  struct mips_elf_obj_tdata *tdata;

  if (!is_mips_elf (abfd))
    return NULL;

  tdata = mips_elf_tdata (abfd);
  if (!tdata->got && create_p)
    tdata->got = mips_elf_create_got_info (abfd);
  return tdata->got;
}

/* Record that ABFD should use output GOT G.  */

static void
mips_elf_replace_bfd_got (bfd *abfd, struct mips_got_info *g)
{
  struct mips_elf_obj_tdata *tdata;

  BFD_ASSERT (is_mips_elf (abfd));
  tdata = mips_elf_tdata (abfd);
  if (tdata->got)
    {
      /* The GOT structure itself and the hash table entries are
	 allocated to a bfd, but the hash tables aren't.  */
      htab_delete (tdata->got->got_entries);
      htab_delete (tdata->got->got_page_refs);
      if (tdata->got->got_page_entries)
	htab_delete (tdata->got->got_page_entries);
    }
  tdata->got = g;
}

/* Return the dynamic relocation section.  If it doesn't exist, try to
   create a new it if CREATE_P, otherwise return NULL.  Also return NULL
   if creation fails.  */

static asection *
mips_elf_rel_dyn_section (struct bfd_link_info *info, bfd_boolean create_p)
{
  const char *dname;
  asection *sreloc;
  bfd *dynobj;

  dname = MIPS_ELF_REL_DYN_NAME (info);
  dynobj = elf_hash_table (info)->dynobj;
  sreloc = bfd_get_linker_section (dynobj, dname);
  if (sreloc == NULL && create_p)
    {
      sreloc = bfd_make_section_anyway_with_flags (dynobj, dname,
						   (SEC_ALLOC
						    | SEC_LOAD
						    | SEC_HAS_CONTENTS
						    | SEC_IN_MEMORY
						    | SEC_LINKER_CREATED
						    | SEC_READONLY));
      if (sreloc == NULL
	  || ! bfd_set_section_alignment (dynobj, sreloc,
					  MIPS_ELF_LOG_FILE_ALIGN (dynobj)))
	return NULL;
    }
  return sreloc;
}

/* Return the GOT_TLS_* type required by relocation type R_TYPE.  */

static int
mips_elf_reloc_tls_type (unsigned int r_type)
{
  if (tls_gd_reloc_p (r_type))
    return GOT_TLS_GD;

  if (tls_ldm_reloc_p (r_type))
    return GOT_TLS_LDM;

  if (tls_gottprel_reloc_p (r_type))
    return GOT_TLS_IE;

  return GOT_TLS_NONE;
}

/* Return the number of GOT slots needed for GOT TLS type TYPE.  */

static int
mips_tls_got_entries (unsigned int type)
{
  switch (type)
    {
    case GOT_TLS_GD:
    case GOT_TLS_LDM:
      return 2;

    case GOT_TLS_IE:
      return 1;

    case GOT_TLS_NONE:
      return 0;
    }
  abort ();
}

/* Count the number of relocations needed for a TLS GOT entry, with
   access types from TLS_TYPE, and symbol H (or a local symbol if H
   is NULL).  */

static int
mips_tls_got_relocs (struct bfd_link_info *info, unsigned char tls_type,
		     struct elf_link_hash_entry *h)
{
  int indx = 0;
  bfd_boolean need_relocs = FALSE;
  bfd_boolean dyn = elf_hash_table (info)->dynamic_sections_created;

  if (h && WILL_CALL_FINISH_DYNAMIC_SYMBOL (dyn, info->shared, h)
      && (!info->shared || !SYMBOL_REFERENCES_LOCAL (info, h)))
    indx = h->dynindx;

  if ((info->shared || indx != 0)
      && (h == NULL
	  || ELF_ST_VISIBILITY (h->other) == STV_DEFAULT
	  || h->root.type != bfd_link_hash_undefweak))
    need_relocs = TRUE;

  if (!need_relocs)
    return 0;

  switch (tls_type)
    {
    case GOT_TLS_GD:
      return indx != 0 ? 2 : 1;

    case GOT_TLS_IE:
      return 1;

    case GOT_TLS_LDM:
      return info->shared ? 1 : 0;

    default:
      return 0;
    }
}

/* Add the number of GOT entries and TLS relocations required by ENTRY
   to G.  */

static void
mips_elf_count_got_entry (struct bfd_link_info *info,
			  struct mips_got_info *g,
			  struct mips_got_entry *entry)
{
  if (entry->tls_type)
    {
      g->tls_gotno += mips_tls_got_entries (entry->tls_type);
      g->relocs += mips_tls_got_relocs (info, entry->tls_type,
					entry->symndx < 0
					? &entry->d.h->root : NULL);
    }
  else if (entry->symndx >= 0 || entry->d.h->global_got_area == GGA_NONE)
    g->local_gotno += 1;
  else
    g->global_gotno += 1;
}

/* Output a simple dynamic relocation into SRELOC.  */

static void
mips_elf_output_dynamic_relocation (bfd *output_bfd,
				    asection *sreloc,
				    unsigned long reloc_index,
				    unsigned long indx,
				    int r_type,
				    bfd_vma offset)
{
  Elf_Internal_Rela rel[3];

  memset (rel, 0, sizeof (rel));

  rel[0].r_info = ELF_R_INFO (output_bfd, indx, r_type);
  rel[0].r_offset = rel[1].r_offset = rel[2].r_offset = offset;

  if (ABI_64_P (output_bfd))
    {
      (*get_elf_backend_data (output_bfd)->s->swap_reloc_out)
	(output_bfd, &rel[0],
	 (sreloc->contents
	  + reloc_index * sizeof (Elf64_Mips_External_Rel)));
    }
  else
    bfd_elf32_swap_reloc_out
      (output_bfd, &rel[0],
       (sreloc->contents
	+ reloc_index * sizeof (Elf32_External_Rel)));
}

/* Initialize a set of TLS GOT entries for one symbol.  */

static void
mips_elf_initialize_tls_slots (bfd *abfd, struct bfd_link_info *info,
			       struct mips_got_entry *entry,
			       struct mips_elf_link_hash_entry *h,
			       bfd_vma value)
{
  struct mips_elf_link_hash_table *htab;
  int indx;
  asection *sreloc, *sgot;
  bfd_vma got_offset, got_offset2;
  bfd_boolean need_relocs = FALSE;

  htab = mips_elf_hash_table (info);
  if (htab == NULL)
    return;

  sgot = htab->sgot;

  indx = 0;
  if (h != NULL)
    {
      bfd_boolean dyn = elf_hash_table (info)->dynamic_sections_created;

      if (WILL_CALL_FINISH_DYNAMIC_SYMBOL (dyn, info->shared, &h->root)
	  && (!info->shared || !SYMBOL_REFERENCES_LOCAL (info, &h->root)))
	indx = h->root.dynindx;
    }

  if (entry->tls_initialized)
    return;

  if ((info->shared || indx != 0)
      && (h == NULL
	  || ELF_ST_VISIBILITY (h->root.other) == STV_DEFAULT
	  || h->root.type != bfd_link_hash_undefweak))
    need_relocs = TRUE;

  /* MINUS_ONE means the symbol is not defined in this object.  It may not
     be defined at all; assume that the value doesn't matter in that
     case.  Otherwise complain if we would use the value.  */
  BFD_ASSERT (value != MINUS_ONE || (indx != 0 && need_relocs)
	      || h->root.root.type == bfd_link_hash_undefweak);

  /* Emit necessary relocations.  */
  sreloc = mips_elf_rel_dyn_section (info, FALSE);
  got_offset = entry->gotidx;

  switch (entry->tls_type)
    {
    case GOT_TLS_GD:
      /* General Dynamic.  */
      got_offset2 = got_offset + MIPS_ELF_GOT_SIZE (abfd);

      if (need_relocs)
	{
	  mips_elf_output_dynamic_relocation
	    (abfd, sreloc, sreloc->reloc_count++, indx,
	     ABI_64_P (abfd) ? R_MIPS_TLS_DTPMOD64 : R_MIPS_TLS_DTPMOD32,
	     sgot->output_offset + sgot->output_section->vma + got_offset);

	  if (indx)
	    mips_elf_output_dynamic_relocation
	      (abfd, sreloc, sreloc->reloc_count++, indx,
	       ABI_64_P (abfd) ? R_MIPS_TLS_DTPREL64 : R_MIPS_TLS_DTPREL32,
	       sgot->output_offset + sgot->output_section->vma + got_offset2);
	  else
	    MIPS_ELF_PUT_WORD (abfd, value - dtprel_base (info),
			       sgot->contents + got_offset2);
	}
      else
	{
	  MIPS_ELF_PUT_WORD (abfd, 1,
			     sgot->contents + got_offset);
	  MIPS_ELF_PUT_WORD (abfd, value - dtprel_base (info),
			     sgot->contents + got_offset2);
	}
      break;

    case GOT_TLS_IE:
      /* Initial Exec model.  */
      if (need_relocs)
	{
	  if (indx == 0)
	    MIPS_ELF_PUT_WORD (abfd, value - elf_hash_table (info)->tls_sec->vma,
			       sgot->contents + got_offset);
	  else
	    MIPS_ELF_PUT_WORD (abfd, 0,
			       sgot->contents + got_offset);

	  mips_elf_output_dynamic_relocation
	    (abfd, sreloc, sreloc->reloc_count++, indx,
	     ABI_64_P (abfd) ? R_MIPS_TLS_TPREL64 : R_MIPS_TLS_TPREL32,
	     sgot->output_offset + sgot->output_section->vma + got_offset);
	}
      else
	MIPS_ELF_PUT_WORD (abfd, value - tprel_base (info),
			   sgot->contents + got_offset);
      break;

    case GOT_TLS_LDM:
      /* The initial offset is zero, and the LD offsets will include the
	 bias by DTP_OFFSET.  */
      MIPS_ELF_PUT_WORD (abfd, 0,
			 sgot->contents + got_offset
			 + MIPS_ELF_GOT_SIZE (abfd));

      if (!info->shared)
	MIPS_ELF_PUT_WORD (abfd, 1,
			   sgot->contents + got_offset);
      else
	mips_elf_output_dynamic_relocation
	  (abfd, sreloc, sreloc->reloc_count++, indx,
	   ABI_64_P (abfd) ? R_MIPS_TLS_DTPMOD64 : R_MIPS_TLS_DTPMOD32,
	   sgot->output_offset + sgot->output_section->vma + got_offset);
      break;

    default:
      abort ();
    }

  entry->tls_initialized = TRUE;
}

/* Return the offset from _GLOBAL_OFFSET_TABLE_ of the .got.plt entry
   for global symbol H.  .got.plt comes before the GOT, so the offset
   will be negative.  */

static bfd_vma
mips_elf_gotplt_index (struct bfd_link_info *info,
		       struct elf_link_hash_entry *h)
{
  bfd_vma got_address, got_value;
  struct mips_elf_link_hash_table *htab;

  htab = mips_elf_hash_table (info);
  BFD_ASSERT (htab != NULL);

  BFD_ASSERT (h->plt.plist != NULL);
  BFD_ASSERT (h->plt.plist->gotplt_index != MINUS_ONE);

  /* Calculate the address of the associated .got.plt entry.  */
  got_address = (htab->sgotplt->output_section->vma
		 + htab->sgotplt->output_offset
		 + (h->plt.plist->gotplt_index
		    * MIPS_ELF_GOT_SIZE (info->output_bfd)));

  /* Calculate the value of _GLOBAL_OFFSET_TABLE_.  */
  got_value = (htab->root.hgot->root.u.def.section->output_section->vma
	       + htab->root.hgot->root.u.def.section->output_offset
	       + htab->root.hgot->root.u.def.value);

  return got_address - got_value;
}

/* Return the GOT offset for address VALUE.   If there is not yet a GOT
   entry for this value, create one.  If R_SYMNDX refers to a TLS symbol,
   create a TLS GOT entry instead.  Return -1 if no satisfactory GOT
   offset can be found.  */

static bfd_vma
mips_elf_local_got_index (bfd *abfd, bfd *ibfd, struct bfd_link_info *info,
			  bfd_vma value, unsigned long r_symndx,
			  struct mips_elf_link_hash_entry *h, int r_type)
{
  struct mips_elf_link_hash_table *htab;
  struct mips_got_entry *entry;

  htab = mips_elf_hash_table (info);
  BFD_ASSERT (htab != NULL);

  entry = mips_elf_create_local_got_entry (abfd, info, ibfd, value,
					   r_symndx, h, r_type);
  if (!entry)
    return MINUS_ONE;

  if (entry->tls_type)
    mips_elf_initialize_tls_slots (abfd, info, entry, h, value);
  return entry->gotidx;
}

/* Return the GOT index of global symbol H in the primary GOT.  */

static bfd_vma
mips_elf_primary_global_got_index (bfd *obfd, struct bfd_link_info *info,
				   struct elf_link_hash_entry *h)
{
  struct mips_elf_link_hash_table *htab;
  long global_got_dynindx;
  struct mips_got_info *g;
  bfd_vma got_index;

  htab = mips_elf_hash_table (info);
  BFD_ASSERT (htab != NULL);

  global_got_dynindx = 0;
  if (htab->global_gotsym != NULL)
    global_got_dynindx = htab->global_gotsym->dynindx;

  /* Once we determine the global GOT entry with the lowest dynamic
     symbol table index, we must put all dynamic symbols with greater
     indices into the primary GOT.  That makes it easy to calculate the
     GOT offset.  */
  BFD_ASSERT (h->dynindx >= global_got_dynindx);
  g = mips_elf_bfd_got (obfd, FALSE);
  got_index = ((h->dynindx - global_got_dynindx + g->local_gotno)
	       * MIPS_ELF_GOT_SIZE (obfd));
  BFD_ASSERT (got_index < htab->sgot->size);

  return got_index;
}

/* Return the GOT index for the global symbol indicated by H, which is
   referenced by a relocation of type R_TYPE in IBFD.  */

static bfd_vma
mips_elf_global_got_index (bfd *obfd, struct bfd_link_info *info, bfd *ibfd,
			   struct elf_link_hash_entry *h, int r_type)
{
  struct mips_elf_link_hash_table *htab;
  struct mips_got_info *g;
  struct mips_got_entry lookup, *entry;
  bfd_vma gotidx;

  htab = mips_elf_hash_table (info);
  BFD_ASSERT (htab != NULL);

  g = mips_elf_bfd_got (ibfd, FALSE);
  BFD_ASSERT (g);

  lookup.tls_type = mips_elf_reloc_tls_type (r_type);
  if (!lookup.tls_type && g == mips_elf_bfd_got (obfd, FALSE))
    return mips_elf_primary_global_got_index (obfd, info, h);

  lookup.abfd = ibfd;
  lookup.symndx = -1;
  lookup.d.h = (struct mips_elf_link_hash_entry *) h;
  entry = htab_find (g->got_entries, &lookup);
  BFD_ASSERT (entry);

  gotidx = entry->gotidx;
  BFD_ASSERT (gotidx > 0 && gotidx < htab->sgot->size);

  if (lookup.tls_type)
    {
      bfd_vma value = MINUS_ONE;

      if ((h->root.type == bfd_link_hash_defined
	   || h->root.type == bfd_link_hash_defweak)
	  && h->root.u.def.section->output_section)
	value = (h->root.u.def.value
		 + h->root.u.def.section->output_offset
		 + h->root.u.def.section->output_section->vma);

      mips_elf_initialize_tls_slots (obfd, info, entry, lookup.d.h, value);
    }
  return gotidx;
}

/* Find a GOT page entry that points to within 32KB of VALUE.  These
   entries are supposed to be placed at small offsets in the GOT, i.e.,
   within 32KB of GP.  Return the index of the GOT entry, or -1 if no
   entry could be created.  If OFFSETP is nonnull, use it to return the
   offset of the GOT entry from VALUE.  */

static bfd_vma
mips_elf_got_page (bfd *abfd, bfd *ibfd, struct bfd_link_info *info,
		   bfd_vma value, bfd_vma *offsetp)
{
  bfd_vma page, got_index;
  struct mips_got_entry *entry;

  page = (value + 0x8000) & ~(bfd_vma) 0xffff;
  entry = mips_elf_create_local_got_entry (abfd, info, ibfd, page, 0,
					   NULL, R_MIPS_GOT_PAGE);

  if (!entry)
    return MINUS_ONE;

  got_index = entry->gotidx;

  if (offsetp)
    *offsetp = value - entry->d.address;

  return got_index;
}

/* Find a local GOT entry for an R_MIPS*_GOT16 relocation against VALUE.
   EXTERNAL is true if the relocation was originally against a global
   symbol that binds locally.  */

static bfd_vma
mips_elf_got16_entry (bfd *abfd, bfd *ibfd, struct bfd_link_info *info,
		      bfd_vma value, bfd_boolean external)
{
  struct mips_got_entry *entry;

  /* GOT16 relocations against local symbols are followed by a LO16
     relocation; those against global symbols are not.  Thus if the
     symbol was originally local, the GOT16 relocation should load the
     equivalent of %hi(VALUE), otherwise it should load VALUE itself.  */
  if (! external)
    value = mips_elf_high (value) << 16;

  /* It doesn't matter whether the original relocation was R_MIPS_GOT16,
     R_MIPS16_GOT16, R_MIPS_CALL16, etc.  The format of the entry is the
     same in all cases.  */
  entry = mips_elf_create_local_got_entry (abfd, info, ibfd, value, 0,
					   NULL, R_MIPS_GOT16);
  if (entry)
    return entry->gotidx;
  else
    return MINUS_ONE;
}

/* Returns the offset for the entry at the INDEXth position
   in the GOT.  */

static bfd_vma
mips_elf_got_offset_from_index (struct bfd_link_info *info, bfd *output_bfd,
				bfd *input_bfd, bfd_vma got_index)
{
  struct mips_elf_link_hash_table *htab;
  asection *sgot;
  bfd_vma gp;

  htab = mips_elf_hash_table (info);
  BFD_ASSERT (htab != NULL);

  sgot = htab->sgot;
  gp = _bfd_get_gp_value (output_bfd)
    + mips_elf_adjust_gp (output_bfd, htab->got_info, input_bfd);

  return sgot->output_section->vma + sgot->output_offset + got_index - gp;
}

/* Create and return a local GOT entry for VALUE, which was calculated
   from a symbol belonging to INPUT_SECTON.  Return NULL if it could not
   be created.  If R_SYMNDX refers to a TLS symbol, create a TLS entry
   instead.  */

static struct mips_got_entry *
mips_elf_create_local_got_entry (bfd *abfd, struct bfd_link_info *info,
				 bfd *ibfd, bfd_vma value,
				 unsigned long r_symndx,
				 struct mips_elf_link_hash_entry *h,
				 int r_type)
{
  struct mips_got_entry lookup, *entry;
  void **loc;
  struct mips_got_info *g;
  struct mips_elf_link_hash_table *htab;
  bfd_vma gotidx;

  htab = mips_elf_hash_table (info);
  BFD_ASSERT (htab != NULL);

  g = mips_elf_bfd_got (ibfd, FALSE);
  if (g == NULL)
    {
      g = mips_elf_bfd_got (abfd, FALSE);
      BFD_ASSERT (g != NULL);
    }

  /* This function shouldn't be called for symbols that live in the global
     area of the GOT.  */
  BFD_ASSERT (h == NULL || h->global_got_area == GGA_NONE);

  lookup.tls_type = mips_elf_reloc_tls_type (r_type);
  if (lookup.tls_type)
    {
      lookup.abfd = ibfd;
      if (tls_ldm_reloc_p (r_type))
	{
	  lookup.symndx = 0;
	  lookup.d.addend = 0;
	}
      else if (h == NULL)
	{
	  lookup.symndx = r_symndx;
	  lookup.d.addend = 0;
	}
      else
	{
	  lookup.symndx = -1;
	  lookup.d.h = h;
	}

      entry = (struct mips_got_entry *) htab_find (g->got_entries, &lookup);
      BFD_ASSERT (entry);

      gotidx = entry->gotidx;
      BFD_ASSERT (gotidx > 0 && gotidx < htab->sgot->size);

      return entry;
    }

  lookup.abfd = NULL;
  lookup.symndx = -1;
  lookup.d.address = value;
  loc = htab_find_slot (g->got_entries, &lookup, INSERT);
  if (!loc)
    return NULL;

  entry = (struct mips_got_entry *) *loc;
  if (entry)
    return entry;

  if (g->assigned_low_gotno > g->assigned_high_gotno)
    {
      /* We didn't allocate enough space in the GOT.  */
      (*_bfd_error_handler)
	(_("not enough GOT space for local GOT entries"));
      bfd_set_error (bfd_error_bad_value);
      return NULL;
    }

  entry = (struct mips_got_entry *) bfd_alloc (abfd, sizeof (*entry));
  if (!entry)
    return NULL;

  if (got16_reloc_p (r_type)
      || call16_reloc_p (r_type)
      || got_page_reloc_p (r_type)
      || got_disp_reloc_p (r_type))
    lookup.gotidx = MIPS_ELF_GOT_SIZE (abfd) * g->assigned_low_gotno++;
  else
    lookup.gotidx = MIPS_ELF_GOT_SIZE (abfd) * g->assigned_high_gotno--;

  *entry = lookup;
  *loc = entry;

  MIPS_ELF_PUT_WORD (abfd, value, htab->sgot->contents + entry->gotidx);

  /* These GOT entries need a dynamic relocation on VxWorks.  */
  if (htab->is_vxworks)
    {
      Elf_Internal_Rela outrel;
      asection *s;
      bfd_byte *rloc;
      bfd_vma got_address;

      s = mips_elf_rel_dyn_section (info, FALSE);
      got_address = (htab->sgot->output_section->vma
		     + htab->sgot->output_offset
		     + entry->gotidx);

      rloc = s->contents + (s->reloc_count++ * sizeof (Elf32_External_Rela));
      outrel.r_offset = got_address;
      outrel.r_info = ELF32_R_INFO (STN_UNDEF, R_MIPS_32);
      outrel.r_addend = value;
      bfd_elf32_swap_reloca_out (abfd, &outrel, rloc);
    }

  return entry;
}

/* Return the number of dynamic section symbols required by OUTPUT_BFD.
   The number might be exact or a worst-case estimate, depending on how
   much information is available to elf_backend_omit_section_dynsym at
   the current linking stage.  */

static bfd_size_type
count_section_dynsyms (bfd *output_bfd, struct bfd_link_info *info)
{
  bfd_size_type count;

  count = 0;
  if (info->shared || elf_hash_table (info)->is_relocatable_executable)
    {
      asection *p;
      const struct elf_backend_data *bed;

      bed = get_elf_backend_data (output_bfd);
      for (p = output_bfd->sections; p ; p = p->next)
	if ((p->flags & SEC_EXCLUDE) == 0
	    && (p->flags & SEC_ALLOC) != 0
	    && !(*bed->elf_backend_omit_section_dynsym) (output_bfd, info, p))
	  ++count;
    }
  return count;
}

/* Sort the dynamic symbol table so that symbols that need GOT entries
   appear towards the end.  */

static bfd_boolean
mips_elf_sort_hash_table (bfd *abfd, struct bfd_link_info *info)
{
  struct mips_elf_link_hash_table *htab;
  struct mips_elf_hash_sort_data hsd;
  struct mips_got_info *g;

  if (elf_hash_table (info)->dynsymcount == 0)
    return TRUE;

  htab = mips_elf_hash_table (info);
  BFD_ASSERT (htab != NULL);

  g = htab->got_info;
  if (g == NULL)
    return TRUE;

  hsd.low = NULL;
  hsd.max_unref_got_dynindx
    = hsd.min_got_dynindx
    = (elf_hash_table (info)->dynsymcount - g->reloc_only_gotno);
  hsd.max_non_got_dynindx = count_section_dynsyms (abfd, info) + 1;
  mips_elf_link_hash_traverse (((struct mips_elf_link_hash_table *)
				elf_hash_table (info)),
			       mips_elf_sort_hash_table_f,
			       &hsd);

  /* There should have been enough room in the symbol table to
     accommodate both the GOT and non-GOT symbols.  */
  BFD_ASSERT (hsd.max_non_got_dynindx <= hsd.min_got_dynindx);
  BFD_ASSERT ((unsigned long) hsd.max_unref_got_dynindx
	      == elf_hash_table (info)->dynsymcount);
  BFD_ASSERT (elf_hash_table (info)->dynsymcount - hsd.min_got_dynindx
	      == g->global_gotno);

  /* Now we know which dynamic symbol has the lowest dynamic symbol
     table index in the GOT.  */
  htab->global_gotsym = hsd.low;

  return TRUE;
}

/* If H needs a GOT entry, assign it the highest available dynamic
   index.  Otherwise, assign it the lowest available dynamic
   index.  */

static bfd_boolean
mips_elf_sort_hash_table_f (struct mips_elf_link_hash_entry *h, void *data)
{
  struct mips_elf_hash_sort_data *hsd = data;

  /* Symbols without dynamic symbol table entries aren't interesting
     at all.  */
  if (h->root.dynindx == -1)
    return TRUE;

  switch (h->global_got_area)
    {
    case GGA_NONE:
      h->root.dynindx = hsd->max_non_got_dynindx++;
      break;

    case GGA_NORMAL:
      h->root.dynindx = --hsd->min_got_dynindx;
      hsd->low = (struct elf_link_hash_entry *) h;
      break;

    case GGA_RELOC_ONLY:
      if (hsd->max_unref_got_dynindx == hsd->min_got_dynindx)
	hsd->low = (struct elf_link_hash_entry *) h;
      h->root.dynindx = hsd->max_unref_got_dynindx++;
      break;
    }

  return TRUE;
}

/* Record that input bfd ABFD requires a GOT entry like *LOOKUP
   (which is owned by the caller and shouldn't be added to the
   hash table directly).  */

static bfd_boolean
mips_elf_record_got_entry (struct bfd_link_info *info, bfd *abfd,
			   struct mips_got_entry *lookup)
{
  struct mips_elf_link_hash_table *htab;
  struct mips_got_entry *entry;
  struct mips_got_info *g;
  void **loc, **bfd_loc;

  /* Make sure there's a slot for this entry in the master GOT.  */
  htab = mips_elf_hash_table (info);
  g = htab->got_info;
  loc = htab_find_slot (g->got_entries, lookup, INSERT);
  if (!loc)
    return FALSE;

  /* Populate the entry if it isn't already.  */
  entry = (struct mips_got_entry *) *loc;
  if (!entry)
    {
      entry = (struct mips_got_entry *) bfd_alloc (abfd, sizeof (*entry));
      if (!entry)
	return FALSE;

      lookup->tls_initialized = FALSE;
      lookup->gotidx = -1;
      *entry = *lookup;
      *loc = entry;
    }

  /* Reuse the same GOT entry for the BFD's GOT.  */
  g = mips_elf_bfd_got (abfd, TRUE);
  if (!g)
    return FALSE;

  bfd_loc = htab_find_slot (g->got_entries, lookup, INSERT);
  if (!bfd_loc)
    return FALSE;

  if (!*bfd_loc)
    *bfd_loc = entry;
  return TRUE;
}

/* ABFD has a GOT relocation of type R_TYPE against H.  Reserve a GOT
   entry for it.  FOR_CALL is true if the caller is only interested in
   using the GOT entry for calls.  */

static bfd_boolean
mips_elf_record_global_got_symbol (struct elf_link_hash_entry *h,
				   bfd *abfd, struct bfd_link_info *info,
				   bfd_boolean for_call, int r_type)
{
  struct mips_elf_link_hash_table *htab;
  struct mips_elf_link_hash_entry *hmips;
  struct mips_got_entry entry;
  unsigned char tls_type;

  htab = mips_elf_hash_table (info);
  BFD_ASSERT (htab != NULL);

  hmips = (struct mips_elf_link_hash_entry *) h;
  if (!for_call)
    hmips->got_only_for_calls = FALSE;

  /* A global symbol in the GOT must also be in the dynamic symbol
     table.  */
  if (h->dynindx == -1)
    {
      switch (ELF_ST_VISIBILITY (h->other))
	{
	case STV_INTERNAL:
	case STV_HIDDEN:
	  _bfd_elf_link_hash_hide_symbol (info, h, TRUE);
	  break;
	}
      if (!bfd_elf_link_record_dynamic_symbol (info, h))
	return FALSE;
    }

  tls_type = mips_elf_reloc_tls_type (r_type);
  if (tls_type == GOT_TLS_NONE && hmips->global_got_area > GGA_NORMAL)
    hmips->global_got_area = GGA_NORMAL;

  entry.abfd = abfd;
  entry.symndx = -1;
  entry.d.h = (struct mips_elf_link_hash_entry *) h;
  entry.tls_type = tls_type;
  return mips_elf_record_got_entry (info, abfd, &entry);
}

/* ABFD has a GOT relocation of type R_TYPE against symbol SYMNDX + ADDEND,
   where SYMNDX is a local symbol.  Reserve a GOT entry for it.  */

static bfd_boolean
mips_elf_record_local_got_symbol (bfd *abfd, long symndx, bfd_vma addend,
				  struct bfd_link_info *info, int r_type)
{
  struct mips_elf_link_hash_table *htab;
  struct mips_got_info *g;
  struct mips_got_entry entry;

  htab = mips_elf_hash_table (info);
  BFD_ASSERT (htab != NULL);

  g = htab->got_info;
  BFD_ASSERT (g != NULL);

  entry.abfd = abfd;
  entry.symndx = symndx;
  entry.d.addend = addend;
  entry.tls_type = mips_elf_reloc_tls_type (r_type);
  return mips_elf_record_got_entry (info, abfd, &entry);
}

/* Record that ABFD has a page relocation against SYMNDX + ADDEND.
   H is the symbol's hash table entry, or null if SYMNDX is local
   to ABFD.  */

static bfd_boolean
mips_elf_record_got_page_ref (struct bfd_link_info *info, bfd *abfd,
			      long symndx, struct elf_link_hash_entry *h,
			      bfd_signed_vma addend)
{
  struct mips_elf_link_hash_table *htab;
  struct mips_got_info *g1, *g2;
  struct mips_got_page_ref lookup, *entry;
  void **loc, **bfd_loc;

  htab = mips_elf_hash_table (info);
  BFD_ASSERT (htab != NULL);

  g1 = htab->got_info;
  BFD_ASSERT (g1 != NULL);

  if (h)
    {
      lookup.symndx = -1;
      lookup.u.h = (struct mips_elf_link_hash_entry *) h;
    }
  else
    {
      lookup.symndx = symndx;
      lookup.u.abfd = abfd;
    }
  lookup.addend = addend;
  loc = htab_find_slot (g1->got_page_refs, &lookup, INSERT);
  if (loc == NULL)
    return FALSE;

  entry = (struct mips_got_page_ref *) *loc;
  if (!entry)
    {
      entry = bfd_alloc (abfd, sizeof (*entry));
      if (!entry)
	return FALSE;

      *entry = lookup;
      *loc = entry;
    }

  /* Add the same entry to the BFD's GOT.  */
  g2 = mips_elf_bfd_got (abfd, TRUE);
  if (!g2)
    return FALSE;

  bfd_loc = htab_find_slot (g2->got_page_refs, &lookup, INSERT);
  if (!bfd_loc)
    return FALSE;

  if (!*bfd_loc)
    *bfd_loc = entry;

  return TRUE;
}

/* Add room for N relocations to the .rel(a).dyn section in ABFD.  */

static void
mips_elf_allocate_dynamic_relocations (bfd *abfd, struct bfd_link_info *info,
				       unsigned int n)
{
  asection *s;
  struct mips_elf_link_hash_table *htab;

  htab = mips_elf_hash_table (info);
  BFD_ASSERT (htab != NULL);

  s = mips_elf_rel_dyn_section (info, FALSE);
  BFD_ASSERT (s != NULL);

  if (htab->is_vxworks)
    s->size += n * MIPS_ELF_RELA_SIZE (abfd);
  else
    {
      if (s->size == 0)
	{
	  /* Make room for a null element.  */
	  s->size += MIPS_ELF_REL_SIZE (abfd);
	  ++s->reloc_count;
	}
      s->size += n * MIPS_ELF_REL_SIZE (abfd);
    }
}

/* A htab_traverse callback for GOT entries, with DATA pointing to a
   mips_elf_traverse_got_arg structure.  Count the number of GOT
   entries and TLS relocs.  Set DATA->value to true if we need
   to resolve indirect or warning symbols and then recreate the GOT.  */

static int
mips_elf_check_recreate_got (void **entryp, void *data)
{
  struct mips_got_entry *entry;
  struct mips_elf_traverse_got_arg *arg;

  entry = (struct mips_got_entry *) *entryp;
  arg = (struct mips_elf_traverse_got_arg *) data;
  if (entry->abfd != NULL && entry->symndx == -1)
    {
      struct mips_elf_link_hash_entry *h;

      h = entry->d.h;
      if (h->root.root.type == bfd_link_hash_indirect
	  || h->root.root.type == bfd_link_hash_warning)
	{
	  arg->value = TRUE;
	  return 0;
	}
    }
  mips_elf_count_got_entry (arg->info, arg->g, entry);
  return 1;
}

/* A htab_traverse callback for GOT entries, with DATA pointing to a
   mips_elf_traverse_got_arg structure.  Add all entries to DATA->g,
   converting entries for indirect and warning symbols into entries
   for the target symbol.  Set DATA->g to null on error.  */

static int
mips_elf_recreate_got (void **entryp, void *data)
{
  struct mips_got_entry new_entry, *entry;
  struct mips_elf_traverse_got_arg *arg;
  void **slot;

  entry = (struct mips_got_entry *) *entryp;
  arg = (struct mips_elf_traverse_got_arg *) data;
  if (entry->abfd != NULL
      && entry->symndx == -1
      && (entry->d.h->root.root.type == bfd_link_hash_indirect
	  || entry->d.h->root.root.type == bfd_link_hash_warning))
    {
      struct mips_elf_link_hash_entry *h;

      new_entry = *entry;
      entry = &new_entry;
      h = entry->d.h;
      do
	{
	  BFD_ASSERT (h->global_got_area == GGA_NONE);
	  h = (struct mips_elf_link_hash_entry *) h->root.root.u.i.link;
	}
      while (h->root.root.type == bfd_link_hash_indirect
	     || h->root.root.type == bfd_link_hash_warning);
      entry->d.h = h;
    }
  slot = htab_find_slot (arg->g->got_entries, entry, INSERT);
  if (slot == NULL)
    {
      arg->g = NULL;
      return 0;
    }
  if (*slot == NULL)
    {
      if (entry == &new_entry)
	{
	  entry = bfd_alloc (entry->abfd, sizeof (*entry));
	  if (!entry)
	    {
	      arg->g = NULL;
	      return 0;
	    }
	  *entry = new_entry;
	}
      *slot = entry;
      mips_elf_count_got_entry (arg->info, arg->g, entry);
    }
  return 1;
}

/* Return the maximum number of GOT page entries required for RANGE.  */

static bfd_vma
mips_elf_pages_for_range (const struct mips_got_page_range *range)
{
  return (range->max_addend - range->min_addend + 0x1ffff) >> 16;
}

/* Record that G requires a page entry that can reach SEC + ADDEND.  */

static bfd_boolean
mips_elf_record_got_page_entry (struct mips_elf_traverse_got_arg *arg,
				asection *sec, bfd_signed_vma addend)
{
  struct mips_got_info *g = arg->g;
  struct mips_got_page_entry lookup, *entry;
  struct mips_got_page_range **range_ptr, *range;
  bfd_vma old_pages, new_pages;
  void **loc;

  /* Find the mips_got_page_entry hash table entry for this section.  */
  lookup.sec = sec;
  loc = htab_find_slot (g->got_page_entries, &lookup, INSERT);
  if (loc == NULL)
    return FALSE;

  /* Create a mips_got_page_entry if this is the first time we've
     seen the section.  */
  entry = (struct mips_got_page_entry *) *loc;
  if (!entry)
    {
      entry = bfd_zalloc (arg->info->output_bfd, sizeof (*entry));
      if (!entry)
	return FALSE;

      entry->sec = sec;
      *loc = entry;
    }

  /* Skip over ranges whose maximum extent cannot share a page entry
     with ADDEND.  */
  range_ptr = &entry->ranges;
  while (*range_ptr && addend > (*range_ptr)->max_addend + 0xffff)
    range_ptr = &(*range_ptr)->next;

  /* If we scanned to the end of the list, or found a range whose
     minimum extent cannot share a page entry with ADDEND, create
     a new singleton range.  */
  range = *range_ptr;
  if (!range || addend < range->min_addend - 0xffff)
    {
      range = bfd_zalloc (arg->info->output_bfd, sizeof (*range));
      if (!range)
	return FALSE;

      range->next = *range_ptr;
      range->min_addend = addend;
      range->max_addend = addend;

      *range_ptr = range;
      entry->num_pages++;
      g->page_gotno++;
      return TRUE;
    }

  /* Remember how many pages the old range contributed.  */
  old_pages = mips_elf_pages_for_range (range);

  /* Update the ranges.  */
  if (addend < range->min_addend)
    range->min_addend = addend;
  else if (addend > range->max_addend)
    {
      if (range->next && addend >= range->next->min_addend - 0xffff)
	{
	  old_pages += mips_elf_pages_for_range (range->next);
	  range->max_addend = range->next->max_addend;
	  range->next = range->next->next;
	}
      else
	range->max_addend = addend;
    }

  /* Record any change in the total estimate.  */
  new_pages = mips_elf_pages_for_range (range);
  if (old_pages != new_pages)
    {
      entry->num_pages += new_pages - old_pages;
      g->page_gotno += new_pages - old_pages;
    }

  return TRUE;
}

/* A htab_traverse callback for which *REFP points to a mips_got_page_ref
   and for which DATA points to a mips_elf_traverse_got_arg.  Work out
   whether the page reference described by *REFP needs a GOT page entry,
   and record that entry in DATA->g if so.  Set DATA->g to null on failure.  */

static bfd_boolean
mips_elf_resolve_got_page_ref (void **refp, void *data)
{
  struct mips_got_page_ref *ref;
  struct mips_elf_traverse_got_arg *arg;
  struct mips_elf_link_hash_table *htab;
  asection *sec;
  bfd_vma addend;

  ref = (struct mips_got_page_ref *) *refp;
  arg = (struct mips_elf_traverse_got_arg *) data;
  htab = mips_elf_hash_table (arg->info);

  if (ref->symndx < 0)
    {
      struct mips_elf_link_hash_entry *h;

      /* Global GOT_PAGEs decay to GOT_DISP and so don't need page entries.  */
      h = ref->u.h;
      if (!SYMBOL_REFERENCES_LOCAL (arg->info, &h->root))
	return 1;

      /* Ignore undefined symbols; we'll issue an error later if
	 appropriate.  */
      if (!((h->root.root.type == bfd_link_hash_defined
	     || h->root.root.type == bfd_link_hash_defweak)
	    && h->root.root.u.def.section))
	return 1;

      sec = h->root.root.u.def.section;
      addend = h->root.root.u.def.value + ref->addend;
    }
  else
    {
      Elf_Internal_Sym *isym;

      /* Read in the symbol.  */
      isym = bfd_sym_from_r_symndx (&htab->sym_cache, ref->u.abfd,
				    ref->symndx);
      if (isym == NULL)
	{
	  arg->g = NULL;
	  return 0;
	}

      /* Get the associated input section.  */
      sec = bfd_section_from_elf_index (ref->u.abfd, isym->st_shndx);
      if (sec == NULL)
	{
	  arg->g = NULL;
	  return 0;
	}

      /* If this is a mergable section, work out the section and offset
	 of the merged data.  For section symbols, the addend specifies
	 of the offset _of_ the first byte in the data, otherwise it
	 specifies the offset _from_ the first byte.  */
      if (sec->flags & SEC_MERGE)
	{
	  void *secinfo;

	  secinfo = elf_section_data (sec)->sec_info;
	  if (ELF_ST_TYPE (isym->st_info) == STT_SECTION)
	    addend = _bfd_merged_section_offset (ref->u.abfd, &sec, secinfo,
						 isym->st_value + ref->addend);
	  else
	    addend = _bfd_merged_section_offset (ref->u.abfd, &sec, secinfo,
						 isym->st_value) + ref->addend;
	}
      else
	addend = isym->st_value + ref->addend;
    }
  if (!mips_elf_record_got_page_entry (arg, sec, addend))
    {
      arg->g = NULL;
      return 0;
    }
  return 1;
}

/* If any entries in G->got_entries are for indirect or warning symbols,
   replace them with entries for the target symbol.  Convert g->got_page_refs
   into got_page_entry structures and estimate the number of page entries
   that they require.  */

static bfd_boolean
mips_elf_resolve_final_got_entries (struct bfd_link_info *info,
				    struct mips_got_info *g)
{
  struct mips_elf_traverse_got_arg tga;
  struct mips_got_info oldg;

  oldg = *g;

  tga.info = info;
  tga.g = g;
  tga.value = FALSE;
  htab_traverse (g->got_entries, mips_elf_check_recreate_got, &tga);
  if (tga.value)
    {
      *g = oldg;
      g->got_entries = htab_create (htab_size (oldg.got_entries),
				    mips_elf_got_entry_hash,
				    mips_elf_got_entry_eq, NULL);
      if (!g->got_entries)
	return FALSE;

      htab_traverse (oldg.got_entries, mips_elf_recreate_got, &tga);
      if (!tga.g)
	return FALSE;

      htab_delete (oldg.got_entries);
    }

  g->got_page_entries = htab_try_create (1, mips_got_page_entry_hash,
					 mips_got_page_entry_eq, NULL);
  if (g->got_page_entries == NULL)
    return FALSE;

  tga.info = info;
  tga.g = g;
  htab_traverse (g->got_page_refs, mips_elf_resolve_got_page_ref, &tga);

  return TRUE;
}

/* Return true if a GOT entry for H should live in the local rather than
   global GOT area.  */

static bfd_boolean
mips_use_local_got_p (struct bfd_link_info *info,
		      struct mips_elf_link_hash_entry *h)
{
  /* Symbols that aren't in the dynamic symbol table must live in the
     local GOT.  This includes symbols that are completely undefined
     and which therefore don't bind locally.  We'll report undefined
     symbols later if appropriate.  */
  if (h->root.dynindx == -1)
    return TRUE;

  /* Symbols that bind locally can (and in the case of forced-local
     symbols, must) live in the local GOT.  */
  if (h->got_only_for_calls
      ? SYMBOL_CALLS_LOCAL (info, &h->root)
      : SYMBOL_REFERENCES_LOCAL (info, &h->root))
    return TRUE;

  /* If this is an executable that must provide a definition of the symbol,
     either though PLTs or copy relocations, then that address should go in
     the local rather than global GOT.  */
  if (info->executable && h->has_static_relocs)
    return TRUE;

  return FALSE;
}

/* A mips_elf_link_hash_traverse callback for which DATA points to the
   link_info structure.  Decide whether the hash entry needs an entry in
   the global part of the primary GOT, setting global_got_area accordingly.
   Count the number of global symbols that are in the primary GOT only
   because they have relocations against them (reloc_only_gotno).  */

static int
mips_elf_count_got_symbols (struct mips_elf_link_hash_entry *h, void *data)
{
  struct bfd_link_info *info;
  struct mips_elf_link_hash_table *htab;
  struct mips_got_info *g;

  info = (struct bfd_link_info *) data;
  htab = mips_elf_hash_table (info);
  g = htab->got_info;
  if (h->global_got_area != GGA_NONE)
    {
      /* Make a final decision about whether the symbol belongs in the
	 local or global GOT.  */
      if (mips_use_local_got_p (info, h))
	/* The symbol belongs in the local GOT.  We no longer need this
	   entry if it was only used for relocations; those relocations
	   will be against the null or section symbol instead of H.  */
	h->global_got_area = GGA_NONE;
      else if (htab->is_vxworks
	       && h->got_only_for_calls
	       && h->root.plt.plist->mips_offset != MINUS_ONE)
	/* On VxWorks, calls can refer directly to the .got.plt entry;
	   they don't need entries in the regular GOT.  .got.plt entries
	   will be allocated by _bfd_mips_elf_adjust_dynamic_symbol.  */
	h->global_got_area = GGA_NONE;
      else if (h->global_got_area == GGA_RELOC_ONLY)
	{
	  g->reloc_only_gotno++;
	  g->global_gotno++;
	}
    }
  return 1;
}

/* A htab_traverse callback for GOT entries.  Add each one to the GOT
   given in mips_elf_traverse_got_arg DATA.  Clear DATA->G on error.  */

static int
mips_elf_add_got_entry (void **entryp, void *data)
{
  struct mips_got_entry *entry;
  struct mips_elf_traverse_got_arg *arg;
  void **slot;

  entry = (struct mips_got_entry *) *entryp;
  arg = (struct mips_elf_traverse_got_arg *) data;
  slot = htab_find_slot (arg->g->got_entries, entry, INSERT);
  if (!slot)
    {
      arg->g = NULL;
      return 0;
    }
  if (!*slot)
    {
      *slot = entry;
      mips_elf_count_got_entry (arg->info, arg->g, entry);
    }
  return 1;
}

/* A htab_traverse callback for GOT page entries.  Add each one to the GOT
   given in mips_elf_traverse_got_arg DATA.  Clear DATA->G on error.  */

static int
mips_elf_add_got_page_entry (void **entryp, void *data)
{
  struct mips_got_page_entry *entry;
  struct mips_elf_traverse_got_arg *arg;
  void **slot;

  entry = (struct mips_got_page_entry *) *entryp;
  arg = (struct mips_elf_traverse_got_arg *) data;
  slot = htab_find_slot (arg->g->got_page_entries, entry, INSERT);
  if (!slot)
    {
      arg->g = NULL;
      return 0;
    }
  if (!*slot)
    {
      *slot = entry;
      arg->g->page_gotno += entry->num_pages;
    }
  return 1;
}

/* Consider merging FROM, which is ABFD's GOT, into TO.  Return -1 if
   this would lead to overflow, 1 if they were merged successfully,
   and 0 if a merge failed due to lack of memory.  (These values are chosen
   so that nonnegative return values can be returned by a htab_traverse
   callback.)  */

static int
mips_elf_merge_got_with (bfd *abfd, struct mips_got_info *from,
			 struct mips_got_info *to,
			 struct mips_elf_got_per_bfd_arg *arg)
{
  struct mips_elf_traverse_got_arg tga;
  unsigned int estimate;

  /* Work out how many page entries we would need for the combined GOT.  */
  estimate = arg->max_pages;
  if (estimate >= from->page_gotno + to->page_gotno)
    estimate = from->page_gotno + to->page_gotno;

  /* And conservatively estimate how many local and TLS entries
     would be needed.  */
  estimate += from->local_gotno + to->local_gotno;
  estimate += from->tls_gotno + to->tls_gotno;

  /* If we're merging with the primary got, any TLS relocations will
     come after the full set of global entries.  Otherwise estimate those
     conservatively as well.  */
  if (to == arg->primary && from->tls_gotno + to->tls_gotno)
    estimate += arg->global_count;
  else
    estimate += from->global_gotno + to->global_gotno;

  /* Bail out if the combined GOT might be too big.  */
  if (estimate > arg->max_count)
    return -1;

  /* Transfer the bfd's got information from FROM to TO.  */
  tga.info = arg->info;
  tga.g = to;
  htab_traverse (from->got_entries, mips_elf_add_got_entry, &tga);
  if (!tga.g)
    return 0;

  htab_traverse (from->got_page_entries, mips_elf_add_got_page_entry, &tga);
  if (!tga.g)
    return 0;

  mips_elf_replace_bfd_got (abfd, to);
  return 1;
}

/* Attempt to merge GOT G, which belongs to ABFD.  Try to use as much
   as possible of the primary got, since it doesn't require explicit
   dynamic relocations, but don't use bfds that would reference global
   symbols out of the addressable range.  Failing the primary got,
   attempt to merge with the current got, or finish the current got
   and then make make the new got current.  */

static bfd_boolean
mips_elf_merge_got (bfd *abfd, struct mips_got_info *g,
		    struct mips_elf_got_per_bfd_arg *arg)
{
  unsigned int estimate;
  int result;

  if (!mips_elf_resolve_final_got_entries (arg->info, g))
    return FALSE;

  /* Work out the number of page, local and TLS entries.  */
  estimate = arg->max_pages;
  if (estimate > g->page_gotno)
    estimate = g->page_gotno;
  estimate += g->local_gotno + g->tls_gotno;

  /* We place TLS GOT entries after both locals and globals.  The globals
     for the primary GOT may overflow the normal GOT size limit, so be
     sure not to merge a GOT which requires TLS with the primary GOT in that
     case.  This doesn't affect non-primary GOTs.  */
  estimate += (g->tls_gotno > 0 ? arg->global_count : g->global_gotno);

  if (estimate <= arg->max_count)
    {
      /* If we don't have a primary GOT, use it as
	 a starting point for the primary GOT.  */
      if (!arg->primary)
	{
	  arg->primary = g;
	  return TRUE;
	}

      /* Try merging with the primary GOT.  */
      result = mips_elf_merge_got_with (abfd, g, arg->primary, arg);
      if (result >= 0)
	return result;
    }

  /* If we can merge with the last-created got, do it.  */
  if (arg->current)
    {
      result = mips_elf_merge_got_with (abfd, g, arg->current, arg);
      if (result >= 0)
	return result;
    }

  /* Well, we couldn't merge, so create a new GOT.  Don't check if it
     fits; if it turns out that it doesn't, we'll get relocation
     overflows anyway.  */
  g->next = arg->current;
  arg->current = g;

  return TRUE;
}

/* ENTRYP is a hash table entry for a mips_got_entry.  Set its gotidx
   to GOTIDX, duplicating the entry if it has already been assigned
   an index in a different GOT.  */

static bfd_boolean
mips_elf_set_gotidx (void **entryp, long gotidx)
{
  struct mips_got_entry *entry;

  entry = (struct mips_got_entry *) *entryp;
  if (entry->gotidx > 0)
    {
      struct mips_got_entry *new_entry;

      new_entry = bfd_alloc (entry->abfd, sizeof (*entry));
      if (!new_entry)
	return FALSE;

      *new_entry = *entry;
      *entryp = new_entry;
      entry = new_entry;
    }
  entry->gotidx = gotidx;
  return TRUE;
}

/* Set the TLS GOT index for the GOT entry in ENTRYP.  DATA points to a
   mips_elf_traverse_got_arg in which DATA->value is the size of one
   GOT entry.  Set DATA->g to null on failure.  */

static int
mips_elf_initialize_tls_index (void **entryp, void *data)
{
  struct mips_got_entry *entry;
  struct mips_elf_traverse_got_arg *arg;

  /* We're only interested in TLS symbols.  */
  entry = (struct mips_got_entry *) *entryp;
  if (entry->tls_type == GOT_TLS_NONE)
    return 1;

  arg = (struct mips_elf_traverse_got_arg *) data;
  if (!mips_elf_set_gotidx (entryp, arg->value * arg->g->tls_assigned_gotno))
    {
      arg->g = NULL;
      return 0;
    }

  /* Account for the entries we've just allocated.  */
  arg->g->tls_assigned_gotno += mips_tls_got_entries (entry->tls_type);
  return 1;
}

/* A htab_traverse callback for GOT entries, where DATA points to a
   mips_elf_traverse_got_arg.  Set the global_got_area of each global
   symbol to DATA->value.  */

static int
mips_elf_set_global_got_area (void **entryp, void *data)
{
  struct mips_got_entry *entry;
  struct mips_elf_traverse_got_arg *arg;

  entry = (struct mips_got_entry *) *entryp;
  arg = (struct mips_elf_traverse_got_arg *) data;
  if (entry->abfd != NULL
      && entry->symndx == -1
      && entry->d.h->global_got_area != GGA_NONE)
    entry->d.h->global_got_area = arg->value;
  return 1;
}

/* A htab_traverse callback for secondary GOT entries, where DATA points
   to a mips_elf_traverse_got_arg.  Assign GOT indices to global entries
   and record the number of relocations they require.  DATA->value is
   the size of one GOT entry.  Set DATA->g to null on failure.  */

static int
mips_elf_set_global_gotidx (void **entryp, void *data)
{
  struct mips_got_entry *entry;
  struct mips_elf_traverse_got_arg *arg;

  entry = (struct mips_got_entry *) *entryp;
  arg = (struct mips_elf_traverse_got_arg *) data;
  if (entry->abfd != NULL
      && entry->symndx == -1
      && entry->d.h->global_got_area != GGA_NONE)
    {
      if (!mips_elf_set_gotidx (entryp, arg->value * arg->g->assigned_low_gotno))
	{
	  arg->g = NULL;
	  return 0;
	}
      arg->g->assigned_low_gotno += 1;

      if (arg->info->shared
	  || (elf_hash_table (arg->info)->dynamic_sections_created
	      && entry->d.h->root.def_dynamic
	      && !entry->d.h->root.def_regular))
	arg->g->relocs += 1;
    }

  return 1;
}

/* A htab_traverse callback for GOT entries for which DATA is the
   bfd_link_info.  Forbid any global symbols from having traditional
   lazy-binding stubs.  */

static int
mips_elf_forbid_lazy_stubs (void **entryp, void *data)
{
  struct bfd_link_info *info;
  struct mips_elf_link_hash_table *htab;
  struct mips_got_entry *entry;

  entry = (struct mips_got_entry *) *entryp;
  info = (struct bfd_link_info *) data;
  htab = mips_elf_hash_table (info);
  BFD_ASSERT (htab != NULL);

  if (entry->abfd != NULL
      && entry->symndx == -1
      && entry->d.h->needs_lazy_stub)
    {
      entry->d.h->needs_lazy_stub = FALSE;
      htab->lazy_stub_count--;
    }

  return 1;
}

/* Return the offset of an input bfd IBFD's GOT from the beginning of
   the primary GOT.  */
static bfd_vma
mips_elf_adjust_gp (bfd *abfd, struct mips_got_info *g, bfd *ibfd)
{
  if (!g->next)
    return 0;

  g = mips_elf_bfd_got (ibfd, FALSE);
  if (! g)
    return 0;

  BFD_ASSERT (g->next);

  g = g->next;

  return (g->local_gotno + g->global_gotno + g->tls_gotno)
    * MIPS_ELF_GOT_SIZE (abfd);
}

/* Turn a single GOT that is too big for 16-bit addressing into
   a sequence of GOTs, each one 16-bit addressable.  */

static bfd_boolean
mips_elf_multi_got (bfd *abfd, struct bfd_link_info *info,
		    asection *got, bfd_size_type pages)
{
  struct mips_elf_link_hash_table *htab;
  struct mips_elf_got_per_bfd_arg got_per_bfd_arg;
  struct mips_elf_traverse_got_arg tga;
  struct mips_got_info *g, *gg;
  unsigned int assign, needed_relocs;
  bfd *dynobj, *ibfd;

  dynobj = elf_hash_table (info)->dynobj;
  htab = mips_elf_hash_table (info);
  BFD_ASSERT (htab != NULL);

  g = htab->got_info;

  got_per_bfd_arg.obfd = abfd;
  got_per_bfd_arg.info = info;
  got_per_bfd_arg.current = NULL;
  got_per_bfd_arg.primary = NULL;
  got_per_bfd_arg.max_count = ((MIPS_ELF_GOT_MAX_SIZE (info)
				/ MIPS_ELF_GOT_SIZE (abfd))
			       - htab->reserved_gotno);
  got_per_bfd_arg.max_pages = pages;
  /* The number of globals that will be included in the primary GOT.
     See the calls to mips_elf_set_global_got_area below for more
     information.  */
  got_per_bfd_arg.global_count = g->global_gotno;

  /* Try to merge the GOTs of input bfds together, as long as they
     don't seem to exceed the maximum GOT size, choosing one of them
     to be the primary GOT.  */
  for (ibfd = info->input_bfds; ibfd; ibfd = ibfd->link.next)
    {
      gg = mips_elf_bfd_got (ibfd, FALSE);
      if (gg && !mips_elf_merge_got (ibfd, gg, &got_per_bfd_arg))
	return FALSE;
    }

  /* If we do not find any suitable primary GOT, create an empty one.  */
  if (got_per_bfd_arg.primary == NULL)
    g->next = mips_elf_create_got_info (abfd);
  else
    g->next = got_per_bfd_arg.primary;
  g->next->next = got_per_bfd_arg.current;

  /* GG is now the master GOT, and G is the primary GOT.  */
  gg = g;
  g = g->next;

  /* Map the output bfd to the primary got.  That's what we're going
     to use for bfds that use GOT16 or GOT_PAGE relocations that we
     didn't mark in check_relocs, and we want a quick way to find it.
     We can't just use gg->next because we're going to reverse the
     list.  */
  mips_elf_replace_bfd_got (abfd, g);

  /* Every symbol that is referenced in a dynamic relocation must be
     present in the primary GOT, so arrange for them to appear after
     those that are actually referenced.  */
  gg->reloc_only_gotno = gg->global_gotno - g->global_gotno;
  g->global_gotno = gg->global_gotno;

  tga.info = info;
  tga.value = GGA_RELOC_ONLY;
  htab_traverse (gg->got_entries, mips_elf_set_global_got_area, &tga);
  tga.value = GGA_NORMAL;
  htab_traverse (g->got_entries, mips_elf_set_global_got_area, &tga);

  /* Now go through the GOTs assigning them offset ranges.
     [assigned_low_gotno, local_gotno[ will be set to the range of local
     entries in each GOT.  We can then compute the end of a GOT by
     adding local_gotno to global_gotno.  We reverse the list and make
     it circular since then we'll be able to quickly compute the
     beginning of a GOT, by computing the end of its predecessor.  To
     avoid special cases for the primary GOT, while still preserving
     assertions that are valid for both single- and multi-got links,
     we arrange for the main got struct to have the right number of
     global entries, but set its local_gotno such that the initial
     offset of the primary GOT is zero.  Remember that the primary GOT
     will become the last item in the circular linked list, so it
     points back to the master GOT.  */
  gg->local_gotno = -g->global_gotno;
  gg->global_gotno = g->global_gotno;
  gg->tls_gotno = 0;
  assign = 0;
  gg->next = gg;

  do
    {
      struct mips_got_info *gn;

      assign += htab->reserved_gotno;
      g->assigned_low_gotno = assign;
      g->local_gotno += assign;
      g->local_gotno += (pages < g->page_gotno ? pages : g->page_gotno);
      g->assigned_high_gotno = g->local_gotno - 1;
      assign = g->local_gotno + g->global_gotno + g->tls_gotno;

      /* Take g out of the direct list, and push it onto the reversed
	 list that gg points to.  g->next is guaranteed to be nonnull after
	 this operation, as required by mips_elf_initialize_tls_index. */
      gn = g->next;
      g->next = gg->next;
      gg->next = g;

      /* Set up any TLS entries.  We always place the TLS entries after
	 all non-TLS entries.  */
      g->tls_assigned_gotno = g->local_gotno + g->global_gotno;
      tga.g = g;
      tga.value = MIPS_ELF_GOT_SIZE (abfd);
      htab_traverse (g->got_entries, mips_elf_initialize_tls_index, &tga);
      if (!tga.g)
	return FALSE;
      BFD_ASSERT (g->tls_assigned_gotno == assign);

      /* Move onto the next GOT.  It will be a secondary GOT if nonull.  */
      g = gn;

      /* Forbid global symbols in every non-primary GOT from having
	 lazy-binding stubs.  */
      if (g)
	htab_traverse (g->got_entries, mips_elf_forbid_lazy_stubs, info);
    }
  while (g);

  got->size = assign * MIPS_ELF_GOT_SIZE (abfd);

  needed_relocs = 0;
  for (g = gg->next; g && g->next != gg; g = g->next)
    {
      unsigned int save_assign;

      /* Assign offsets to global GOT entries and count how many
	 relocations they need.  */
      save_assign = g->assigned_low_gotno;
      g->assigned_low_gotno = g->local_gotno;
      tga.info = info;
      tga.value = MIPS_ELF_GOT_SIZE (abfd);
      tga.g = g;
      htab_traverse (g->got_entries, mips_elf_set_global_gotidx, &tga);
      if (!tga.g)
	return FALSE;
      BFD_ASSERT (g->assigned_low_gotno == g->local_gotno + g->global_gotno);
      g->assigned_low_gotno = save_assign;

      if (info->shared)
	{
	  g->relocs += g->local_gotno - g->assigned_low_gotno;
	  BFD_ASSERT (g->assigned_low_gotno == g->next->local_gotno
		      + g->next->global_gotno
		      + g->next->tls_gotno
		      + htab->reserved_gotno);
	}
      needed_relocs += g->relocs;
    }
  needed_relocs += g->relocs;

  if (needed_relocs)
    mips_elf_allocate_dynamic_relocations (dynobj, info,
					   needed_relocs);

  return TRUE;
}


/* Returns the first relocation of type r_type found, beginning with
   RELOCATION.  RELEND is one-past-the-end of the relocation table.  */

static const Elf_Internal_Rela *
mips_elf_next_relocation (bfd *abfd ATTRIBUTE_UNUSED, unsigned int r_type,
			  const Elf_Internal_Rela *relocation,
			  const Elf_Internal_Rela *relend)
{
  unsigned long r_symndx = ELF_R_SYM (abfd, relocation->r_info);

  while (relocation < relend)
    {
      if (ELF_R_TYPE (abfd, relocation->r_info) == r_type
	  && ELF_R_SYM (abfd, relocation->r_info) == r_symndx)
	return relocation;

      ++relocation;
    }

  /* We didn't find it.  */
  return NULL;
}

/* Return whether an input relocation is against a local symbol.  */

static bfd_boolean
mips_elf_local_relocation_p (bfd *input_bfd,
			     const Elf_Internal_Rela *relocation,
			     asection **local_sections)
{
  unsigned long r_symndx;
  Elf_Internal_Shdr *symtab_hdr;
  size_t extsymoff;

  r_symndx = ELF_R_SYM (input_bfd, relocation->r_info);
  symtab_hdr = &elf_tdata (input_bfd)->symtab_hdr;
  extsymoff = (elf_bad_symtab (input_bfd)) ? 0 : symtab_hdr->sh_info;

  if (r_symndx < extsymoff)
    return TRUE;
  if (elf_bad_symtab (input_bfd) && local_sections[r_symndx] != NULL)
    return TRUE;

  return FALSE;
}

/* Sign-extend VALUE, which has the indicated number of BITS.  */

bfd_vma
_bfd_mips_elf_sign_extend (bfd_vma value, int bits)
{
  if (value & ((bfd_vma) 1 << (bits - 1)))
    /* VALUE is negative.  */
    value |= ((bfd_vma) - 1) << bits;

  return value;
}

/* Return non-zero if the indicated VALUE has overflowed the maximum
   range expressible by a signed number with the indicated number of
   BITS.  */

static bfd_boolean
mips_elf_overflow_p (bfd_vma value, int bits)
{
  bfd_signed_vma svalue = (bfd_signed_vma) value;

  if (svalue > (1 << (bits - 1)) - 1)
    /* The value is too big.  */
    return TRUE;
  else if (svalue < -(1 << (bits - 1)))
    /* The value is too small.  */
    return TRUE;

  /* All is well.  */
  return FALSE;
}

/* Calculate the %high function.  */

static bfd_vma
mips_elf_high (bfd_vma value)
{
  return ((value + (bfd_vma) 0x8000) >> 16) & 0xffff;
}

/* Calculate the %higher function.  */

static bfd_vma
mips_elf_higher (bfd_vma value ATTRIBUTE_UNUSED)
{
#ifdef BFD64
  return ((value + (bfd_vma) 0x80008000) >> 32) & 0xffff;
#else
  abort ();
  return MINUS_ONE;
#endif
}

/* Calculate the %highest function.  */

static bfd_vma
mips_elf_highest (bfd_vma value ATTRIBUTE_UNUSED)
{
#ifdef BFD64
  return ((value + (((bfd_vma) 0x8000 << 32) | 0x80008000)) >> 48) & 0xffff;
#else
  abort ();
  return MINUS_ONE;
#endif
}

/* Create the .compact_rel section.  */

static bfd_boolean
mips_elf_create_compact_rel_section
  (bfd *abfd, struct bfd_link_info *info ATTRIBUTE_UNUSED)
{
  flagword flags;
  register asection *s;

  if (bfd_get_linker_section (abfd, ".compact_rel") == NULL)
    {
      flags = (SEC_HAS_CONTENTS | SEC_IN_MEMORY | SEC_LINKER_CREATED
	       | SEC_READONLY);

      s = bfd_make_section_anyway_with_flags (abfd, ".compact_rel", flags);
      if (s == NULL
	  || ! bfd_set_section_alignment (abfd, s,
					  MIPS_ELF_LOG_FILE_ALIGN (abfd)))
	return FALSE;

      s->size = sizeof (Elf32_External_compact_rel);
    }

  return TRUE;
}

/* Create the .got section to hold the global offset table.  */

static bfd_boolean
mips_elf_create_got_section (bfd *abfd, struct bfd_link_info *info)
{
  flagword flags;
  register asection *s;
  struct elf_link_hash_entry *h;
  struct bfd_link_hash_entry *bh;
  struct mips_elf_link_hash_table *htab;

  htab = mips_elf_hash_table (info);
  BFD_ASSERT (htab != NULL);

  /* This function may be called more than once.  */
  if (htab->sgot)
    return TRUE;

  flags = (SEC_ALLOC | SEC_LOAD | SEC_HAS_CONTENTS | SEC_IN_MEMORY
	   | SEC_LINKER_CREATED);

  /* We have to use an alignment of 2**4 here because this is hardcoded
     in the function stub generation and in the linker script.  */
  s = bfd_make_section_anyway_with_flags (abfd, ".got", flags);
  if (s == NULL
      || ! bfd_set_section_alignment (abfd, s, 4))
    return FALSE;
  htab->sgot = s;

  /* Define the symbol _GLOBAL_OFFSET_TABLE_.  We don't do this in the
     linker script because we don't want to define the symbol if we
     are not creating a global offset table.  */
  bh = NULL;
  if (! (_bfd_generic_link_add_one_symbol
	 (info, abfd, "_GLOBAL_OFFSET_TABLE_", BSF_GLOBAL, s,
	  0, NULL, FALSE, get_elf_backend_data (abfd)->collect, &bh)))
    return FALSE;

  h = (struct elf_link_hash_entry *) bh;
  h->non_elf = 0;
  h->def_regular = 1;
  h->type = STT_OBJECT;
  h->other = (h->other & ~ELF_ST_VISIBILITY (-1)) | STV_HIDDEN;
  elf_hash_table (info)->hgot = h;

  if (info->shared
      && ! bfd_elf_link_record_dynamic_symbol (info, h))
    return FALSE;

  htab->got_info = mips_elf_create_got_info (abfd);
  mips_elf_section_data (s)->elf.this_hdr.sh_flags
    |= SHF_ALLOC | SHF_WRITE | SHF_MIPS_GPREL;

  /* We also need a .got.plt section when generating PLTs.  */
  s = bfd_make_section_anyway_with_flags (abfd, ".got.plt",
					  SEC_ALLOC | SEC_LOAD
					  | SEC_HAS_CONTENTS
					  | SEC_IN_MEMORY
					  | SEC_LINKER_CREATED);
  if (s == NULL)
    return FALSE;
  htab->sgotplt = s;

  return TRUE;
}

/* Return true if H refers to the special VxWorks __GOTT_BASE__ or
   __GOTT_INDEX__ symbols.  These symbols are only special for
   shared objects; they are not used in executables.  */

static bfd_boolean
is_gott_symbol (struct bfd_link_info *info, struct elf_link_hash_entry *h)
{
  return (mips_elf_hash_table (info)->is_vxworks
	  && info->shared
	  && (strcmp (h->root.root.string, "__GOTT_BASE__") == 0
	      || strcmp (h->root.root.string, "__GOTT_INDEX__") == 0));
}

/* Return TRUE if a relocation of type R_TYPE from INPUT_BFD might
   require an la25 stub.  See also mips_elf_local_pic_function_p,
   which determines whether the destination function ever requires a
   stub.  */

static bfd_boolean
mips_elf_relocation_needs_la25_stub (bfd *input_bfd, int r_type,
				     bfd_boolean target_is_16_bit_code_p)
{
  /* We specifically ignore branches and jumps from EF_PIC objects,
     where the onus is on the compiler or programmer to perform any
     necessary initialization of $25.  Sometimes such initialization
     is unnecessary; for example, -mno-shared functions do not use
     the incoming value of $25, and may therefore be called directly.  */
  if (PIC_OBJECT_P (input_bfd))
    return FALSE;

  switch (r_type)
    {
    case R_MIPS_26:
    case R_MIPS_PC16:
    case R_MIPS_PC21_S2:
    case R_MIPS_PC26_S2:
    case R_MICROMIPS_26_S1:
    case R_MICROMIPS_PC7_S1:
    case R_MICROMIPS_PC10_S1:
    case R_MICROMIPS_PC16_S1:
    case R_MICROMIPS_PC21_S1:
    case R_MICROMIPS_PC26_S1:
    case R_MICROMIPS_PC23_S2:
      return TRUE;

    case R_MIPS16_26:
      return !target_is_16_bit_code_p;

    default:
      return FALSE;
    }
}

/* Calculate the value produced by the RELOCATION (which comes from
   the INPUT_BFD).  The ADDEND is the addend to use for this
   RELOCATION; RELOCATION->R_ADDEND is ignored.

   The result of the relocation calculation is stored in VALUEP.
   On exit, set *CROSS_MODE_JUMP_P to true if the relocation field
   is a MIPS16 or microMIPS jump to standard MIPS code, or vice versa.

   This function returns bfd_reloc_continue if the caller need take no
   further action regarding this relocation, bfd_reloc_notsupported if
   something goes dramatically wrong, bfd_reloc_overflow if an
   overflow occurs, and bfd_reloc_ok to indicate success.  */

static bfd_reloc_status_type
mips_elf_calculate_relocation (bfd *abfd, bfd *input_bfd,
			       asection *input_section,
			       struct bfd_link_info *info,
			       const Elf_Internal_Rela *relocation,
			       bfd_vma addend, reloc_howto_type *howto,
			       Elf_Internal_Sym *local_syms,
			       asection **local_sections, bfd_vma *valuep,
			       const char **namep,
			       bfd_boolean *cross_mode_jump_p,
			       bfd_boolean save_addend)
{
  /* The eventual value we will return.  */
  bfd_vma value;
  /* The address of the symbol against which the relocation is
     occurring.  */
  bfd_vma symbol = 0;
  /* The final GP value to be used for the relocatable, executable, or
     shared object file being produced.  */
  bfd_vma gp;
  /* The place (section offset or address) of the storage unit being
     relocated.  */
  bfd_vma p;
  /* The value of GP used to create the relocatable object.  */
  bfd_vma gp0;
  /* The offset into the global offset table at which the address of
     the relocation entry symbol, adjusted by the addend, resides
     during execution.  */
  bfd_vma g = MINUS_ONE;
  /* The section in which the symbol referenced by the relocation is
     located.  */
  asection *sec = NULL;
  struct mips_elf_link_hash_entry *h = NULL;
  /* TRUE if the symbol referred to by this relocation is a local
     symbol.  */
  bfd_boolean local_p, was_local_p;
  /* TRUE if the symbol referred to by this relocation is "_gp_disp".  */
  bfd_boolean gp_disp_p = FALSE;
  /* TRUE if the symbol referred to by this relocation is
     "__gnu_local_gp".  */
  bfd_boolean gnu_local_gp_p = FALSE;
  Elf_Internal_Shdr *symtab_hdr;
  size_t extsymoff;
  unsigned long r_symndx;
  int r_type;
  /* TRUE if overflow occurred during the calculation of the
     relocation value.  */
  bfd_boolean overflowed_p;
  /* TRUE if this relocation refers to a MIPS16 function.  */
  bfd_boolean target_is_16_bit_code_p = FALSE;
  bfd_boolean target_is_micromips_code_p = FALSE;
  struct mips_elf_link_hash_table *htab;
  bfd *dynobj;

  dynobj = elf_hash_table (info)->dynobj;
  htab = mips_elf_hash_table (info);
  BFD_ASSERT (htab != NULL);

  /* Parse the relocation.  */
  r_symndx = ELF_R_SYM (input_bfd, relocation->r_info);
  r_type = ELF_R_TYPE (input_bfd, relocation->r_info);
  p = (input_section->output_section->vma
       + input_section->output_offset
       + relocation->r_offset);

  /* Assume that there will be no overflow.  */
  overflowed_p = FALSE;

  /* Figure out whether or not the symbol is local, and get the offset
     used in the array of hash table entries.  */
  symtab_hdr = &elf_tdata (input_bfd)->symtab_hdr;
  local_p = mips_elf_local_relocation_p (input_bfd, relocation,
					 local_sections);
  was_local_p = local_p;
  if (! elf_bad_symtab (input_bfd))
    extsymoff = symtab_hdr->sh_info;
  else
    {
      /* The symbol table does not follow the rule that local symbols
	 must come before globals.  */
      extsymoff = 0;
    }

  /* Figure out the value of the symbol.  */
  if (local_p)
    {
      Elf_Internal_Sym *sym;

      sym = local_syms + r_symndx;
      sec = local_sections[r_symndx];

      symbol = sec->output_section->vma + sec->output_offset;
      if (ELF_ST_TYPE (sym->st_info) != STT_SECTION
	  || (sec->flags & SEC_MERGE))
	symbol += sym->st_value;
      if ((sec->flags & SEC_MERGE)
	  && ELF_ST_TYPE (sym->st_info) == STT_SECTION)
	{
	  addend = _bfd_elf_rel_local_sym (abfd, sym, &sec, addend);
	  addend -= symbol;
	  addend += sec->output_section->vma + sec->output_offset;
	}

      /* MIPS16/microMIPS text labels should be treated as odd.  */
      if (ELF_ST_IS_COMPRESSED (sym->st_other))
	++symbol;

      /* Record the name of this symbol, for our caller.  */
      *namep = bfd_elf_string_from_elf_section (input_bfd,
						symtab_hdr->sh_link,
						sym->st_name);
      if (*namep == '\0')
	*namep = bfd_section_name (input_bfd, sec);

      target_is_16_bit_code_p = ELF_ST_IS_MIPS16 (sym->st_other);
      target_is_micromips_code_p = ELF_ST_IS_MICROMIPS (sym->st_other);
    }
  else
    {
      /* ??? Could we use RELOC_FOR_GLOBAL_SYMBOL here ?  */

      /* For global symbols we look up the symbol in the hash-table.  */
      h = ((struct mips_elf_link_hash_entry *)
	   elf_sym_hashes (input_bfd) [r_symndx - extsymoff]);
      /* Find the real hash-table entry for this symbol.  */
      while (h->root.root.type == bfd_link_hash_indirect
	     || h->root.root.type == bfd_link_hash_warning)
	h = (struct mips_elf_link_hash_entry *) h->root.root.u.i.link;

      /* Record the name of this symbol, for our caller.  */
      *namep = h->root.root.root.string;

      /* See if this is the special _gp_disp symbol.  Note that such a
	 symbol must always be a global symbol.  */
      if (strcmp (*namep, "_gp_disp") == 0
	  && ! NEWABI_P (input_bfd))
	{
	  /* Relocations against _gp_disp are permitted only with
	     R_MIPS_HI16 and R_MIPS_LO16 relocations.  */
	  if (!hi16_reloc_p (r_type) && !lo16_reloc_p (r_type))
	    return bfd_reloc_notsupported;

	  gp_disp_p = TRUE;
	}
      /* See if this is the special _gp symbol.  Note that such a
	 symbol must always be a global symbol.  */
      else if (strcmp (*namep, "__gnu_local_gp") == 0)
	gnu_local_gp_p = TRUE;


      /* If this symbol is defined, calculate its address.  Note that
	 _gp_disp is a magic symbol, always implicitly defined by the
	 linker, so it's inappropriate to check to see whether or not
	 its defined.  */
      else if ((h->root.root.type == bfd_link_hash_defined
		|| h->root.root.type == bfd_link_hash_defweak)
	       && h->root.root.u.def.section)
	{
	  sec = h->root.root.u.def.section;
	  if (sec->output_section)
	    symbol = (h->root.root.u.def.value
		      + sec->output_section->vma
		      + sec->output_offset);
	  else
	    symbol = h->root.root.u.def.value;
	}
      else if (h->root.root.type == bfd_link_hash_undefweak)
	/* We allow relocations against undefined weak symbols, giving
	   it the value zero, so that you can undefined weak functions
	   and check to see if they exist by looking at their
	   addresses.  */
	symbol = 0;
      else if (info->unresolved_syms_in_objects == RM_IGNORE
	       && ELF_ST_VISIBILITY (h->root.other) == STV_DEFAULT)
	symbol = 0;
      else if (strcmp (*namep, SGI_COMPAT (input_bfd)
		       ? "_DYNAMIC_LINK" : "_DYNAMIC_LINKING") == 0)
	{
	  /* If this is a dynamic link, we should have created a
	     _DYNAMIC_LINK symbol or _DYNAMIC_LINKING(for normal mips) symbol
	     in in _bfd_mips_elf_create_dynamic_sections.
	     Otherwise, we should define the symbol with a value of 0.
	     FIXME: It should probably get into the symbol table
	     somehow as well.  */
	  BFD_ASSERT (! info->shared);
	  BFD_ASSERT (bfd_get_section_by_name (abfd, ".dynamic") == NULL);
	  symbol = 0;
	}
      else if (ELF_MIPS_IS_OPTIONAL (h->root.other))
	{
	  /* This is an optional symbol - an Irix specific extension to the
	     ELF spec.  Ignore it for now.
	     XXX - FIXME - there is more to the spec for OPTIONAL symbols
	     than simply ignoring them, but we do not handle this for now.
	     For information see the "64-bit ELF Object File Specification"
	     which is available from here:
	     http://techpubs.sgi.com/library/manuals/4000/007-4658-001/pdf/007-4658-001.pdf  */
	  symbol = 0;
	}
      else if ((*info->callbacks->undefined_symbol)
	       (info, h->root.root.root.string, input_bfd,
		input_section, relocation->r_offset,
		(info->unresolved_syms_in_objects == RM_GENERATE_ERROR)
		 || ELF_ST_VISIBILITY (h->root.other)))
	{
	  return bfd_reloc_undefined;
	}
      else
	{
	  return bfd_reloc_notsupported;
	}

      target_is_16_bit_code_p = ELF_ST_IS_MIPS16 (h->root.other);
      target_is_micromips_code_p = ELF_ST_IS_MICROMIPS (h->root.other);
    }

  /* If this is a reference to a 16-bit function with a stub, we need
     to redirect the relocation to the stub unless:

     (a) the relocation is for a MIPS16 JAL;

     (b) the relocation is for a MIPS16 PIC call, and there are no
	 non-MIPS16 uses of the GOT slot; or

     (c) the section allows direct references to MIPS16 functions.  */
  if (r_type != R_MIPS16_26
      && !info->relocatable
      && ((h != NULL
	   && h->fn_stub != NULL
	   && (r_type != R_MIPS16_CALL16 || h->need_fn_stub))
	  || (local_p
	      && mips_elf_tdata (input_bfd)->local_stubs != NULL
	      && mips_elf_tdata (input_bfd)->local_stubs[r_symndx] != NULL))
      && !section_allows_mips16_refs_p (input_section))
    {
      /* This is a 32- or 64-bit call to a 16-bit function.  We should
	 have already noticed that we were going to need the
	 stub.  */
      if (local_p)
	{
	  sec = mips_elf_tdata (input_bfd)->local_stubs[r_symndx];
	  value = 0;
	}
      else
	{
	  BFD_ASSERT (h->need_fn_stub);
	  if (h->la25_stub)
	    {
	      /* If a LA25 header for the stub itself exists, point to the
		 prepended LUI/ADDIU sequence.  */
	      sec = h->la25_stub->stub_section;
	      value = h->la25_stub->offset;
	    }
	  else
	    {
	      sec = h->fn_stub;
	      value = 0;
	    }
	}

      symbol = sec->output_section->vma + sec->output_offset + value;
      /* The target is 16-bit, but the stub isn't.  */
      target_is_16_bit_code_p = FALSE;
    }
  /* If this is a MIPS16 call with a stub, that is made through the PLT or
     to a standard MIPS function, we need to redirect the call to the stub.
     Note that we specifically exclude R_MIPS16_CALL16 from this behavior;
     indirect calls should use an indirect stub instead.  */
  else if (r_type == R_MIPS16_26 && !info->relocatable
	   && ((h != NULL && (h->call_stub != NULL || h->call_fp_stub != NULL))
	       || (local_p
		   && mips_elf_tdata (input_bfd)->local_call_stubs != NULL
		   && mips_elf_tdata (input_bfd)->local_call_stubs[r_symndx] != NULL))
	   && ((h != NULL && h->use_plt_entry) || !target_is_16_bit_code_p))
    {
      if (local_p)
	sec = mips_elf_tdata (input_bfd)->local_call_stubs[r_symndx];
      else
	{
	  /* If both call_stub and call_fp_stub are defined, we can figure
	     out which one to use by checking which one appears in the input
	     file.  */
	  if (h->call_stub != NULL && h->call_fp_stub != NULL)
	    {
	      asection *o;

	      sec = NULL;
	      for (o = input_bfd->sections; o != NULL; o = o->next)
		{
		  if (CALL_FP_STUB_P (bfd_get_section_name (input_bfd, o)))
		    {
		      sec = h->call_fp_stub;
		      break;
		    }
		}
	      if (sec == NULL)
		sec = h->call_stub;
	    }
	  else if (h->call_stub != NULL)
	    sec = h->call_stub;
	  else
	    sec = h->call_fp_stub;
  	}

      BFD_ASSERT (sec->size > 0);
      symbol = sec->output_section->vma + sec->output_offset;
    }
  /* If this is a direct call to a PIC function, redirect to the
     non-PIC stub.  */
  else if (h != NULL && h->la25_stub
	   && mips_elf_relocation_needs_la25_stub (input_bfd, r_type,
						   target_is_16_bit_code_p))
    symbol = (h->la25_stub->stub_section->output_section->vma
	      + h->la25_stub->stub_section->output_offset
	      + h->la25_stub->offset);
  /* For direct MIPS16 and microMIPS calls make sure the compressed PLT
     entry is used if a standard PLT entry has also been made.  In this
     case the symbol will have been set by mips_elf_set_plt_sym_value
     to point to the standard PLT entry, so redirect to the compressed
     one.  */
  else if ((r_type == R_MIPS16_26 || r_type == R_MICROMIPS_26_S1)
	   && !info->relocatable
	   && h != NULL
	   && h->use_plt_entry
	   && h->root.plt.plist->comp_offset != MINUS_ONE
	   && h->root.plt.plist->mips_offset != MINUS_ONE)
    {
      bfd_boolean micromips_p = MICROMIPS_P (abfd);

      sec = htab->splt;
      symbol = (sec->output_section->vma
		+ sec->output_offset
		+ htab->plt_header_size
		+ htab->plt_mips_offset
		+ h->root.plt.plist->comp_offset
		+ 1);

      target_is_16_bit_code_p = !micromips_p;
      target_is_micromips_code_p = micromips_p;
    }

  /* Make sure MIPS16 and microMIPS are not used together.  */
  if ((r_type == R_MIPS16_26 && target_is_micromips_code_p)
      || (micromips_branch_reloc_p (r_type) && target_is_16_bit_code_p))
   {
      (*_bfd_error_handler)
	(_("MIPS16 and microMIPS functions cannot call each other"));
      return bfd_reloc_notsupported;
   }

  /* Calls from 16-bit code to 32-bit code and vice versa require the
     mode change.  However, we can ignore calls to undefined weak symbols,
     which should never be executed at runtime.  This exception is important
     because the assembly writer may have "known" that any definition of the
     symbol would be 16-bit code, and that direct jumps were therefore
     acceptable.  */
  *cross_mode_jump_p = (!info->relocatable
			&& !(h && h->root.root.type == bfd_link_hash_undefweak)
			&& ((r_type == R_MIPS16_26 && !target_is_16_bit_code_p)
			    || (r_type == R_MICROMIPS_26_S1
				&& !target_is_micromips_code_p)
			    || ((r_type == R_MIPS_26 || r_type == R_MIPS_JALR)
				&& (target_is_16_bit_code_p
				    || target_is_micromips_code_p))));

  local_p = (h == NULL || mips_use_local_got_p (info, h));

  gp0 = _bfd_get_gp_value (input_bfd);
  gp = _bfd_get_gp_value (abfd);
  if (htab->got_info)
    gp += mips_elf_adjust_gp (abfd, htab->got_info, input_bfd);

  if (gnu_local_gp_p)
    symbol = gp;

  /* Global R_MIPS_GOT_PAGE/R_MICROMIPS_GOT_PAGE relocations are equivalent
     to R_MIPS_GOT_DISP/R_MICROMIPS_GOT_DISP.  The addend is applied by the
     corresponding R_MIPS_GOT_OFST/R_MICROMIPS_GOT_OFST.  */
  if (got_page_reloc_p (r_type) && !local_p)
    {
      r_type = (micromips_reloc_p (r_type)
		? R_MICROMIPS_GOT_DISP : R_MIPS_GOT_DISP);
      addend = 0;
    }

  /* If we haven't already determined the GOT offset, and we're going
     to need it, get it now.  */
  switch (r_type)
    {
    case R_MIPS16_CALL16:
    case R_MIPS16_GOT16:
    case R_MIPS_CALL16:
    case R_MIPS_GOT16:
    case R_MIPS_GOT_DISP:
    case R_MIPS_GOT_HI16:
    case R_MIPS_CALL_HI16:
    case R_MIPS_GOT_LO16:
    case R_MIPS_CALL_LO16:
    case R_MICROMIPS_CALL16:
    case R_MICROMIPS_GOT16:
    case R_MICROMIPS_GOT_DISP:
    case R_MICROMIPS_GOT_HI16:
    case R_MICROMIPS_CALL_HI16:
    case R_MICROMIPS_GOT_LO16:
    case R_MICROMIPS_CALL_LO16:
    case R_MIPS_TLS_GD:
    case R_MIPS_TLS_GOTTPREL:
    case R_MIPS_TLS_LDM:
    case R_MIPS16_TLS_GD:
    case R_MIPS16_TLS_GOTTPREL:
    case R_MIPS16_TLS_LDM:
    case R_MICROMIPS_TLS_GD:
    case R_MICROMIPS_TLS_GOTTPREL:
    case R_MICROMIPS_TLS_LDM:
      /* Find the index into the GOT where this value is located.  */
      if (tls_ldm_reloc_p (r_type))
	{
	  g = mips_elf_local_got_index (abfd, input_bfd, info,
					0, 0, NULL, r_type);
	  if (g == MINUS_ONE)
	    return bfd_reloc_outofrange;
	}
      else if (!local_p)
	{
	  /* On VxWorks, CALL relocations should refer to the .got.plt
	     entry, which is initialized to point at the PLT stub.  */
	  if (htab->is_vxworks
	      && (call_hi16_reloc_p (r_type)
		  || call_lo16_reloc_p (r_type)
		  || call16_reloc_p (r_type)))
	    {
	      BFD_ASSERT (addend == 0);
	      BFD_ASSERT (h->root.needs_plt);
	      g = mips_elf_gotplt_index (info, &h->root);
	    }
	  else
	    {
	      BFD_ASSERT (addend == 0);
	      g = mips_elf_global_got_index (abfd, info, input_bfd,
					     &h->root, r_type);
	      if (!TLS_RELOC_P (r_type)
		  && !elf_hash_table (info)->dynamic_sections_created)
		/* This is a static link.  We must initialize the GOT entry.  */
		MIPS_ELF_PUT_WORD (dynobj, symbol, htab->sgot->contents + g);
	    }
	}
      else if (!htab->is_vxworks
	       && (call16_reloc_p (r_type) || got16_reloc_p (r_type)))
	/* The calculation below does not involve "g".  */
	break;
      else
	{
	  g = mips_elf_local_got_index (abfd, input_bfd, info,
					symbol + addend, r_symndx, h, r_type);
	  if (g == MINUS_ONE)
	    return bfd_reloc_outofrange;
	}

      /* Convert GOT indices to actual offsets.  */
      g = mips_elf_got_offset_from_index (info, abfd, input_bfd, g);
      break;
    }

  /* Relocations against the VxWorks __GOTT_BASE__ and __GOTT_INDEX__
     symbols are resolved by the loader.  Add them to .rela.dyn.  */
  if (h != NULL && is_gott_symbol (info, &h->root))
    {
      Elf_Internal_Rela outrel;
      bfd_byte *loc;
      asection *s;

      s = mips_elf_rel_dyn_section (info, FALSE);
      loc = s->contents + s->reloc_count++ * sizeof (Elf32_External_Rela);

      outrel.r_offset = (input_section->output_section->vma
			 + input_section->output_offset
			 + relocation->r_offset);
      outrel.r_info = ELF32_R_INFO (h->root.dynindx, r_type);
      outrel.r_addend = addend;
      bfd_elf32_swap_reloca_out (abfd, &outrel, loc);

      /* If we've written this relocation for a readonly section,
	 we need to set DF_TEXTREL again, so that we do not delete the
	 DT_TEXTREL tag.  */
      if (MIPS_ELF_READONLY_SECTION (input_section))
	info->flags |= DF_TEXTREL;

      *valuep = 0;
      return bfd_reloc_ok;
    }

  /* Figure out what kind of relocation is being performed.  */
  switch (r_type)
    {
    case R_MIPS_NONE:
      return bfd_reloc_continue;

    case R_MIPS_16:
      if (howto->partial_inplace)
	addend = _bfd_mips_elf_sign_extend (addend, 16);
      value = symbol + addend;
      overflowed_p = mips_elf_overflow_p (value, 16);
      break;

    case R_MIPS_32:
    case R_MIPS_REL32:
    case R_MIPS_64:
      if ((info->shared
	   || (htab->root.dynamic_sections_created
	       && h != NULL
	       && h->root.def_dynamic
	       && !h->root.def_regular
	       && !h->has_static_relocs))
	  && r_symndx != STN_UNDEF
	  && (h == NULL
	      || h->root.root.type != bfd_link_hash_undefweak
	      || ELF_ST_VISIBILITY (h->root.other) == STV_DEFAULT)
	  && (input_section->flags & SEC_ALLOC) != 0)
	{
	  /* If we're creating a shared library, then we can't know
	     where the symbol will end up.  So, we create a relocation
	     record in the output, and leave the job up to the dynamic
	     linker.  We must do the same for executable references to
	     shared library symbols, unless we've decided to use copy
	     relocs or PLTs instead.  */
	  value = addend;
	  if (!mips_elf_create_dynamic_relocation (abfd,
						   info,
						   relocation,
						   h,
						   sec,
						   symbol,
						   &value,
						   input_section))
	    return bfd_reloc_undefined;
	}
      else
	{
	  if (r_type != R_MIPS_REL32)
	    value = symbol + addend;
	  else
	    value = addend;
	}
      value &= howto->dst_mask;
      break;

    case R_MIPS_PC32:
      value = symbol + addend - p;
      value &= howto->dst_mask;
      break;

    case R_MIPS16_26:
      /* The calculation for R_MIPS16_26 is just the same as for an
	 R_MIPS_26.  It's only the storage of the relocated field into
	 the output file that's different.  That's handled in
	 mips_elf_perform_relocation.  So, we just fall through to the
	 R_MIPS_26 case here.  */
    case R_MIPS_26:
    case R_MICROMIPS_26_S1:
      {
	unsigned int shift;

	/* Make sure the target of JALX is word-aligned.  Bit 0 must be
	   the correct ISA mode selector and bit 1 must be 0.  */
	if (*cross_mode_jump_p && (symbol & 3) != (r_type == R_MIPS_26))
	  return bfd_reloc_outofrange;

	/* Shift is 2, unusually, for microMIPS JALX.  */
	shift = (!*cross_mode_jump_p && r_type == R_MICROMIPS_26_S1) ? 1 : 2;

	if (was_local_p)
	  value = addend | ((p + 4) & (0xfc000000 << shift));
	else if (howto->partial_inplace)
	  value = _bfd_mips_elf_sign_extend (addend, 26 + shift);
	else
	  value = addend;
	value = (value + symbol) >> shift;
	if (!was_local_p && h->root.root.type != bfd_link_hash_undefweak)
	  overflowed_p = (value >> 26) != ((p + 4) >> (26 + shift));
	value &= howto->dst_mask;
      }
      break;

    case R_MIPS_TLS_DTPREL_HI16:
    case R_MIPS16_TLS_DTPREL_HI16:
    case R_MICROMIPS_TLS_DTPREL_HI16:
      value = (mips_elf_high (addend + symbol - dtprel_base (info))
	       & howto->dst_mask);
      break;

    case R_MIPS_TLS_DTPREL_LO16:
    case R_MIPS_TLS_DTPREL32:
    case R_MIPS_TLS_DTPREL64:
    case R_MIPS16_TLS_DTPREL_LO16:
    case R_MICROMIPS_TLS_DTPREL_LO16:
      value = (symbol + addend - dtprel_base (info)) & howto->dst_mask;
      break;

    case R_MIPS_TLS_TPREL_HI16:
    case R_MIPS16_TLS_TPREL_HI16:
    case R_MICROMIPS_TLS_TPREL_HI16:
      value = (mips_elf_high (addend + symbol - tprel_base (info))
	       & howto->dst_mask);
      break;

    case R_MIPS_TLS_TPREL_LO16:
    case R_MIPS_TLS_TPREL32:
    case R_MIPS_TLS_TPREL64:
    case R_MIPS16_TLS_TPREL_LO16:
    case R_MICROMIPS_TLS_TPREL_LO16:
      value = (symbol + addend - tprel_base (info)) & howto->dst_mask;
      break;

    case R_MIPS_HI16:
    case R_MIPS16_HI16:
    case R_MICROMIPS_HI16:
      if (!gp_disp_p)
	{
	  value = mips_elf_high (addend + symbol);
	  value &= howto->dst_mask;
	}
      else
	{
	  /* For MIPS16 ABI code we generate this sequence
	        0: li      $v0,%hi(_gp_disp)
	        4: addiupc $v1,%lo(_gp_disp)
	        8: sll     $v0,16
	       12: addu    $v0,$v1
	       14: move    $gp,$v0
	     So the offsets of hi and lo relocs are the same, but the
	     base $pc is that used by the ADDIUPC instruction at $t9 + 4.
	     ADDIUPC clears the low two bits of the instruction address,
	     so the base is ($t9 + 4) & ~3.  */
	  if (r_type == R_MIPS16_HI16)
	    value = mips_elf_high (addend + gp - ((p + 4) & ~(bfd_vma) 0x3));
	  /* The microMIPS .cpload sequence uses the same assembly
	     instructions as the traditional psABI version, but the
	     incoming $t9 has the low bit set.  */
	  else if (r_type == R_MICROMIPS_HI16)
	    value = mips_elf_high (addend + gp - p - 1);
	  else
	    value = mips_elf_high (addend + gp - p);
	  overflowed_p = mips_elf_overflow_p (value, 16);
	}
      break;

    case R_MIPS_LO16:
    case R_MIPS16_LO16:
    case R_MICROMIPS_LO16:
    case R_MICROMIPS_HI0_LO16:
      if (!gp_disp_p)
	value = (symbol + addend) & howto->dst_mask;
      else
	{
	  /* See the comment for R_MIPS16_HI16 above for the reason
	     for this conditional.  */
	  if (r_type == R_MIPS16_LO16)
	    value = addend + gp - (p & ~(bfd_vma) 0x3);
	  else if (r_type == R_MICROMIPS_LO16
		   || r_type == R_MICROMIPS_HI0_LO16)
	    value = addend + gp - p + 3;
	  else
	    value = addend + gp - p + 4;
	  /* The MIPS ABI requires checking the R_MIPS_LO16 relocation
	     for overflow.  But, on, say, IRIX5, relocations against
	     _gp_disp are normally generated from the .cpload
	     pseudo-op.  It generates code that normally looks like
	     this:

	       lui    $gp,%hi(_gp_disp)
	       addiu  $gp,$gp,%lo(_gp_disp)
	       addu   $gp,$gp,$t9

	     Here $t9 holds the address of the function being called,
	     as required by the MIPS ELF ABI.  The R_MIPS_LO16
	     relocation can easily overflow in this situation, but the
	     R_MIPS_HI16 relocation will handle the overflow.
	     Therefore, we consider this a bug in the MIPS ABI, and do
	     not check for overflow here.  */
	}
      break;

    case R_MIPS_LITERAL:
    case R_MICROMIPS_LITERAL:
      /* Because we don't merge literal sections, we can handle this
	 just like R_MIPS_GPREL16.  In the long run, we should merge
	 shared literals, and then we will need to additional work
	 here.  */

      /* Fall through.  */

    case R_MIPS16_GPREL:
      /* The R_MIPS16_GPREL performs the same calculation as
	 R_MIPS_GPREL16, but stores the relocated bits in a different
	 order.  We don't need to do anything special here; the
	 differences are handled in mips_elf_perform_relocation.  */
    case R_MIPS_GPREL16:
    case R_MICROMIPS_GPREL7_S2:
    case R_MICROMIPS_GPREL16:
      /* Only sign-extend the addend if it was extracted from the
	 instruction.  If the addend was separate, leave it alone,
	 otherwise we may lose significant bits.  */
      if (howto->partial_inplace)
	addend = _bfd_mips_elf_sign_extend (addend, 16);
      value = symbol + addend - gp;
      /* If the symbol was local, any earlier relocatable links will
	 have adjusted its addend with the gp offset, so compensate
	 for that now.  Don't do it for symbols forced local in this
	 link, though, since they won't have had the gp offset applied
	 to them before.  */
      if (was_local_p)
	value += gp0;
      if (was_local_p || h->root.root.type != bfd_link_hash_undefweak)
	overflowed_p = mips_elf_overflow_p (value, 16);
      break;

    case R_MIPS16_GOT16:
    case R_MIPS16_CALL16:
    case R_MIPS_GOT16:
    case R_MIPS_CALL16:
    case R_MICROMIPS_GOT16:
    case R_MICROMIPS_CALL16:
      /* VxWorks does not have separate local and global semantics for
	 R_MIPS*_GOT16; every relocation evaluates to "G".  */
      if (!htab->is_vxworks && local_p)
	{
	  value = mips_elf_got16_entry (abfd, input_bfd, info,
					symbol + addend, !was_local_p);
	  if (value == MINUS_ONE)
	    return bfd_reloc_outofrange;
	  value
	    = mips_elf_got_offset_from_index (info, abfd, input_bfd, value);
	  overflowed_p = mips_elf_overflow_p (value, 16);
	  break;
	}

      /* Fall through.  */

    case R_MIPS_TLS_GD:
    case R_MIPS_TLS_GOTTPREL:
    case R_MIPS_TLS_LDM:
    case R_MIPS_GOT_DISP:
    case R_MIPS16_TLS_GD:
    case R_MIPS16_TLS_GOTTPREL:
    case R_MIPS16_TLS_LDM:
    case R_MICROMIPS_TLS_GD:
    case R_MICROMIPS_TLS_GOTTPREL:
    case R_MICROMIPS_TLS_LDM:
    case R_MICROMIPS_GOT_DISP:
      value = g;
      overflowed_p = mips_elf_overflow_p (value, 16);
      break;

    case R_MIPS_GPREL32:
      value = (addend + symbol + gp0 - gp);
      if (!save_addend)
	value &= howto->dst_mask;
      break;

    case R_MIPS_PC16:
    case R_MIPS_GNU_REL16_S2:
      if (howto->partial_inplace)
	addend = _bfd_mips_elf_sign_extend (addend, 18);

      if ((symbol + addend) & 3)
	return bfd_reloc_outofrange;

      value = symbol + addend - p;
      if (was_local_p || h->root.root.type != bfd_link_hash_undefweak)
	overflowed_p = mips_elf_overflow_p (value, 18);
      value >>= howto->rightshift;
      value &= howto->dst_mask;
      break;

    case R_MIPS_PC21_S2:
      if (howto->partial_inplace)
	addend = _bfd_mips_elf_sign_extend (addend, 23);

      if ((symbol + addend) & 3)
	return bfd_reloc_outofrange;

      value = symbol + addend - p;
      if (was_local_p || h->root.root.type != bfd_link_hash_undefweak)
	overflowed_p = mips_elf_overflow_p (value, 23);
      value >>= howto->rightshift;
      value &= howto->dst_mask;
      break;

    case R_MIPS_PC26_S2:
      if (howto->partial_inplace)
	addend = _bfd_mips_elf_sign_extend (addend, 28);

      if ((symbol + addend) & 3)
	return bfd_reloc_outofrange;

      value = symbol + addend - p;
      if (was_local_p || h->root.root.type != bfd_link_hash_undefweak)
	overflowed_p = mips_elf_overflow_p (value, 28);
      value >>= howto->rightshift;
      value &= howto->dst_mask;
      break;

    case R_MIPS_PC18_S3:
    case R_MICROMIPS_PC18_S3:
      if (howto->partial_inplace)
	addend = _bfd_mips_elf_sign_extend (addend, 21);

      if ((symbol + addend) & 7)
	return bfd_reloc_outofrange;

      value = symbol + addend - ((p | 7) ^ 7);
      if (was_local_p || h->root.root.type != bfd_link_hash_undefweak)
	overflowed_p = mips_elf_overflow_p (value, 21);
      value >>= howto->rightshift;
      value &= howto->dst_mask;
      break;

    case R_MIPS_PC19_S2:
    case R_MICROMIPS_PC19_S2:
      if (howto->partial_inplace)
	addend = _bfd_mips_elf_sign_extend (addend, 21);

      if ((symbol + addend) & 3)
	return bfd_reloc_outofrange;

<<<<<<< HEAD
      value = symbol + addend - p;
      if (was_local_p || h->root.root.type != bfd_link_hash_undefweak)
	overflowed_p = mips_elf_overflow_p (value, 21);
=======
      value = symbol + addend - ((p | 3) ^ 3);
      overflowed_p = mips_elf_overflow_p (value, 21);
>>>>>>> f5984677
      value >>= howto->rightshift;
      value &= howto->dst_mask;
      break;

    case R_MIPS_PCHI16:
    case R_MICROMIPS_PCHI16:
      value = mips_elf_high (symbol + addend - p);
      if (was_local_p || h->root.root.type != bfd_link_hash_undefweak)
	overflowed_p = mips_elf_overflow_p (value, 16);
      value &= howto->dst_mask;
      break;

    case R_MIPS_PCLO16:
    case R_MICROMIPS_PCLO16:
      if (howto->partial_inplace)
	addend = _bfd_mips_elf_sign_extend (addend, 16);
      value = symbol + addend - p;
      value &= howto->dst_mask;
      break;

    case R_MICROMIPS_PC7_S1:
      if (howto->partial_inplace)
	addend = _bfd_mips_elf_sign_extend (addend, 8);
      value = symbol + addend - p;
      if (was_local_p || h->root.root.type != bfd_link_hash_undefweak)
	overflowed_p = mips_elf_overflow_p (value, 8);
      value >>= howto->rightshift;
      value &= howto->dst_mask;
      break;

    case R_MICROMIPS_PC10_S1:
      if (howto->partial_inplace)
	addend = _bfd_mips_elf_sign_extend (addend, 11);
      value = symbol + addend - p;
      if (was_local_p || h->root.root.type != bfd_link_hash_undefweak)
	overflowed_p = mips_elf_overflow_p (value, 11);
      value >>= howto->rightshift;
      value &= howto->dst_mask;
      break;

    case R_MICROMIPS_PC16_S1:
      if (howto->partial_inplace)
	addend = _bfd_mips_elf_sign_extend (addend, 17);
      value = symbol + addend - p;
      if (was_local_p || h->root.root.type != bfd_link_hash_undefweak)
	overflowed_p = mips_elf_overflow_p (value, 17);
      value >>= howto->rightshift;
      value &= howto->dst_mask;
      break;

    case R_MICROMIPS_PC21_S1:
      if (howto->partial_inplace)
        addend = _bfd_mips_elf_sign_extend (addend, 22);
      value = symbol + addend - p;
      if (was_local_p || h->root.root.type != bfd_link_hash_undefweak)
	overflowed_p = mips_elf_overflow_p (value, 22);
      value >>= howto->rightshift;
      value &= howto->dst_mask;
      break;

    case R_MICROMIPS_PC26_S1:
      if (howto->partial_inplace)
        addend = _bfd_mips_elf_sign_extend (addend, 27);
      value = symbol + addend - p;
      if (was_local_p || h->root.root.type != bfd_link_hash_undefweak)
	overflowed_p = mips_elf_overflow_p (value, 27);
      value >>= howto->rightshift;
      value &= howto->dst_mask;
      break;

    case R_MICROMIPS_PC23_S2:
      if (howto->partial_inplace)
	addend = _bfd_mips_elf_sign_extend (addend, 25);
      value = symbol + addend - ((p | 3) ^ 3);
      if (was_local_p || h->root.root.type != bfd_link_hash_undefweak)
	overflowed_p = mips_elf_overflow_p (value, 25);
      value >>= howto->rightshift;
      value &= howto->dst_mask;
      break;

    case R_MIPS_GOT_HI16:
    case R_MIPS_CALL_HI16:
    case R_MICROMIPS_GOT_HI16:
    case R_MICROMIPS_CALL_HI16:
      /* We're allowed to handle these two relocations identically.
	 The dynamic linker is allowed to handle the CALL relocations
	 differently by creating a lazy evaluation stub.  */
      value = g;
      value = mips_elf_high (value);
      value &= howto->dst_mask;
      break;

    case R_MIPS_GOT_LO16:
    case R_MIPS_CALL_LO16:
    case R_MICROMIPS_GOT_LO16:
    case R_MICROMIPS_CALL_LO16:
      value = g & howto->dst_mask;
      break;

    case R_MIPS_GOT_PAGE:
    case R_MICROMIPS_GOT_PAGE:
      value = mips_elf_got_page (abfd, input_bfd, info, symbol + addend, NULL);
      if (value == MINUS_ONE)
	return bfd_reloc_outofrange;
      value = mips_elf_got_offset_from_index (info, abfd, input_bfd, value);
      overflowed_p = mips_elf_overflow_p (value, 16);
      break;

    case R_MIPS_GOT_OFST:
    case R_MICROMIPS_GOT_OFST:
      if (local_p)
	mips_elf_got_page (abfd, input_bfd, info, symbol + addend, &value);
      else
	value = addend;
      overflowed_p = mips_elf_overflow_p (value, 16);
      break;

    case R_MIPS_SUB:
    case R_MICROMIPS_SUB:
      value = symbol - addend;
      value &= howto->dst_mask;
      break;

    case R_MIPS_HIGHER:
    case R_MICROMIPS_HIGHER:
      value = mips_elf_higher (addend + symbol);
      value &= howto->dst_mask;
      break;

    case R_MIPS_HIGHEST:
    case R_MICROMIPS_HIGHEST:
      value = mips_elf_highest (addend + symbol);
      value &= howto->dst_mask;
      break;

    case R_MIPS_SCN_DISP:
    case R_MICROMIPS_SCN_DISP:
      value = symbol + addend - sec->output_offset;
      value &= howto->dst_mask;
      break;

    case R_MIPS_JALR:
    case R_MICROMIPS_JALR:
      /* This relocation is only a hint.  In some cases, we optimize
	 it into a bal instruction.  But we don't try to optimize
	 when the symbol does not resolve locally.  */
      if (h != NULL && !SYMBOL_CALLS_LOCAL (info, &h->root))
	return bfd_reloc_continue;
      value = symbol + addend;
      break;

    case R_MIPS_PJUMP:
    case R_MIPS_GNU_VTINHERIT:
    case R_MIPS_GNU_VTENTRY:
      /* We don't do anything with these at present.  */
      return bfd_reloc_continue;

    default:
      /* An unrecognized relocation type.  */
      return bfd_reloc_notsupported;
    }

  /* Store the VALUE for our caller.  */
  *valuep = value;
  return overflowed_p ? bfd_reloc_overflow : bfd_reloc_ok;
}

/* Obtain the field relocated by RELOCATION.  */

static bfd_vma
mips_elf_obtain_contents (reloc_howto_type *howto,
			  const Elf_Internal_Rela *relocation,
			  bfd *input_bfd, bfd_byte *contents)
{
  bfd_vma x;
  bfd_byte *location = contents + relocation->r_offset;

  /* Obtain the bytes.  */
  x = bfd_get ((8 * bfd_get_reloc_size (howto)), input_bfd, location);

  return x;
}

/* It has been determined that the result of the RELOCATION is the
   VALUE.  Use HOWTO to place VALUE into the output file at the
   appropriate position.  The SECTION is the section to which the
   relocation applies.
   CROSS_MODE_JUMP_P is true if the relocation field
   is a MIPS16 or microMIPS jump to standard MIPS code, or vice versa.

   Returns FALSE if anything goes wrong.  */

static bfd_boolean
mips_elf_perform_relocation (struct bfd_link_info *info,
			     reloc_howto_type *howto,
			     const Elf_Internal_Rela *relocation,
			     bfd_vma value, bfd *input_bfd,
			     asection *input_section, bfd_byte *contents,
			     bfd_boolean cross_mode_jump_p)
{
  bfd_vma x;
  bfd_byte *location;
  int r_type = ELF_R_TYPE (input_bfd, relocation->r_info);

  /* Figure out where the relocation is occurring.  */
  location = contents + relocation->r_offset;

  _bfd_mips_elf_reloc_unshuffle (input_bfd, r_type, FALSE, location);

  /* Obtain the current value.  */
  x = mips_elf_obtain_contents (howto, relocation, input_bfd, contents);

  /* Clear the field we are setting.  */
  x &= ~howto->dst_mask;

  /* Set the field.  */
  x |= (value & howto->dst_mask);

  /* If required, turn JAL into JALX.  */
  if (cross_mode_jump_p && jal_reloc_p (r_type))
    {
      bfd_boolean ok;
      bfd_vma opcode = x >> 26;
      bfd_vma jalx_opcode;

      /* Check to see if the opcode is already JAL or JALX.  */
      if (r_type == R_MIPS16_26)
	{
	  ok = ((opcode == 0x6) || (opcode == 0x7));
	  jalx_opcode = 0x7;
	}
      else if (r_type == R_MICROMIPS_26_S1)
	{
	  ok = ((opcode == 0x3d) || (opcode == 0x3c));
	  jalx_opcode = 0x3c;
	}
      else
	{
	  ok = ((opcode == 0x3) || (opcode == 0x1d));
	  jalx_opcode = 0x1d;
	}

      /* If the opcode is not JAL or JALX, there's a problem.  We cannot
         convert J or JALS to JALX.  */
      if (!ok)
	{
	  (*_bfd_error_handler)
	    (_("%B: %A+0x%lx: Unsupported jump between ISA modes; consider recompiling with interlinking enabled."),
	     input_bfd,
	     input_section,
	     (unsigned long) relocation->r_offset);
	  bfd_set_error (bfd_error_bad_value);
	  return FALSE;
	}

      /* Make this the JALX opcode.  */
      x = (x & ~(0x3f << 26)) | (jalx_opcode << 26);
    }

  /* Try converting JAL to BAL and J(AL)R to B(AL), if the target is in
     range.  */
  if (!info->relocatable
      && !cross_mode_jump_p
      && ((JAL_TO_BAL_P (input_bfd)
	   && r_type == R_MIPS_26
	   && (x >> 26) == 0x3)		/* jal addr */
	  || (JALR_TO_BAL_P (input_bfd)
	      && r_type == R_MIPS_JALR
	      && x == 0x0320f809)	/* jalr t9 */
	  || (JR_TO_B_P (input_bfd)
	      && r_type == R_MIPS_JALR
	      && x == 0x03200008)))	/* jr t9 */
    {
      bfd_vma addr;
      bfd_vma dest;
      bfd_signed_vma off;

      addr = (input_section->output_section->vma
	      + input_section->output_offset
	      + relocation->r_offset
	      + 4);
      if (r_type == R_MIPS_26)
	dest = (value << 2) | ((addr >> 28) << 28);
      else
	dest = value;
      off = dest - addr;
      if (off <= 0x1ffff && off >= -0x20000)
	{
	  if (x == 0x03200008)	/* jr t9 */
	    x = 0x10000000 | (((bfd_vma) off >> 2) & 0xffff);   /* b addr */
	  else
	    x = 0x04110000 | (((bfd_vma) off >> 2) & 0xffff);   /* bal addr */
	}
    }

  /* Put the value into the output.  */
  bfd_put (8 * bfd_get_reloc_size (howto), input_bfd, x, location);

  _bfd_mips_elf_reloc_shuffle (input_bfd, r_type, !info->relocatable,
			       location);

  return TRUE;
}

/* Create a rel.dyn relocation for the dynamic linker to resolve.  REL
   is the original relocation, which is now being transformed into a
   dynamic relocation.  The ADDENDP is adjusted if necessary; the
   caller should store the result in place of the original addend.  */

static bfd_boolean
mips_elf_create_dynamic_relocation (bfd *output_bfd,
				    struct bfd_link_info *info,
				    const Elf_Internal_Rela *rel,
				    struct mips_elf_link_hash_entry *h,
				    asection *sec, bfd_vma symbol,
				    bfd_vma *addendp, asection *input_section)
{
  Elf_Internal_Rela outrel[3];
  asection *sreloc;
  bfd *dynobj;
  int r_type;
  long indx;
  bfd_boolean defined_p;
  struct mips_elf_link_hash_table *htab;

  htab = mips_elf_hash_table (info);
  BFD_ASSERT (htab != NULL);

  r_type = ELF_R_TYPE (output_bfd, rel->r_info);
  dynobj = elf_hash_table (info)->dynobj;
  sreloc = mips_elf_rel_dyn_section (info, FALSE);
  BFD_ASSERT (sreloc != NULL);
  BFD_ASSERT (sreloc->contents != NULL);
  BFD_ASSERT (sreloc->reloc_count * MIPS_ELF_REL_SIZE (output_bfd)
	      < sreloc->size);

  outrel[0].r_offset =
    _bfd_elf_section_offset (output_bfd, info, input_section, rel[0].r_offset);
  if (ABI_64_P (output_bfd))
    {
      outrel[1].r_offset =
	_bfd_elf_section_offset (output_bfd, info, input_section, rel[1].r_offset);
      outrel[2].r_offset =
	_bfd_elf_section_offset (output_bfd, info, input_section, rel[2].r_offset);
    }

  if (outrel[0].r_offset == MINUS_ONE)
    /* The relocation field has been deleted.  */
    return TRUE;

  if (outrel[0].r_offset == MINUS_TWO)
    {
      /* The relocation field has been converted into a relative value of
	 some sort.  Functions like _bfd_elf_write_section_eh_frame expect
	 the field to be fully relocated, so add in the symbol's value.  */
      *addendp += symbol;
      return TRUE;
    }

  /* We must now calculate the dynamic symbol table index to use
     in the relocation.  */
  if (h != NULL && ! SYMBOL_REFERENCES_LOCAL (info, &h->root))
    {
      BFD_ASSERT (htab->is_vxworks || h->global_got_area != GGA_NONE);
      indx = h->root.dynindx;
      if (SGI_COMPAT (output_bfd))
	defined_p = h->root.def_regular;
      else
	/* ??? glibc's ld.so just adds the final GOT entry to the
	   relocation field.  It therefore treats relocs against
	   defined symbols in the same way as relocs against
	   undefined symbols.  */
	defined_p = FALSE;
    }
  else
    {
      if (sec != NULL && bfd_is_abs_section (sec))
	indx = 0;
      else if (sec == NULL || sec->owner == NULL)
	{
	  bfd_set_error (bfd_error_bad_value);
	  return FALSE;
	}
      else
	{
	  indx = elf_section_data (sec->output_section)->dynindx;
	  if (indx == 0)
	    {
	      asection *osec = htab->root.text_index_section;
	      indx = elf_section_data (osec)->dynindx;
	    }
	  if (indx == 0)
	    abort ();
	}

      /* Instead of generating a relocation using the section
	 symbol, we may as well make it a fully relative
	 relocation.  We want to avoid generating relocations to
	 local symbols because we used to generate them
	 incorrectly, without adding the original symbol value,
	 which is mandated by the ABI for section symbols.  In
	 order to give dynamic loaders and applications time to
	 phase out the incorrect use, we refrain from emitting
	 section-relative relocations.  It's not like they're
	 useful, after all.  This should be a bit more efficient
	 as well.  */
      /* ??? Although this behavior is compatible with glibc's ld.so,
	 the ABI says that relocations against STN_UNDEF should have
	 a symbol value of 0.  Irix rld honors this, so relocations
	 against STN_UNDEF have no effect.  */
      if (!SGI_COMPAT (output_bfd))
	indx = 0;
      defined_p = TRUE;
    }

  /* If the relocation was previously an absolute relocation and
     this symbol will not be referred to by the relocation, we must
     adjust it by the value we give it in the dynamic symbol table.
     Otherwise leave the job up to the dynamic linker.  */
  if (defined_p && r_type != R_MIPS_REL32)
    *addendp += symbol;

  if (htab->is_vxworks)
    /* VxWorks uses non-relative relocations for this.  */
    outrel[0].r_info = ELF32_R_INFO (indx, R_MIPS_32);
  else
    /* The relocation is always an REL32 relocation because we don't
       know where the shared library will wind up at load-time.  */
    outrel[0].r_info = ELF_R_INFO (output_bfd, (unsigned long) indx,
				   R_MIPS_REL32);

  /* For strict adherence to the ABI specification, we should
     generate a R_MIPS_64 relocation record by itself before the
     _REL32/_64 record as well, such that the addend is read in as
     a 64-bit value (REL32 is a 32-bit relocation, after all).
     However, since none of the existing ELF64 MIPS dynamic
     loaders seems to care, we don't waste space with these
     artificial relocations.  If this turns out to not be true,
     mips_elf_allocate_dynamic_relocation() should be tweaked so
     as to make room for a pair of dynamic relocations per
     invocation if ABI_64_P, and here we should generate an
     additional relocation record with R_MIPS_64 by itself for a
     NULL symbol before this relocation record.  */
  outrel[1].r_info = ELF_R_INFO (output_bfd, 0,
				 ABI_64_P (output_bfd)
				 ? R_MIPS_64
				 : R_MIPS_NONE);
  outrel[2].r_info = ELF_R_INFO (output_bfd, 0, R_MIPS_NONE);

  /* Adjust the output offset of the relocation to reference the
     correct location in the output file.  */
  outrel[0].r_offset += (input_section->output_section->vma
			 + input_section->output_offset);
  outrel[1].r_offset += (input_section->output_section->vma
			 + input_section->output_offset);
  outrel[2].r_offset += (input_section->output_section->vma
			 + input_section->output_offset);

  /* Put the relocation back out.  We have to use the special
     relocation outputter in the 64-bit case since the 64-bit
     relocation format is non-standard.  */
  if (ABI_64_P (output_bfd))
    {
      (*get_elf_backend_data (output_bfd)->s->swap_reloc_out)
	(output_bfd, &outrel[0],
	 (sreloc->contents
	  + sreloc->reloc_count * sizeof (Elf64_Mips_External_Rel)));
    }
  else if (htab->is_vxworks)
    {
      /* VxWorks uses RELA rather than REL dynamic relocations.  */
      outrel[0].r_addend = *addendp;
      bfd_elf32_swap_reloca_out
	(output_bfd, &outrel[0],
	 (sreloc->contents
	  + sreloc->reloc_count * sizeof (Elf32_External_Rela)));
    }
  else
    bfd_elf32_swap_reloc_out
      (output_bfd, &outrel[0],
       (sreloc->contents + sreloc->reloc_count * sizeof (Elf32_External_Rel)));

  /* We've now added another relocation.  */
  ++sreloc->reloc_count;

  /* Make sure the output section is writable.  The dynamic linker
     will be writing to it.  */
  elf_section_data (input_section->output_section)->this_hdr.sh_flags
    |= SHF_WRITE;

  /* On IRIX5, make an entry of compact relocation info.  */
  if (IRIX_COMPAT (output_bfd) == ict_irix5)
    {
      asection *scpt = bfd_get_linker_section (dynobj, ".compact_rel");
      bfd_byte *cr;

      if (scpt)
	{
	  Elf32_crinfo cptrel;

	  mips_elf_set_cr_format (cptrel, CRF_MIPS_LONG);
	  cptrel.vaddr = (rel->r_offset
			  + input_section->output_section->vma
			  + input_section->output_offset);
	  if (r_type == R_MIPS_REL32)
	    mips_elf_set_cr_type (cptrel, CRT_MIPS_REL32);
	  else
	    mips_elf_set_cr_type (cptrel, CRT_MIPS_WORD);
	  mips_elf_set_cr_dist2to (cptrel, 0);
	  cptrel.konst = *addendp;

	  cr = (scpt->contents
		+ sizeof (Elf32_External_compact_rel));
	  mips_elf_set_cr_relvaddr (cptrel, 0);
	  bfd_elf32_swap_crinfo_out (output_bfd, &cptrel,
				     ((Elf32_External_crinfo *) cr
				      + scpt->reloc_count));
	  ++scpt->reloc_count;
	}
    }

  /* If we've written this relocation for a readonly section,
     we need to set DF_TEXTREL again, so that we do not delete the
     DT_TEXTREL tag.  */
  if (MIPS_ELF_READONLY_SECTION (input_section))
    info->flags |= DF_TEXTREL;

  return TRUE;
}

/* Return the MACH for a MIPS e_flags value.  */

unsigned long
_bfd_elf_mips_mach (flagword flags)
{
  switch (flags & EF_MIPS_MACH)
    {
    case E_MIPS_MACH_3900:
      return bfd_mach_mips3900;

    case E_MIPS_MACH_4010:
      return bfd_mach_mips4010;

    case E_MIPS_MACH_4100:
      return bfd_mach_mips4100;

    case E_MIPS_MACH_4111:
      return bfd_mach_mips4111;

    case E_MIPS_MACH_4120:
      return bfd_mach_mips4120;

    case E_MIPS_MACH_4650:
      return bfd_mach_mips4650;

    case E_MIPS_MACH_5400:
      return bfd_mach_mips5400;

    case E_MIPS_MACH_5500:
      return bfd_mach_mips5500;

    case E_MIPS_MACH_5900:
      return bfd_mach_mips5900;

    case E_MIPS_MACH_9000:
      return bfd_mach_mips9000;

    case E_MIPS_MACH_SB1:
      return bfd_mach_mips_sb1;

    case E_MIPS_MACH_LS2E:
      return bfd_mach_mips_loongson_2e;

    case E_MIPS_MACH_LS2F:
      return bfd_mach_mips_loongson_2f;

    case E_MIPS_MACH_LS3A:
      return bfd_mach_mips_loongson_3a;

    case E_MIPS_MACH_OCTEON2:
      return bfd_mach_mips_octeon2;

    case E_MIPS_MACH_OCTEON:
      return bfd_mach_mips_octeon;

    case E_MIPS_MACH_XLR:
      return bfd_mach_mips_xlr;

    default:
      switch (flags & EF_MIPS_ARCH)
	{
	default:
	case E_MIPS_ARCH_1:
	  return bfd_mach_mips3000;

	case E_MIPS_ARCH_2:
	  return bfd_mach_mips6000;

	case E_MIPS_ARCH_3:
	  return bfd_mach_mips4000;

	case E_MIPS_ARCH_4:
	  return bfd_mach_mips8000;

	case E_MIPS_ARCH_5:
	  return bfd_mach_mips5;

	case E_MIPS_ARCH_32:
	  return bfd_mach_mipsisa32;

	case E_MIPS_ARCH_64:
	  return bfd_mach_mipsisa64;

	case E_MIPS_ARCH_32R2:
	  return bfd_mach_mipsisa32r2;

	case E_MIPS_ARCH_64R2:
	  return bfd_mach_mipsisa64r2;

	case E_MIPS_ARCH_32R6:
	  return bfd_mach_mipsisa32r6;

	case E_MIPS_ARCH_64R6:
	  return bfd_mach_mipsisa64r6;
	}
    }

  return 0;
}

/* Return printable name for ABI.  */

static INLINE char *
elf_mips_abi_name (bfd *abfd)
{
  flagword flags;

  flags = elf_elfheader (abfd)->e_flags;
  switch (flags & EF_MIPS_ABI)
    {
    case 0:
      if (ABI_N32_P (abfd))
	return "N32";
      else if (ABI_64_P (abfd))
	return "64";
      else
	return "none";
    case E_MIPS_ABI_O32:
      return "O32";
    case E_MIPS_ABI_O64:
      return "O64";
    case E_MIPS_ABI_EABI32:
      return "EABI32";
    case E_MIPS_ABI_EABI64:
      return "EABI64";
    default:
      return "unknown abi";
    }
}

/* MIPS ELF uses two common sections.  One is the usual one, and the
   other is for small objects.  All the small objects are kept
   together, and then referenced via the gp pointer, which yields
   faster assembler code.  This is what we use for the small common
   section.  This approach is copied from ecoff.c.  */
static asection mips_elf_scom_section;
static asymbol mips_elf_scom_symbol;
static asymbol *mips_elf_scom_symbol_ptr;

/* MIPS ELF also uses an acommon section, which represents an
   allocated common symbol which may be overridden by a
   definition in a shared library.  */
static asection mips_elf_acom_section;
static asymbol mips_elf_acom_symbol;
static asymbol *mips_elf_acom_symbol_ptr;

/* This is used for both the 32-bit and the 64-bit ABI.  */

void
_bfd_mips_elf_symbol_processing (bfd *abfd, asymbol *asym)
{
  elf_symbol_type *elfsym;

  /* Handle the special MIPS section numbers that a symbol may use.  */
  elfsym = (elf_symbol_type *) asym;
  switch (elfsym->internal_elf_sym.st_shndx)
    {
    case SHN_MIPS_ACOMMON:
      /* This section is used in a dynamically linked executable file.
	 It is an allocated common section.  The dynamic linker can
	 either resolve these symbols to something in a shared
	 library, or it can just leave them here.  For our purposes,
	 we can consider these symbols to be in a new section.  */
      if (mips_elf_acom_section.name == NULL)
	{
	  /* Initialize the acommon section.  */
	  mips_elf_acom_section.name = ".acommon";
	  mips_elf_acom_section.flags = SEC_ALLOC;
	  mips_elf_acom_section.output_section = &mips_elf_acom_section;
	  mips_elf_acom_section.symbol = &mips_elf_acom_symbol;
	  mips_elf_acom_section.symbol_ptr_ptr = &mips_elf_acom_symbol_ptr;
	  mips_elf_acom_symbol.name = ".acommon";
	  mips_elf_acom_symbol.flags = BSF_SECTION_SYM;
	  mips_elf_acom_symbol.section = &mips_elf_acom_section;
	  mips_elf_acom_symbol_ptr = &mips_elf_acom_symbol;
	}
      asym->section = &mips_elf_acom_section;
      break;

    case SHN_COMMON:
      /* Common symbols less than the GP size are automatically
	 treated as SHN_MIPS_SCOMMON symbols on IRIX5.  */
      if (asym->value > elf_gp_size (abfd)
	  || ELF_ST_TYPE (elfsym->internal_elf_sym.st_info) == STT_TLS
	  || IRIX_COMPAT (abfd) == ict_irix6)
	break;
      /* Fall through.  */
    case SHN_MIPS_SCOMMON:
      if (mips_elf_scom_section.name == NULL)
	{
	  /* Initialize the small common section.  */
	  mips_elf_scom_section.name = ".scommon";
	  mips_elf_scom_section.flags = SEC_IS_COMMON;
	  mips_elf_scom_section.output_section = &mips_elf_scom_section;
	  mips_elf_scom_section.symbol = &mips_elf_scom_symbol;
	  mips_elf_scom_section.symbol_ptr_ptr = &mips_elf_scom_symbol_ptr;
	  mips_elf_scom_symbol.name = ".scommon";
	  mips_elf_scom_symbol.flags = BSF_SECTION_SYM;
	  mips_elf_scom_symbol.section = &mips_elf_scom_section;
	  mips_elf_scom_symbol_ptr = &mips_elf_scom_symbol;
	}
      asym->section = &mips_elf_scom_section;
      asym->value = elfsym->internal_elf_sym.st_size;
      break;

    case SHN_MIPS_SUNDEFINED:
      asym->section = bfd_und_section_ptr;
      break;

    case SHN_MIPS_TEXT:
      {
	asection *section = bfd_get_section_by_name (abfd, ".text");

	if (section != NULL)
	  {
	    asym->section = section;
	    /* MIPS_TEXT is a bit special, the address is not an offset
	       to the base of the .text section.  So substract the section
	       base address to make it an offset.  */
	    asym->value -= section->vma;
	  }
      }
      break;

    case SHN_MIPS_DATA:
      {
	asection *section = bfd_get_section_by_name (abfd, ".data");

	if (section != NULL)
	  {
	    asym->section = section;
	    /* MIPS_DATA is a bit special, the address is not an offset
	       to the base of the .data section.  So substract the section
	       base address to make it an offset.  */
	    asym->value -= section->vma;
	  }
      }
      break;
    }

  /* If this is an odd-valued function symbol, assume it's a MIPS16
     or microMIPS one.  */
  if (ELF_ST_TYPE (elfsym->internal_elf_sym.st_info) == STT_FUNC
      && (asym->value & 1) != 0)
    {
      asym->value--;
      if (MICROMIPS_P (abfd))
	elfsym->internal_elf_sym.st_other
	  = ELF_ST_SET_MICROMIPS (elfsym->internal_elf_sym.st_other);
      else
	elfsym->internal_elf_sym.st_other
	  = ELF_ST_SET_MIPS16 (elfsym->internal_elf_sym.st_other);
    }
}

/* Implement elf_backend_eh_frame_address_size.  This differs from
   the default in the way it handles EABI64.

   EABI64 was originally specified as an LP64 ABI, and that is what
   -mabi=eabi normally gives on a 64-bit target.  However, gcc has
   historically accepted the combination of -mabi=eabi and -mlong32,
   and this ILP32 variation has become semi-official over time.
   Both forms use elf32 and have pointer-sized FDE addresses.

   If an EABI object was generated by GCC 4.0 or above, it will have
   an empty .gcc_compiled_longXX section, where XX is the size of longs
   in bits.  Unfortunately, ILP32 objects generated by earlier compilers
   have no special marking to distinguish them from LP64 objects.

   We don't want users of the official LP64 ABI to be punished for the
   existence of the ILP32 variant, but at the same time, we don't want
   to mistakenly interpret pre-4.0 ILP32 objects as being LP64 objects.
   We therefore take the following approach:

      - If ABFD contains a .gcc_compiled_longXX section, use it to
        determine the pointer size.

      - Otherwise check the type of the first relocation.  Assume that
        the LP64 ABI is being used if the relocation is of type R_MIPS_64.

      - Otherwise punt.

   The second check is enough to detect LP64 objects generated by pre-4.0
   compilers because, in the kind of output generated by those compilers,
   the first relocation will be associated with either a CIE personality
   routine or an FDE start address.  Furthermore, the compilers never
   used a special (non-pointer) encoding for this ABI.

   Checking the relocation type should also be safe because there is no
   reason to use R_MIPS_64 in an ILP32 object.  Pre-4.0 compilers never
   did so.  */

unsigned int
_bfd_mips_elf_eh_frame_address_size (bfd *abfd, asection *sec)
{
  if (elf_elfheader (abfd)->e_ident[EI_CLASS] == ELFCLASS64)
    return 8;
  if ((elf_elfheader (abfd)->e_flags & EF_MIPS_ABI) == E_MIPS_ABI_EABI64)
    {
      bfd_boolean long32_p, long64_p;

      long32_p = bfd_get_section_by_name (abfd, ".gcc_compiled_long32") != 0;
      long64_p = bfd_get_section_by_name (abfd, ".gcc_compiled_long64") != 0;
      if (long32_p && long64_p)
	return 0;
      if (long32_p)
	return 4;
      if (long64_p)
	return 8;

      if (sec->reloc_count > 0
	  && elf_section_data (sec)->relocs != NULL
	  && (ELF32_R_TYPE (elf_section_data (sec)->relocs[0].r_info)
	      == R_MIPS_64))
	return 8;

      return 0;
    }
  return 4;
}

/* There appears to be a bug in the MIPSpro linker that causes GOT_DISP
   relocations against two unnamed section symbols to resolve to the
   same address.  For example, if we have code like:

	lw	$4,%got_disp(.data)($gp)
	lw	$25,%got_disp(.text)($gp)
	jalr	$25

   then the linker will resolve both relocations to .data and the program
   will jump there rather than to .text.

   We can work around this problem by giving names to local section symbols.
   This is also what the MIPSpro tools do.  */

bfd_boolean
_bfd_mips_elf_name_local_section_symbols (bfd *abfd)
{
  return SGI_COMPAT (abfd);
}

/* Work over a section just before writing it out.  This routine is
   used by both the 32-bit and the 64-bit ABI.  FIXME: We recognize
   sections that need the SHF_MIPS_GPREL flag by name; there has to be
   a better way.  */

bfd_boolean
_bfd_mips_elf_section_processing (bfd *abfd, Elf_Internal_Shdr *hdr)
{
  if (hdr->sh_type == SHT_MIPS_REGINFO
      && hdr->sh_size > 0)
    {
      bfd_byte buf[4];

      BFD_ASSERT (hdr->sh_size == sizeof (Elf32_External_RegInfo));
      BFD_ASSERT (hdr->contents == NULL);

      if (bfd_seek (abfd,
		    hdr->sh_offset + sizeof (Elf32_External_RegInfo) - 4,
		    SEEK_SET) != 0)
	return FALSE;
      H_PUT_32 (abfd, elf_gp (abfd), buf);
      if (bfd_bwrite (buf, 4, abfd) != 4)
	return FALSE;
    }

  if (hdr->sh_type == SHT_MIPS_OPTIONS
      && hdr->bfd_section != NULL
      && mips_elf_section_data (hdr->bfd_section) != NULL
      && mips_elf_section_data (hdr->bfd_section)->u.tdata != NULL)
    {
      bfd_byte *contents, *l, *lend;

      /* We stored the section contents in the tdata field in the
	 set_section_contents routine.  We save the section contents
	 so that we don't have to read them again.
	 At this point we know that elf_gp is set, so we can look
	 through the section contents to see if there is an
	 ODK_REGINFO structure.  */

      contents = mips_elf_section_data (hdr->bfd_section)->u.tdata;
      l = contents;
      lend = contents + hdr->sh_size;
      while (l + sizeof (Elf_External_Options) <= lend)
	{
	  Elf_Internal_Options intopt;

	  bfd_mips_elf_swap_options_in (abfd, (Elf_External_Options *) l,
					&intopt);
	  if (intopt.size < sizeof (Elf_External_Options))
	    {
	      (*_bfd_error_handler)
		(_("%B: Warning: bad `%s' option size %u smaller than its header"),
		abfd, MIPS_ELF_OPTIONS_SECTION_NAME (abfd), intopt.size);
	      break;
	    }
	  if (ABI_64_P (abfd) && intopt.kind == ODK_REGINFO)
	    {
	      bfd_byte buf[8];

	      if (bfd_seek (abfd,
			    (hdr->sh_offset
			     + (l - contents)
			     + sizeof (Elf_External_Options)
			     + (sizeof (Elf64_External_RegInfo) - 8)),
			     SEEK_SET) != 0)
		return FALSE;
	      H_PUT_64 (abfd, elf_gp (abfd), buf);
	      if (bfd_bwrite (buf, 8, abfd) != 8)
		return FALSE;
	    }
	  else if (intopt.kind == ODK_REGINFO)
	    {
	      bfd_byte buf[4];

	      if (bfd_seek (abfd,
			    (hdr->sh_offset
			     + (l - contents)
			     + sizeof (Elf_External_Options)
			     + (sizeof (Elf32_External_RegInfo) - 4)),
			    SEEK_SET) != 0)
		return FALSE;
	      H_PUT_32 (abfd, elf_gp (abfd), buf);
	      if (bfd_bwrite (buf, 4, abfd) != 4)
		return FALSE;
	    }
	  l += intopt.size;
	}
    }

  if (hdr->bfd_section != NULL)
    {
      const char *name = bfd_get_section_name (abfd, hdr->bfd_section);

      /* .sbss is not handled specially here because the GNU/Linux
	 prelinker can convert .sbss from NOBITS to PROGBITS and
	 changing it back to NOBITS breaks the binary.  The entry in
	 _bfd_mips_elf_special_sections will ensure the correct flags
	 are set on .sbss if BFD creates it without reading it from an
	 input file, and without special handling here the flags set
	 on it in an input file will be followed.  */
      if (strcmp (name, ".sdata") == 0
	  || strcmp (name, ".lit8") == 0
	  || strcmp (name, ".lit4") == 0)
	{
	  hdr->sh_flags |= SHF_ALLOC | SHF_WRITE | SHF_MIPS_GPREL;
	  hdr->sh_type = SHT_PROGBITS;
	}
      else if (strcmp (name, ".srdata") == 0)
	{
	  hdr->sh_flags |= SHF_ALLOC | SHF_MIPS_GPREL;
	  hdr->sh_type = SHT_PROGBITS;
	}
      else if (strcmp (name, ".compact_rel") == 0)
	{
	  hdr->sh_flags = 0;
	  hdr->sh_type = SHT_PROGBITS;
	}
      else if (strcmp (name, ".rtproc") == 0)
	{
	  if (hdr->sh_addralign != 0 && hdr->sh_entsize == 0)
	    {
	      unsigned int adjust;

	      adjust = hdr->sh_size % hdr->sh_addralign;
	      if (adjust != 0)
		hdr->sh_size += hdr->sh_addralign - adjust;
	    }
	}
    }

  return TRUE;
}

/* Handle a MIPS specific section when reading an object file.  This
   is called when elfcode.h finds a section with an unknown type.
   This routine supports both the 32-bit and 64-bit ELF ABI.

   FIXME: We need to handle the SHF_MIPS_GPREL flag, but I'm not sure
   how to.  */

bfd_boolean
_bfd_mips_elf_section_from_shdr (bfd *abfd,
				 Elf_Internal_Shdr *hdr,
				 const char *name,
				 int shindex)
{
  flagword flags = 0;

  /* There ought to be a place to keep ELF backend specific flags, but
     at the moment there isn't one.  We just keep track of the
     sections by their name, instead.  Fortunately, the ABI gives
     suggested names for all the MIPS specific sections, so we will
     probably get away with this.  */
  switch (hdr->sh_type)
    {
    case SHT_MIPS_LIBLIST:
      if (strcmp (name, ".liblist") != 0)
	return FALSE;
      break;
    case SHT_MIPS_MSYM:
      if (strcmp (name, ".msym") != 0)
	return FALSE;
      break;
    case SHT_MIPS_CONFLICT:
      if (strcmp (name, ".conflict") != 0)
	return FALSE;
      break;
    case SHT_MIPS_GPTAB:
      if (! CONST_STRNEQ (name, ".gptab."))
	return FALSE;
      break;
    case SHT_MIPS_UCODE:
      if (strcmp (name, ".ucode") != 0)
	return FALSE;
      break;
    case SHT_MIPS_DEBUG:
      if (strcmp (name, ".mdebug") != 0)
	return FALSE;
      flags = SEC_DEBUGGING;
      break;
    case SHT_MIPS_REGINFO:
      if (strcmp (name, ".reginfo") != 0
	  || hdr->sh_size != sizeof (Elf32_External_RegInfo))
	return FALSE;
      flags = (SEC_LINK_ONCE | SEC_LINK_DUPLICATES_SAME_SIZE);
      break;
    case SHT_MIPS_IFACE:
      if (strcmp (name, ".MIPS.interfaces") != 0)
	return FALSE;
      break;
    case SHT_MIPS_CONTENT:
      if (! CONST_STRNEQ (name, ".MIPS.content"))
	return FALSE;
      break;
    case SHT_MIPS_OPTIONS:
      if (!MIPS_ELF_OPTIONS_SECTION_NAME_P (name))
	return FALSE;
      break;
    case SHT_MIPS_ABIFLAGS:
      if (!MIPS_ELF_ABIFLAGS_SECTION_NAME_P (name))
	return FALSE;
      flags = (SEC_LINK_ONCE | SEC_LINK_DUPLICATES_SAME_SIZE);
      break;
    case SHT_MIPS_DWARF:
      if (! CONST_STRNEQ (name, ".debug_")
          && ! CONST_STRNEQ (name, ".zdebug_"))
	return FALSE;
      break;
    case SHT_MIPS_SYMBOL_LIB:
      if (strcmp (name, ".MIPS.symlib") != 0)
	return FALSE;
      break;
    case SHT_MIPS_EVENTS:
      if (! CONST_STRNEQ (name, ".MIPS.events")
	  && ! CONST_STRNEQ (name, ".MIPS.post_rel"))
	return FALSE;
      break;
    default:
      break;
    }

  if (! _bfd_elf_make_section_from_shdr (abfd, hdr, name, shindex))
    return FALSE;

  if (flags)
    {
      if (! bfd_set_section_flags (abfd, hdr->bfd_section,
				   (bfd_get_section_flags (abfd,
							   hdr->bfd_section)
				    | flags)))
	return FALSE;
    }

  if (hdr->sh_type == SHT_MIPS_ABIFLAGS)
    {
      Elf_External_ABIFlags_v0 ext;

      if (! bfd_get_section_contents (abfd, hdr->bfd_section,
				      &ext, 0, sizeof ext))
	return FALSE;
      bfd_mips_elf_swap_abiflags_v0_in (abfd, &ext,
					&mips_elf_tdata (abfd)->abiflags);
      if (mips_elf_tdata (abfd)->abiflags.version != 0)
	return FALSE;
      mips_elf_tdata (abfd)->abiflags_valid = TRUE;
    }

  /* FIXME: We should record sh_info for a .gptab section.  */

  /* For a .reginfo section, set the gp value in the tdata information
     from the contents of this section.  We need the gp value while
     processing relocs, so we just get it now.  The .reginfo section
     is not used in the 64-bit MIPS ELF ABI.  */
  if (hdr->sh_type == SHT_MIPS_REGINFO)
    {
      Elf32_External_RegInfo ext;
      Elf32_RegInfo s;

      if (! bfd_get_section_contents (abfd, hdr->bfd_section,
				      &ext, 0, sizeof ext))
	return FALSE;
      bfd_mips_elf32_swap_reginfo_in (abfd, &ext, &s);
      elf_gp (abfd) = s.ri_gp_value;
    }

  /* For a SHT_MIPS_OPTIONS section, look for a ODK_REGINFO entry, and
     set the gp value based on what we find.  We may see both
     SHT_MIPS_REGINFO and SHT_MIPS_OPTIONS/ODK_REGINFO; in that case,
     they should agree.  */
  if (hdr->sh_type == SHT_MIPS_OPTIONS)
    {
      bfd_byte *contents, *l, *lend;

      contents = bfd_malloc (hdr->sh_size);
      if (contents == NULL)
	return FALSE;
      if (! bfd_get_section_contents (abfd, hdr->bfd_section, contents,
				      0, hdr->sh_size))
	{
	  free (contents);
	  return FALSE;
	}
      l = contents;
      lend = contents + hdr->sh_size;
      while (l + sizeof (Elf_External_Options) <= lend)
	{
	  Elf_Internal_Options intopt;

	  bfd_mips_elf_swap_options_in (abfd, (Elf_External_Options *) l,
					&intopt);
	  if (intopt.size < sizeof (Elf_External_Options))
	    {
	      (*_bfd_error_handler)
		(_("%B: Warning: bad `%s' option size %u smaller than its header"),
		abfd, MIPS_ELF_OPTIONS_SECTION_NAME (abfd), intopt.size);
	      break;
	    }
	  if (ABI_64_P (abfd) && intopt.kind == ODK_REGINFO)
	    {
	      Elf64_Internal_RegInfo intreg;

	      bfd_mips_elf64_swap_reginfo_in
		(abfd,
		 ((Elf64_External_RegInfo *)
		  (l + sizeof (Elf_External_Options))),
		 &intreg);
	      elf_gp (abfd) = intreg.ri_gp_value;
	    }
	  else if (intopt.kind == ODK_REGINFO)
	    {
	      Elf32_RegInfo intreg;

	      bfd_mips_elf32_swap_reginfo_in
		(abfd,
		 ((Elf32_External_RegInfo *)
		  (l + sizeof (Elf_External_Options))),
		 &intreg);
	      elf_gp (abfd) = intreg.ri_gp_value;
	    }
	  l += intopt.size;
	}
      free (contents);
    }

  return TRUE;
}

/* Set the correct type for a MIPS ELF section.  We do this by the
   section name, which is a hack, but ought to work.  This routine is
   used by both the 32-bit and the 64-bit ABI.  */

bfd_boolean
_bfd_mips_elf_fake_sections (bfd *abfd, Elf_Internal_Shdr *hdr, asection *sec)
{
  const char *name = bfd_get_section_name (abfd, sec);

  if (strcmp (name, ".liblist") == 0)
    {
      hdr->sh_type = SHT_MIPS_LIBLIST;
      hdr->sh_info = sec->size / sizeof (Elf32_Lib);
      /* The sh_link field is set in final_write_processing.  */
    }
  else if (strcmp (name, ".conflict") == 0)
    hdr->sh_type = SHT_MIPS_CONFLICT;
  else if (CONST_STRNEQ (name, ".gptab."))
    {
      hdr->sh_type = SHT_MIPS_GPTAB;
      hdr->sh_entsize = sizeof (Elf32_External_gptab);
      /* The sh_info field is set in final_write_processing.  */
    }
  else if (strcmp (name, ".ucode") == 0)
    hdr->sh_type = SHT_MIPS_UCODE;
  else if (strcmp (name, ".mdebug") == 0)
    {
      hdr->sh_type = SHT_MIPS_DEBUG;
      /* In a shared object on IRIX 5.3, the .mdebug section has an
         entsize of 0.  FIXME: Does this matter?  */
      if (SGI_COMPAT (abfd) && (abfd->flags & DYNAMIC) != 0)
	hdr->sh_entsize = 0;
      else
	hdr->sh_entsize = 1;
    }
  else if (strcmp (name, ".reginfo") == 0)
    {
      hdr->sh_type = SHT_MIPS_REGINFO;
      /* In a shared object on IRIX 5.3, the .reginfo section has an
         entsize of 0x18.  FIXME: Does this matter?  */
      if (SGI_COMPAT (abfd))
	{
	  if ((abfd->flags & DYNAMIC) != 0)
	    hdr->sh_entsize = sizeof (Elf32_External_RegInfo);
	  else
	    hdr->sh_entsize = 1;
	}
      else
	hdr->sh_entsize = sizeof (Elf32_External_RegInfo);
    }
  else if (SGI_COMPAT (abfd)
	   && (strcmp (name, ".hash") == 0
	       || strcmp (name, ".dynamic") == 0
	       || strcmp (name, ".dynstr") == 0))
    {
      if (SGI_COMPAT (abfd))
	hdr->sh_entsize = 0;
#if 0
      /* This isn't how the IRIX6 linker behaves.  */
      hdr->sh_info = SIZEOF_MIPS_DYNSYM_SECNAMES;
#endif
    }
  else if (strcmp (name, ".got") == 0
	   || strcmp (name, ".srdata") == 0
	   || strcmp (name, ".sdata") == 0
	   || strcmp (name, ".sbss") == 0
	   || strcmp (name, ".lit4") == 0
	   || strcmp (name, ".lit8") == 0)
    hdr->sh_flags |= SHF_MIPS_GPREL;
  else if (strcmp (name, ".MIPS.interfaces") == 0)
    {
      hdr->sh_type = SHT_MIPS_IFACE;
      hdr->sh_flags |= SHF_MIPS_NOSTRIP;
    }
  else if (CONST_STRNEQ (name, ".MIPS.content"))
    {
      hdr->sh_type = SHT_MIPS_CONTENT;
      hdr->sh_flags |= SHF_MIPS_NOSTRIP;
      /* The sh_info field is set in final_write_processing.  */
    }
  else if (MIPS_ELF_OPTIONS_SECTION_NAME_P (name))
    {
      hdr->sh_type = SHT_MIPS_OPTIONS;
      hdr->sh_entsize = 1;
      hdr->sh_flags |= SHF_MIPS_NOSTRIP;
    }
  else if (CONST_STRNEQ (name, ".MIPS.abiflags"))
    {
      hdr->sh_type = SHT_MIPS_ABIFLAGS;
      hdr->sh_entsize = sizeof (Elf_External_ABIFlags_v0);
    }
  else if (CONST_STRNEQ (name, ".debug_")
           || CONST_STRNEQ (name, ".zdebug_"))
    {
      hdr->sh_type = SHT_MIPS_DWARF;

      /* Irix facilities such as libexc expect a single .debug_frame
	 per executable, the system ones have NOSTRIP set and the linker
	 doesn't merge sections with different flags so ...  */
      if (SGI_COMPAT (abfd) && CONST_STRNEQ (name, ".debug_frame"))
	hdr->sh_flags |= SHF_MIPS_NOSTRIP;
    }
  else if (strcmp (name, ".MIPS.symlib") == 0)
    {
      hdr->sh_type = SHT_MIPS_SYMBOL_LIB;
      /* The sh_link and sh_info fields are set in
         final_write_processing.  */
    }
  else if (CONST_STRNEQ (name, ".MIPS.events")
	   || CONST_STRNEQ (name, ".MIPS.post_rel"))
    {
      hdr->sh_type = SHT_MIPS_EVENTS;
      hdr->sh_flags |= SHF_MIPS_NOSTRIP;
      /* The sh_link field is set in final_write_processing.  */
    }
  else if (strcmp (name, ".msym") == 0)
    {
      hdr->sh_type = SHT_MIPS_MSYM;
      hdr->sh_flags |= SHF_ALLOC;
      hdr->sh_entsize = 8;
    }

  /* The generic elf_fake_sections will set up REL_HDR using the default
   kind of relocations.  We used to set up a second header for the
   non-default kind of relocations here, but only NewABI would use
   these, and the IRIX ld doesn't like resulting empty RELA sections.
   Thus we create those header only on demand now.  */

  return TRUE;
}

/* Given a BFD section, try to locate the corresponding ELF section
   index.  This is used by both the 32-bit and the 64-bit ABI.
   Actually, it's not clear to me that the 64-bit ABI supports these,
   but for non-PIC objects we will certainly want support for at least
   the .scommon section.  */

bfd_boolean
_bfd_mips_elf_section_from_bfd_section (bfd *abfd ATTRIBUTE_UNUSED,
					asection *sec, int *retval)
{
  if (strcmp (bfd_get_section_name (abfd, sec), ".scommon") == 0)
    {
      *retval = SHN_MIPS_SCOMMON;
      return TRUE;
    }
  if (strcmp (bfd_get_section_name (abfd, sec), ".acommon") == 0)
    {
      *retval = SHN_MIPS_ACOMMON;
      return TRUE;
    }
  return FALSE;
}

/* Hook called by the linker routine which adds symbols from an object
   file.  We must handle the special MIPS section numbers here.  */

bfd_boolean
_bfd_mips_elf_add_symbol_hook (bfd *abfd, struct bfd_link_info *info,
			       Elf_Internal_Sym *sym, const char **namep,
			       flagword *flagsp ATTRIBUTE_UNUSED,
			       asection **secp, bfd_vma *valp)
{
  if (SGI_COMPAT (abfd)
      && (abfd->flags & DYNAMIC) != 0
      && strcmp (*namep, "_rld_new_interface") == 0)
    {
      /* Skip IRIX5 rld entry name.  */
      *namep = NULL;
      return TRUE;
    }

  /* Shared objects may have a dynamic symbol '_gp_disp' defined as
     a SECTION *ABS*.  This causes ld to think it can resolve _gp_disp
     by setting a DT_NEEDED for the shared object.  Since _gp_disp is
     a magic symbol resolved by the linker, we ignore this bogus definition
     of _gp_disp.  New ABI objects do not suffer from this problem so this
     is not done for them. */
  if (!NEWABI_P(abfd)
      && (sym->st_shndx == SHN_ABS)
      && (strcmp (*namep, "_gp_disp") == 0))
    {
      *namep = NULL;
      return TRUE;
    }

  switch (sym->st_shndx)
    {
    case SHN_COMMON:
      /* Common symbols less than the GP size are automatically
	 treated as SHN_MIPS_SCOMMON symbols.  */
      if (sym->st_size > elf_gp_size (abfd)
	  || ELF_ST_TYPE (sym->st_info) == STT_TLS
	  || IRIX_COMPAT (abfd) == ict_irix6)
	break;
      /* Fall through.  */
    case SHN_MIPS_SCOMMON:
      *secp = bfd_make_section_old_way (abfd, ".scommon");
      (*secp)->flags |= SEC_IS_COMMON;
      *valp = sym->st_size;
      break;

    case SHN_MIPS_TEXT:
      /* This section is used in a shared object.  */
      if (mips_elf_tdata (abfd)->elf_text_section == NULL)
	{
	  asymbol *elf_text_symbol;
	  asection *elf_text_section;
	  bfd_size_type amt = sizeof (asection);

	  elf_text_section = bfd_zalloc (abfd, amt);
	  if (elf_text_section == NULL)
	    return FALSE;

	  amt = sizeof (asymbol);
	  elf_text_symbol = bfd_zalloc (abfd, amt);
	  if (elf_text_symbol == NULL)
	    return FALSE;

	  /* Initialize the section.  */

	  mips_elf_tdata (abfd)->elf_text_section = elf_text_section;
	  mips_elf_tdata (abfd)->elf_text_symbol = elf_text_symbol;

	  elf_text_section->symbol = elf_text_symbol;
	  elf_text_section->symbol_ptr_ptr = &mips_elf_tdata (abfd)->elf_text_symbol;

	  elf_text_section->name = ".text";
	  elf_text_section->flags = SEC_NO_FLAGS;
	  elf_text_section->output_section = NULL;
	  elf_text_section->owner = abfd;
	  elf_text_symbol->name = ".text";
	  elf_text_symbol->flags = BSF_SECTION_SYM | BSF_DYNAMIC;
	  elf_text_symbol->section = elf_text_section;
	}
      /* This code used to do *secp = bfd_und_section_ptr if
         info->shared.  I don't know why, and that doesn't make sense,
         so I took it out.  */
      *secp = mips_elf_tdata (abfd)->elf_text_section;
      break;

    case SHN_MIPS_ACOMMON:
      /* Fall through. XXX Can we treat this as allocated data?  */
    case SHN_MIPS_DATA:
      /* This section is used in a shared object.  */
      if (mips_elf_tdata (abfd)->elf_data_section == NULL)
	{
	  asymbol *elf_data_symbol;
	  asection *elf_data_section;
	  bfd_size_type amt = sizeof (asection);

	  elf_data_section = bfd_zalloc (abfd, amt);
	  if (elf_data_section == NULL)
	    return FALSE;

	  amt = sizeof (asymbol);
	  elf_data_symbol = bfd_zalloc (abfd, amt);
	  if (elf_data_symbol == NULL)
	    return FALSE;

	  /* Initialize the section.  */

	  mips_elf_tdata (abfd)->elf_data_section = elf_data_section;
	  mips_elf_tdata (abfd)->elf_data_symbol = elf_data_symbol;

	  elf_data_section->symbol = elf_data_symbol;
	  elf_data_section->symbol_ptr_ptr = &mips_elf_tdata (abfd)->elf_data_symbol;

	  elf_data_section->name = ".data";
	  elf_data_section->flags = SEC_NO_FLAGS;
	  elf_data_section->output_section = NULL;
	  elf_data_section->owner = abfd;
	  elf_data_symbol->name = ".data";
	  elf_data_symbol->flags = BSF_SECTION_SYM | BSF_DYNAMIC;
	  elf_data_symbol->section = elf_data_section;
	}
      /* This code used to do *secp = bfd_und_section_ptr if
         info->shared.  I don't know why, and that doesn't make sense,
         so I took it out.  */
      *secp = mips_elf_tdata (abfd)->elf_data_section;
      break;

    case SHN_MIPS_SUNDEFINED:
      *secp = bfd_und_section_ptr;
      break;
    }

  if (SGI_COMPAT (abfd)
      && ! info->shared
      && info->output_bfd->xvec == abfd->xvec
      && strcmp (*namep, "__rld_obj_head") == 0)
    {
      struct elf_link_hash_entry *h;
      struct bfd_link_hash_entry *bh;

      /* Mark __rld_obj_head as dynamic.  */
      bh = NULL;
      if (! (_bfd_generic_link_add_one_symbol
	     (info, abfd, *namep, BSF_GLOBAL, *secp, *valp, NULL, FALSE,
	      get_elf_backend_data (abfd)->collect, &bh)))
	return FALSE;

      h = (struct elf_link_hash_entry *) bh;
      h->non_elf = 0;
      h->def_regular = 1;
      h->type = STT_OBJECT;

      if (! bfd_elf_link_record_dynamic_symbol (info, h))
	return FALSE;

      mips_elf_hash_table (info)->use_rld_obj_head = TRUE;
      mips_elf_hash_table (info)->rld_symbol = h;
    }

  /* If this is a mips16 text symbol, add 1 to the value to make it
     odd.  This will cause something like .word SYM to come up with
     the right value when it is loaded into the PC.  */
  if (ELF_ST_IS_COMPRESSED (sym->st_other))
    ++*valp;

  return TRUE;
}

/* This hook function is called before the linker writes out a global
   symbol.  We mark symbols as small common if appropriate.  This is
   also where we undo the increment of the value for a mips16 symbol.  */

int
_bfd_mips_elf_link_output_symbol_hook
  (struct bfd_link_info *info ATTRIBUTE_UNUSED,
   const char *name ATTRIBUTE_UNUSED, Elf_Internal_Sym *sym,
   asection *input_sec, struct elf_link_hash_entry *h ATTRIBUTE_UNUSED)
{
  /* If we see a common symbol, which implies a relocatable link, then
     if a symbol was small common in an input file, mark it as small
     common in the output file.  */
  if (sym->st_shndx == SHN_COMMON
      && strcmp (input_sec->name, ".scommon") == 0)
    sym->st_shndx = SHN_MIPS_SCOMMON;

  if (ELF_ST_IS_COMPRESSED (sym->st_other))
    sym->st_value &= ~1;

  return 1;
}

/* Functions for the dynamic linker.  */

/* Create dynamic sections when linking against a dynamic object.  */

bfd_boolean
_bfd_mips_elf_create_dynamic_sections (bfd *abfd, struct bfd_link_info *info)
{
  struct elf_link_hash_entry *h;
  struct bfd_link_hash_entry *bh;
  flagword flags;
  register asection *s;
  const char * const *namep;
  struct mips_elf_link_hash_table *htab;

  htab = mips_elf_hash_table (info);
  BFD_ASSERT (htab != NULL);

  flags = (SEC_ALLOC | SEC_LOAD | SEC_HAS_CONTENTS | SEC_IN_MEMORY
	   | SEC_LINKER_CREATED | SEC_READONLY);

  /* The psABI requires a read-only .dynamic section, but the VxWorks
     EABI doesn't.  */
  if (!htab->is_vxworks)
    {
      s = bfd_get_linker_section (abfd, ".dynamic");
      if (s != NULL)
	{
	  if (! bfd_set_section_flags (abfd, s, flags))
	    return FALSE;
	}
    }

  /* We need to create .got section.  */
  if (!mips_elf_create_got_section (abfd, info))
    return FALSE;

  if (! mips_elf_rel_dyn_section (info, TRUE))
    return FALSE;

  /* Create .stub section.  */
  s = bfd_make_section_anyway_with_flags (abfd,
					  MIPS_ELF_STUB_SECTION_NAME (abfd),
					  flags | SEC_CODE);
  if (s == NULL
      || ! bfd_set_section_alignment (abfd, s,
				      MIPS_ELF_LOG_FILE_ALIGN (abfd)))
    return FALSE;
  htab->sstubs = s;

  if (!mips_elf_hash_table (info)->use_rld_obj_head
      && !info->shared
      && bfd_get_linker_section (abfd, ".rld_map") == NULL)
    {
      s = bfd_make_section_anyway_with_flags (abfd, ".rld_map",
					      flags &~ (flagword) SEC_READONLY);
      if (s == NULL
	  || ! bfd_set_section_alignment (abfd, s,
					  MIPS_ELF_LOG_FILE_ALIGN (abfd)))
	return FALSE;
    }

  /* On IRIX5, we adjust add some additional symbols and change the
     alignments of several sections.  There is no ABI documentation
     indicating that this is necessary on IRIX6, nor any evidence that
     the linker takes such action.  */
  if (IRIX_COMPAT (abfd) == ict_irix5)
    {
      for (namep = mips_elf_dynsym_rtproc_names; *namep != NULL; namep++)
	{
	  bh = NULL;
	  if (! (_bfd_generic_link_add_one_symbol
		 (info, abfd, *namep, BSF_GLOBAL, bfd_und_section_ptr, 0,
		  NULL, FALSE, get_elf_backend_data (abfd)->collect, &bh)))
	    return FALSE;

	  h = (struct elf_link_hash_entry *) bh;
	  h->non_elf = 0;
	  h->def_regular = 1;
	  h->type = STT_SECTION;

	  if (! bfd_elf_link_record_dynamic_symbol (info, h))
	    return FALSE;
	}

      /* We need to create a .compact_rel section.  */
      if (SGI_COMPAT (abfd))
	{
	  if (!mips_elf_create_compact_rel_section (abfd, info))
	    return FALSE;
	}

      /* Change alignments of some sections.  */
      s = bfd_get_linker_section (abfd, ".hash");
      if (s != NULL)
	(void) bfd_set_section_alignment (abfd, s, MIPS_ELF_LOG_FILE_ALIGN (abfd));

      s = bfd_get_linker_section (abfd, ".dynsym");
      if (s != NULL)
	(void) bfd_set_section_alignment (abfd, s, MIPS_ELF_LOG_FILE_ALIGN (abfd));

      s = bfd_get_linker_section (abfd, ".dynstr");
      if (s != NULL)
	(void) bfd_set_section_alignment (abfd, s, MIPS_ELF_LOG_FILE_ALIGN (abfd));

      /* ??? */
      s = bfd_get_section_by_name (abfd, ".reginfo");
      if (s != NULL)
	(void) bfd_set_section_alignment (abfd, s, MIPS_ELF_LOG_FILE_ALIGN (abfd));

      s = bfd_get_linker_section (abfd, ".dynamic");
      if (s != NULL)
	(void) bfd_set_section_alignment (abfd, s, MIPS_ELF_LOG_FILE_ALIGN (abfd));
    }

  if (!info->shared)
    {
      const char *name;

      name = SGI_COMPAT (abfd) ? "_DYNAMIC_LINK" : "_DYNAMIC_LINKING";
      bh = NULL;
      if (!(_bfd_generic_link_add_one_symbol
	    (info, abfd, name, BSF_GLOBAL, bfd_abs_section_ptr, 0,
	     NULL, FALSE, get_elf_backend_data (abfd)->collect, &bh)))
	return FALSE;

      h = (struct elf_link_hash_entry *) bh;
      h->non_elf = 0;
      h->def_regular = 1;
      h->type = STT_SECTION;

      if (! bfd_elf_link_record_dynamic_symbol (info, h))
	return FALSE;

      if (! mips_elf_hash_table (info)->use_rld_obj_head)
	{
	  /* __rld_map is a four byte word located in the .data section
	     and is filled in by the rtld to contain a pointer to
	     the _r_debug structure. Its symbol value will be set in
	     _bfd_mips_elf_finish_dynamic_symbol.  */
	  s = bfd_get_linker_section (abfd, ".rld_map");
	  BFD_ASSERT (s != NULL);

	  name = SGI_COMPAT (abfd) ? "__rld_map" : "__RLD_MAP";
	  bh = NULL;
	  if (!(_bfd_generic_link_add_one_symbol
		(info, abfd, name, BSF_GLOBAL, s, 0, NULL, FALSE,
		 get_elf_backend_data (abfd)->collect, &bh)))
	    return FALSE;

	  h = (struct elf_link_hash_entry *) bh;
	  h->non_elf = 0;
	  h->def_regular = 1;
	  h->type = STT_OBJECT;

	  if (! bfd_elf_link_record_dynamic_symbol (info, h))
	    return FALSE;
	  mips_elf_hash_table (info)->rld_symbol = h;
	}
    }

  /* Create the .plt, .rel(a).plt, .dynbss and .rel(a).bss sections.
     Also, on VxWorks, create the _PROCEDURE_LINKAGE_TABLE_ symbol.  */
  if (!_bfd_elf_create_dynamic_sections (abfd, info))
    return FALSE;

  /* Cache the sections created above.  */
  htab->splt = bfd_get_linker_section (abfd, ".plt");
  htab->sdynbss = bfd_get_linker_section (abfd, ".dynbss");
  if (htab->is_vxworks)
    {
      htab->srelbss = bfd_get_linker_section (abfd, ".rela.bss");
      htab->srelplt = bfd_get_linker_section (abfd, ".rela.plt");
    }
  else
    htab->srelplt = bfd_get_linker_section (abfd, ".rel.plt");
  if (!htab->sdynbss
      || (htab->is_vxworks && !htab->srelbss && !info->shared)
      || !htab->srelplt
      || !htab->splt)
    abort ();

  /* Do the usual VxWorks handling.  */
  if (htab->is_vxworks
      && !elf_vxworks_create_dynamic_sections (abfd, info, &htab->srelplt2))
    return FALSE;

  return TRUE;
}

/* Return true if relocation REL against section SEC is a REL rather than
   RELA relocation.  RELOCS is the first relocation in the section and
   ABFD is the bfd that contains SEC.  */

static bfd_boolean
mips_elf_rel_relocation_p (bfd *abfd, asection *sec,
			   const Elf_Internal_Rela *relocs,
			   const Elf_Internal_Rela *rel)
{
  Elf_Internal_Shdr *rel_hdr;
  const struct elf_backend_data *bed;

  /* To determine which flavor of relocation this is, we depend on the
     fact that the INPUT_SECTION's REL_HDR is read before RELA_HDR.  */
  rel_hdr = elf_section_data (sec)->rel.hdr;
  if (rel_hdr == NULL)
    return FALSE;
  bed = get_elf_backend_data (abfd);
  return ((size_t) (rel - relocs)
	  < NUM_SHDR_ENTRIES (rel_hdr) * bed->s->int_rels_per_ext_rel);
}

/* Read the addend for REL relocation REL, which belongs to bfd ABFD.
   HOWTO is the relocation's howto and CONTENTS points to the contents
   of the section that REL is against.  */

static bfd_vma
mips_elf_read_rel_addend (bfd *abfd, const Elf_Internal_Rela *rel,
			  reloc_howto_type *howto, bfd_byte *contents)
{
  bfd_byte *location;
  unsigned int r_type;
  bfd_vma addend;

  r_type = ELF_R_TYPE (abfd, rel->r_info);
  location = contents + rel->r_offset;

  /* Get the addend, which is stored in the input file.  */
  _bfd_mips_elf_reloc_unshuffle (abfd, r_type, FALSE, location);
  addend = mips_elf_obtain_contents (howto, rel, abfd, contents);
  _bfd_mips_elf_reloc_shuffle (abfd, r_type, FALSE, location);

  return addend & howto->src_mask;
}

/* REL is a relocation in ABFD that needs a partnering LO16 relocation
   and *ADDEND is the addend for REL itself.  Look for the LO16 relocation
   and update *ADDEND with the final addend.  Return true on success
   or false if the LO16 could not be found.  RELEND is the exclusive
   upper bound on the relocations for REL's section.  */

static bfd_boolean
mips_elf_add_lo16_rel_addend (bfd *abfd,
			      const Elf_Internal_Rela *rel,
			      const Elf_Internal_Rela *relend,
			      bfd_byte *contents, bfd_vma *addend)
{
  unsigned int r_type, lo16_type;
  const Elf_Internal_Rela *lo16_relocation;
  reloc_howto_type *lo16_howto;
  bfd_vma l;

  r_type = ELF_R_TYPE (abfd, rel->r_info);
  if (mips16_reloc_p (r_type))
    lo16_type = R_MIPS16_LO16;
  else if (r_type == R_MICROMIPS_PCHI16)
    lo16_type = R_MICROMIPS_PCLO16;
  else if (micromips_reloc_p (r_type))
    lo16_type = R_MICROMIPS_LO16;
  else if (r_type == R_MIPS_PCHI16)
    lo16_type = R_MIPS_PCLO16;
  else
    lo16_type = R_MIPS_LO16;

  /* The combined value is the sum of the HI16 addend, left-shifted by
     sixteen bits, and the LO16 addend, sign extended.  (Usually, the
     code does a `lui' of the HI16 value, and then an `addiu' of the
     LO16 value.)

     Scan ahead to find a matching LO16 relocation.

     According to the MIPS ELF ABI, the R_MIPS_LO16 relocation must
     be immediately following.  However, for the IRIX6 ABI, the next
     relocation may be a composed relocation consisting of several
     relocations for the same address.  In that case, the R_MIPS_LO16
     relocation may occur as one of these.  We permit a similar
     extension in general, as that is useful for GCC.

     In some cases GCC dead code elimination removes the LO16 but keeps
     the corresponding HI16.  This is strictly speaking a violation of
     the ABI but not immediately harmful.  */
  lo16_relocation = mips_elf_next_relocation (abfd, lo16_type, rel, relend);
  if (lo16_relocation == NULL)
    return FALSE;

  /* Obtain the addend kept there.  */
  lo16_howto = MIPS_ELF_RTYPE_TO_HOWTO (abfd, lo16_type, FALSE);
  l = mips_elf_read_rel_addend (abfd, lo16_relocation, lo16_howto, contents);

  l <<= lo16_howto->rightshift;
  l = _bfd_mips_elf_sign_extend (l, 16);

  *addend <<= 16;
  *addend += l;
  return TRUE;
}

/* Try to read the contents of section SEC in bfd ABFD.  Return true and
   store the contents in *CONTENTS on success.  Assume that *CONTENTS
   already holds the contents if it is nonull on entry.  */

static bfd_boolean
mips_elf_get_section_contents (bfd *abfd, asection *sec, bfd_byte **contents)
{
  if (*contents)
    return TRUE;

  /* Get cached copy if it exists.  */
  if (elf_section_data (sec)->this_hdr.contents != NULL)
    {
      *contents = elf_section_data (sec)->this_hdr.contents;
      return TRUE;
    }

  return bfd_malloc_and_get_section (abfd, sec, contents);
}

/* Make a new PLT record to keep internal data.  */

static struct plt_entry *
mips_elf_make_plt_record (bfd *abfd)
{
  struct plt_entry *entry;

  entry = bfd_zalloc (abfd, sizeof (*entry));
  if (entry == NULL)
    return NULL;

  entry->stub_offset = MINUS_ONE;
  entry->mips_offset = MINUS_ONE;
  entry->comp_offset = MINUS_ONE;
  entry->gotplt_index = MINUS_ONE;
  return entry;
}

/* Look through the relocs for a section during the first phase, and
   allocate space in the global offset table and record the need for
   standard MIPS and compressed procedure linkage table entries.  */

bfd_boolean
_bfd_mips_elf_check_relocs (bfd *abfd, struct bfd_link_info *info,
			    asection *sec, const Elf_Internal_Rela *relocs)
{
  const char *name;
  bfd *dynobj;
  Elf_Internal_Shdr *symtab_hdr;
  struct elf_link_hash_entry **sym_hashes;
  size_t extsymoff;
  const Elf_Internal_Rela *rel;
  const Elf_Internal_Rela *rel_end;
  asection *sreloc;
  const struct elf_backend_data *bed;
  struct mips_elf_link_hash_table *htab;
  bfd_byte *contents;
  bfd_vma addend;
  reloc_howto_type *howto;

  if (info->relocatable)
    return TRUE;

  htab = mips_elf_hash_table (info);
  BFD_ASSERT (htab != NULL);

  dynobj = elf_hash_table (info)->dynobj;
  symtab_hdr = &elf_tdata (abfd)->symtab_hdr;
  sym_hashes = elf_sym_hashes (abfd);
  extsymoff = (elf_bad_symtab (abfd)) ? 0 : symtab_hdr->sh_info;

  bed = get_elf_backend_data (abfd);
  rel_end = relocs + sec->reloc_count * bed->s->int_rels_per_ext_rel;

  /* Check for the mips16 stub sections.  */

  name = bfd_get_section_name (abfd, sec);
  if (FN_STUB_P (name))
    {
      unsigned long r_symndx;

      /* Look at the relocation information to figure out which symbol
         this is for.  */

      r_symndx = mips16_stub_symndx (bed, sec, relocs, rel_end);
      if (r_symndx == 0)
	{
	  (*_bfd_error_handler)
	    (_("%B: Warning: cannot determine the target function for"
	       " stub section `%s'"),
	     abfd, name);
	  bfd_set_error (bfd_error_bad_value);
	  return FALSE;
	}

      if (r_symndx < extsymoff
	  || sym_hashes[r_symndx - extsymoff] == NULL)
	{
	  asection *o;

	  /* This stub is for a local symbol.  This stub will only be
             needed if there is some relocation in this BFD, other
             than a 16 bit function call, which refers to this symbol.  */
	  for (o = abfd->sections; o != NULL; o = o->next)
	    {
	      Elf_Internal_Rela *sec_relocs;
	      const Elf_Internal_Rela *r, *rend;

	      /* We can ignore stub sections when looking for relocs.  */
	      if ((o->flags & SEC_RELOC) == 0
		  || o->reloc_count == 0
		  || section_allows_mips16_refs_p (o))
		continue;

	      sec_relocs
		= _bfd_elf_link_read_relocs (abfd, o, NULL, NULL,
					     info->keep_memory);
	      if (sec_relocs == NULL)
		return FALSE;

	      rend = sec_relocs + o->reloc_count;
	      for (r = sec_relocs; r < rend; r++)
		if (ELF_R_SYM (abfd, r->r_info) == r_symndx
		    && !mips16_call_reloc_p (ELF_R_TYPE (abfd, r->r_info)))
		  break;

	      if (elf_section_data (o)->relocs != sec_relocs)
		free (sec_relocs);

	      if (r < rend)
		break;
	    }

	  if (o == NULL)
	    {
	      /* There is no non-call reloc for this stub, so we do
                 not need it.  Since this function is called before
                 the linker maps input sections to output sections, we
                 can easily discard it by setting the SEC_EXCLUDE
                 flag.  */
	      sec->flags |= SEC_EXCLUDE;
	      return TRUE;
	    }

	  /* Record this stub in an array of local symbol stubs for
             this BFD.  */
	  if (mips_elf_tdata (abfd)->local_stubs == NULL)
	    {
	      unsigned long symcount;
	      asection **n;
	      bfd_size_type amt;

	      if (elf_bad_symtab (abfd))
		symcount = NUM_SHDR_ENTRIES (symtab_hdr);
	      else
		symcount = symtab_hdr->sh_info;
	      amt = symcount * sizeof (asection *);
	      n = bfd_zalloc (abfd, amt);
	      if (n == NULL)
		return FALSE;
	      mips_elf_tdata (abfd)->local_stubs = n;
	    }

	  sec->flags |= SEC_KEEP;
	  mips_elf_tdata (abfd)->local_stubs[r_symndx] = sec;

	  /* We don't need to set mips16_stubs_seen in this case.
             That flag is used to see whether we need to look through
             the global symbol table for stubs.  We don't need to set
             it here, because we just have a local stub.  */
	}
      else
	{
	  struct mips_elf_link_hash_entry *h;

	  h = ((struct mips_elf_link_hash_entry *)
	       sym_hashes[r_symndx - extsymoff]);

	  while (h->root.root.type == bfd_link_hash_indirect
		 || h->root.root.type == bfd_link_hash_warning)
	    h = (struct mips_elf_link_hash_entry *) h->root.root.u.i.link;

	  /* H is the symbol this stub is for.  */

	  /* If we already have an appropriate stub for this function, we
	     don't need another one, so we can discard this one.  Since
	     this function is called before the linker maps input sections
	     to output sections, we can easily discard it by setting the
	     SEC_EXCLUDE flag.  */
	  if (h->fn_stub != NULL)
	    {
	      sec->flags |= SEC_EXCLUDE;
	      return TRUE;
	    }

	  sec->flags |= SEC_KEEP;
	  h->fn_stub = sec;
	  mips_elf_hash_table (info)->mips16_stubs_seen = TRUE;
	}
    }
  else if (CALL_STUB_P (name) || CALL_FP_STUB_P (name))
    {
      unsigned long r_symndx;
      struct mips_elf_link_hash_entry *h;
      asection **loc;

      /* Look at the relocation information to figure out which symbol
         this is for.  */

      r_symndx = mips16_stub_symndx (bed, sec, relocs, rel_end);
      if (r_symndx == 0)
	{
	  (*_bfd_error_handler)
	    (_("%B: Warning: cannot determine the target function for"
	       " stub section `%s'"),
	     abfd, name);
	  bfd_set_error (bfd_error_bad_value);
	  return FALSE;
	}

      if (r_symndx < extsymoff
	  || sym_hashes[r_symndx - extsymoff] == NULL)
	{
	  asection *o;

	  /* This stub is for a local symbol.  This stub will only be
             needed if there is some relocation (R_MIPS16_26) in this BFD
             that refers to this symbol.  */
	  for (o = abfd->sections; o != NULL; o = o->next)
	    {
	      Elf_Internal_Rela *sec_relocs;
	      const Elf_Internal_Rela *r, *rend;

	      /* We can ignore stub sections when looking for relocs.  */
	      if ((o->flags & SEC_RELOC) == 0
		  || o->reloc_count == 0
		  || section_allows_mips16_refs_p (o))
		continue;

	      sec_relocs
		= _bfd_elf_link_read_relocs (abfd, o, NULL, NULL,
					     info->keep_memory);
	      if (sec_relocs == NULL)
		return FALSE;

	      rend = sec_relocs + o->reloc_count;
	      for (r = sec_relocs; r < rend; r++)
		if (ELF_R_SYM (abfd, r->r_info) == r_symndx
		    && ELF_R_TYPE (abfd, r->r_info) == R_MIPS16_26)
		    break;

	      if (elf_section_data (o)->relocs != sec_relocs)
		free (sec_relocs);

	      if (r < rend)
		break;
	    }

	  if (o == NULL)
	    {
	      /* There is no non-call reloc for this stub, so we do
                 not need it.  Since this function is called before
                 the linker maps input sections to output sections, we
                 can easily discard it by setting the SEC_EXCLUDE
                 flag.  */
	      sec->flags |= SEC_EXCLUDE;
	      return TRUE;
	    }

	  /* Record this stub in an array of local symbol call_stubs for
             this BFD.  */
	  if (mips_elf_tdata (abfd)->local_call_stubs == NULL)
	    {
	      unsigned long symcount;
	      asection **n;
	      bfd_size_type amt;

	      if (elf_bad_symtab (abfd))
		symcount = NUM_SHDR_ENTRIES (symtab_hdr);
	      else
		symcount = symtab_hdr->sh_info;
	      amt = symcount * sizeof (asection *);
	      n = bfd_zalloc (abfd, amt);
	      if (n == NULL)
		return FALSE;
	      mips_elf_tdata (abfd)->local_call_stubs = n;
	    }

	  sec->flags |= SEC_KEEP;
	  mips_elf_tdata (abfd)->local_call_stubs[r_symndx] = sec;

	  /* We don't need to set mips16_stubs_seen in this case.
             That flag is used to see whether we need to look through
             the global symbol table for stubs.  We don't need to set
             it here, because we just have a local stub.  */
	}
      else
	{
	  h = ((struct mips_elf_link_hash_entry *)
	       sym_hashes[r_symndx - extsymoff]);

	  /* H is the symbol this stub is for.  */

	  if (CALL_FP_STUB_P (name))
	    loc = &h->call_fp_stub;
	  else
	    loc = &h->call_stub;

	  /* If we already have an appropriate stub for this function, we
	     don't need another one, so we can discard this one.  Since
	     this function is called before the linker maps input sections
	     to output sections, we can easily discard it by setting the
	     SEC_EXCLUDE flag.  */
	  if (*loc != NULL)
	    {
	      sec->flags |= SEC_EXCLUDE;
	      return TRUE;
	    }

	  sec->flags |= SEC_KEEP;
	  *loc = sec;
	  mips_elf_hash_table (info)->mips16_stubs_seen = TRUE;
	}
    }

  sreloc = NULL;
  contents = NULL;
  for (rel = relocs; rel < rel_end; ++rel)
    {
      unsigned long r_symndx;
      unsigned int r_type;
      struct elf_link_hash_entry *h;
      bfd_boolean can_make_dynamic_p;
      bfd_boolean call_reloc_p;
      bfd_boolean constrain_symbol_p;

      r_symndx = ELF_R_SYM (abfd, rel->r_info);
      r_type = ELF_R_TYPE (abfd, rel->r_info);

      if (r_symndx < extsymoff)
	h = NULL;
      else if (r_symndx >= extsymoff + NUM_SHDR_ENTRIES (symtab_hdr))
	{
	  (*_bfd_error_handler)
	    (_("%B: Malformed reloc detected for section %s"),
	     abfd, name);
	  bfd_set_error (bfd_error_bad_value);
	  return FALSE;
	}
      else
	{
	  h = sym_hashes[r_symndx - extsymoff];
	  if (h != NULL)
	    {
	      while (h->root.type == bfd_link_hash_indirect
		     || h->root.type == bfd_link_hash_warning)
		h = (struct elf_link_hash_entry *) h->root.u.i.link;

	      /* PR15323, ref flags aren't set for references in the
		 same object.  */
	      h->root.non_ir_ref = 1;
	    }
	}

      /* Set CAN_MAKE_DYNAMIC_P to true if we can convert this
	 relocation into a dynamic one.  */
      can_make_dynamic_p = FALSE;

      /* Set CALL_RELOC_P to true if the relocation is for a call,
	 and if pointer equality therefore doesn't matter.  */
      call_reloc_p = FALSE;

      /* Set CONSTRAIN_SYMBOL_P if we need to take the relocation
	 into account when deciding how to define the symbol.
	 Relocations in nonallocatable sections such as .pdr and
	 .debug* should have no effect.  */
      constrain_symbol_p = ((sec->flags & SEC_ALLOC) != 0);

      switch (r_type)
	{
	case R_MIPS_CALL16:
	case R_MIPS_CALL_HI16:
	case R_MIPS_CALL_LO16:
	case R_MIPS16_CALL16:
	case R_MICROMIPS_CALL16:
	case R_MICROMIPS_CALL_HI16:
	case R_MICROMIPS_CALL_LO16:
	  call_reloc_p = TRUE;
	  /* Fall through.  */

	case R_MIPS_GOT16:
	case R_MIPS_GOT_HI16:
	case R_MIPS_GOT_LO16:
	case R_MIPS_GOT_PAGE:
	case R_MIPS_GOT_OFST:
	case R_MIPS_GOT_DISP:
	case R_MIPS_TLS_GOTTPREL:
	case R_MIPS_TLS_GD:
	case R_MIPS_TLS_LDM:
	case R_MIPS16_GOT16:
	case R_MIPS16_TLS_GOTTPREL:
	case R_MIPS16_TLS_GD:
	case R_MIPS16_TLS_LDM:
	case R_MICROMIPS_GOT16:
	case R_MICROMIPS_GOT_HI16:
	case R_MICROMIPS_GOT_LO16:
	case R_MICROMIPS_GOT_PAGE:
	case R_MICROMIPS_GOT_OFST:
	case R_MICROMIPS_GOT_DISP:
	case R_MICROMIPS_TLS_GOTTPREL:
	case R_MICROMIPS_TLS_GD:
	case R_MICROMIPS_TLS_LDM:
	  if (dynobj == NULL)
	    elf_hash_table (info)->dynobj = dynobj = abfd;
	  if (!mips_elf_create_got_section (dynobj, info))
	    return FALSE;
	  if (htab->is_vxworks && !info->shared)
	    {
	      (*_bfd_error_handler)
		(_("%B: GOT reloc at 0x%lx not expected in executables"),
		 abfd, (unsigned long) rel->r_offset);
	      bfd_set_error (bfd_error_bad_value);
	      return FALSE;
	    }
	  can_make_dynamic_p = TRUE;
	  break;

	case R_MIPS_NONE:
	case R_MIPS_JALR:
	case R_MICROMIPS_JALR:
	  /* These relocations have empty fields and are purely there to
	     provide link information.  The symbol value doesn't matter.  */
	  constrain_symbol_p = FALSE;
	  break;

	case R_MIPS_GPREL16:
	case R_MIPS_GPREL32:
	case R_MIPS16_GPREL:
	case R_MICROMIPS_GPREL16:
	  /* GP-relative relocations always resolve to a definition in a
	     regular input file, ignoring the one-definition rule.  This is
	     important for the GP setup sequence in NewABI code, which
	     always resolves to a local function even if other relocations
	     against the symbol wouldn't.  */
	  constrain_symbol_p = FALSE;
	  break;

	case R_MIPS_32:
	case R_MIPS_REL32:
	case R_MIPS_64:
	  /* In VxWorks executables, references to external symbols
	     must be handled using copy relocs or PLT entries; it is not
	     possible to convert this relocation into a dynamic one.

	     For executables that use PLTs and copy-relocs, we have a
	     choice between converting the relocation into a dynamic
	     one or using copy relocations or PLT entries.  It is
	     usually better to do the former, unless the relocation is
	     against a read-only section.  */
	  if ((info->shared
	       || (h != NULL
		   && !htab->is_vxworks
		   && strcmp (h->root.root.string, "__gnu_local_gp") != 0
		   && !(!info->nocopyreloc
			&& !PIC_OBJECT_P (abfd)
			&& MIPS_ELF_READONLY_SECTION (sec))))
	      && (sec->flags & SEC_ALLOC) != 0)
	    {
	      can_make_dynamic_p = TRUE;
	      if (dynobj == NULL)
		elf_hash_table (info)->dynobj = dynobj = abfd;
	    }
	  break;

	case R_MIPS_26:
	case R_MIPS_PC16:
	case R_MIPS_PC21_S2:
	case R_MIPS_PC26_S2:
	case R_MIPS16_26:
	case R_MICROMIPS_26_S1:
	case R_MICROMIPS_PC7_S1:
	case R_MICROMIPS_PC10_S1:
	case R_MICROMIPS_PC16_S1:
	case R_MICROMIPS_PC21_S1:
	case R_MICROMIPS_PC26_S1:
	case R_MICROMIPS_PC23_S2:
	  call_reloc_p = TRUE;
	  break;
	}

      if (h)
	{
	  if (constrain_symbol_p)
	    {
	      if (!can_make_dynamic_p)
		((struct mips_elf_link_hash_entry *) h)->has_static_relocs = 1;

	      if (!call_reloc_p)
		h->pointer_equality_needed = 1;

	      /* We must not create a stub for a symbol that has
		 relocations related to taking the function's address.
		 This doesn't apply to VxWorks, where CALL relocs refer
		 to a .got.plt entry instead of a normal .got entry.  */
	      if (!htab->is_vxworks && (!can_make_dynamic_p || !call_reloc_p))
		((struct mips_elf_link_hash_entry *) h)->no_fn_stub = TRUE;
	    }

	  /* Relocations against the special VxWorks __GOTT_BASE__ and
	     __GOTT_INDEX__ symbols must be left to the loader.  Allocate
	     room for them in .rela.dyn.  */
	  if (is_gott_symbol (info, h))
	    {
	      if (sreloc == NULL)
		{
		  sreloc = mips_elf_rel_dyn_section (info, TRUE);
		  if (sreloc == NULL)
		    return FALSE;
		}
	      mips_elf_allocate_dynamic_relocations (dynobj, info, 1);
	      if (MIPS_ELF_READONLY_SECTION (sec))
		/* We tell the dynamic linker that there are
		   relocations against the text segment.  */
		info->flags |= DF_TEXTREL;
	    }
	}
      else if (call_lo16_reloc_p (r_type)
	       || got_lo16_reloc_p (r_type)
	       || got_disp_reloc_p (r_type)
	       || (got16_reloc_p (r_type) && htab->is_vxworks))
	{
	  /* We may need a local GOT entry for this relocation.  We
	     don't count R_MIPS_GOT_PAGE because we can estimate the
	     maximum number of pages needed by looking at the size of
	     the segment.  Similar comments apply to R_MIPS*_GOT16 and
	     R_MIPS*_CALL16, except on VxWorks, where GOT relocations
	     always evaluate to "G".  We don't count R_MIPS_GOT_HI16, or
	     R_MIPS_CALL_HI16 because these are always followed by an
	     R_MIPS_GOT_LO16 or R_MIPS_CALL_LO16.  */
	  if (!mips_elf_record_local_got_symbol (abfd, r_symndx,
						 rel->r_addend, info, r_type))
	    return FALSE;
	}

      if (h != NULL
	  && mips_elf_relocation_needs_la25_stub (abfd, r_type,
						  ELF_ST_IS_MIPS16 (h->other)))
	((struct mips_elf_link_hash_entry *) h)->has_nonpic_branches = TRUE;

      switch (r_type)
	{
	case R_MIPS_CALL16:
	case R_MIPS16_CALL16:
	case R_MICROMIPS_CALL16:
	  if (h == NULL)
	    {
	      (*_bfd_error_handler)
		(_("%B: CALL16 reloc at 0x%lx not against global symbol"),
		 abfd, (unsigned long) rel->r_offset);
	      bfd_set_error (bfd_error_bad_value);
	      return FALSE;
	    }
	  /* Fall through.  */

	case R_MIPS_CALL_HI16:
	case R_MIPS_CALL_LO16:
	case R_MICROMIPS_CALL_HI16:
	case R_MICROMIPS_CALL_LO16:
	  if (h != NULL)
	    {
	      /* Make sure there is room in the regular GOT to hold the
		 function's address.  We may eliminate it in favour of
		 a .got.plt entry later; see mips_elf_count_got_symbols.  */
	      if (!mips_elf_record_global_got_symbol (h, abfd, info, TRUE,
						      r_type))
		return FALSE;

	      /* We need a stub, not a plt entry for the undefined
		 function.  But we record it as if it needs plt.  See
		 _bfd_elf_adjust_dynamic_symbol.  */
	      h->needs_plt = 1;
	      h->type = STT_FUNC;
	    }
	  break;

	case R_MIPS_GOT_PAGE:
	case R_MICROMIPS_GOT_PAGE:
	case R_MIPS16_GOT16:
	case R_MIPS_GOT16:
	case R_MIPS_GOT_HI16:
	case R_MIPS_GOT_LO16:
	case R_MICROMIPS_GOT16:
	case R_MICROMIPS_GOT_HI16:
	case R_MICROMIPS_GOT_LO16:
	  if (!h || got_page_reloc_p (r_type))
	    {
	      /* This relocation needs (or may need, if h != NULL) a
		 page entry in the GOT.  For R_MIPS_GOT_PAGE we do not
		 know for sure until we know whether the symbol is
		 preemptible.  */
	      if (mips_elf_rel_relocation_p (abfd, sec, relocs, rel))
		{
		  if (!mips_elf_get_section_contents (abfd, sec, &contents))
		    return FALSE;
		  howto = MIPS_ELF_RTYPE_TO_HOWTO (abfd, r_type, FALSE);
		  addend = mips_elf_read_rel_addend (abfd, rel,
						     howto, contents);
		  if (got16_reloc_p (r_type))
		    mips_elf_add_lo16_rel_addend (abfd, rel, rel_end,
						  contents, &addend);
		  else
		    addend <<= howto->rightshift;
		}
	      else
		addend = rel->r_addend;
	      if (!mips_elf_record_got_page_ref (info, abfd, r_symndx,
						 h, addend))
		return FALSE;

	      if (h)
		{
		  struct mips_elf_link_hash_entry *hmips =
		    (struct mips_elf_link_hash_entry *) h;

		  /* This symbol is definitely not overridable.  */
		  if (hmips->root.def_regular
		      && ! (info->shared && ! info->symbolic
			    && ! hmips->root.forced_local))
		    h = NULL;
		}
	    }
	  /* If this is a global, overridable symbol, GOT_PAGE will
	     decay to GOT_DISP, so we'll need a GOT entry for it.  */
	  /* Fall through.  */

	case R_MIPS_GOT_DISP:
	case R_MICROMIPS_GOT_DISP:
	  if (h && !mips_elf_record_global_got_symbol (h, abfd, info,
						       FALSE, r_type))
	    return FALSE;
	  break;

	case R_MIPS_TLS_GOTTPREL:
	case R_MIPS16_TLS_GOTTPREL:
	case R_MICROMIPS_TLS_GOTTPREL:
	  if (info->shared)
	    info->flags |= DF_STATIC_TLS;
	  /* Fall through */

	case R_MIPS_TLS_LDM:
	case R_MIPS16_TLS_LDM:
	case R_MICROMIPS_TLS_LDM:
	  if (tls_ldm_reloc_p (r_type))
	    {
	      r_symndx = STN_UNDEF;
	      h = NULL;
	    }
	  /* Fall through */

	case R_MIPS_TLS_GD:
	case R_MIPS16_TLS_GD:
	case R_MICROMIPS_TLS_GD:
	  /* This symbol requires a global offset table entry, or two
	     for TLS GD relocations.  */
	  if (h != NULL)
	    {
	      if (!mips_elf_record_global_got_symbol (h, abfd, info,
						      FALSE, r_type))
		return FALSE;
	    }
	  else
	    {
	      if (!mips_elf_record_local_got_symbol (abfd, r_symndx,
						     rel->r_addend,
						     info, r_type))
		return FALSE;
	    }
	  break;

	case R_MIPS_32:
	case R_MIPS_REL32:
	case R_MIPS_64:
	  /* In VxWorks executables, references to external symbols
	     are handled using copy relocs or PLT stubs, so there's
	     no need to add a .rela.dyn entry for this relocation.  */
	  if (can_make_dynamic_p)
	    {
	      if (sreloc == NULL)
		{
		  sreloc = mips_elf_rel_dyn_section (info, TRUE);
		  if (sreloc == NULL)
		    return FALSE;
		}
	      if (info->shared && h == NULL)
		{
		  /* When creating a shared object, we must copy these
		     reloc types into the output file as R_MIPS_REL32
		     relocs.  Make room for this reloc in .rel(a).dyn.  */
		  mips_elf_allocate_dynamic_relocations (dynobj, info, 1);
		  if (MIPS_ELF_READONLY_SECTION (sec))
		    /* We tell the dynamic linker that there are
		       relocations against the text segment.  */
		    info->flags |= DF_TEXTREL;
		}
	      else
		{
		  struct mips_elf_link_hash_entry *hmips;

		  /* For a shared object, we must copy this relocation
		     unless the symbol turns out to be undefined and
		     weak with non-default visibility, in which case
		     it will be left as zero.

		     We could elide R_MIPS_REL32 for locally binding symbols
		     in shared libraries, but do not yet do so.

		     For an executable, we only need to copy this
		     reloc if the symbol is defined in a dynamic
		     object.  */
		  hmips = (struct mips_elf_link_hash_entry *) h;
		  ++hmips->possibly_dynamic_relocs;
		  if (MIPS_ELF_READONLY_SECTION (sec))
		    /* We need it to tell the dynamic linker if there
		       are relocations against the text segment.  */
		    hmips->readonly_reloc = TRUE;
		}
	    }

	  if (SGI_COMPAT (abfd))
	    mips_elf_hash_table (info)->compact_rel_size +=
	      sizeof (Elf32_External_crinfo);
	  break;

	case R_MIPS_26:
	case R_MIPS_GPREL16:
	case R_MIPS_LITERAL:
	case R_MIPS_GPREL32:
	case R_MICROMIPS_26_S1:
	case R_MICROMIPS_GPREL16:
	case R_MICROMIPS_LITERAL:
	case R_MICROMIPS_GPREL7_S2:
	  if (SGI_COMPAT (abfd))
	    mips_elf_hash_table (info)->compact_rel_size +=
	      sizeof (Elf32_External_crinfo);
	  break;

	  /* This relocation describes the C++ object vtable hierarchy.
	     Reconstruct it for later use during GC.  */
	case R_MIPS_GNU_VTINHERIT:
	  if (!bfd_elf_gc_record_vtinherit (abfd, sec, h, rel->r_offset))
	    return FALSE;
	  break;

	  /* This relocation describes which C++ vtable entries are actually
	     used.  Record for later use during GC.  */
	case R_MIPS_GNU_VTENTRY:
	  BFD_ASSERT (h != NULL);
	  if (h != NULL
	      && !bfd_elf_gc_record_vtentry (abfd, sec, h, rel->r_offset))
	    return FALSE;
	  break;

	default:
	  break;
	}

      /* Record the need for a PLT entry.  At this point we don't know
         yet if we are going to create a PLT in the first place, but
         we only record whether the relocation requires a standard MIPS
         or a compressed code entry anyway.  If we don't make a PLT after
         all, then we'll just ignore these arrangements.  Likewise if
         a PLT entry is not created because the symbol is satisfied
         locally.  */
      if (h != NULL
	  && jal_reloc_p (r_type)
	  && !SYMBOL_CALLS_LOCAL (info, h))
	{
	  if (h->plt.plist == NULL)
	    h->plt.plist = mips_elf_make_plt_record (abfd);
	  if (h->plt.plist == NULL)
	    return FALSE;

	  if (r_type == R_MIPS_26)
	    h->plt.plist->need_mips = TRUE;
	  else
	    h->plt.plist->need_comp = TRUE;
	}

      /* See if this reloc would need to refer to a MIPS16 hard-float stub,
	 if there is one.  We only need to handle global symbols here;
	 we decide whether to keep or delete stubs for local symbols
	 when processing the stub's relocations.  */
      if (h != NULL
	  && !mips16_call_reloc_p (r_type)
	  && !section_allows_mips16_refs_p (sec))
	{
	  struct mips_elf_link_hash_entry *mh;

	  mh = (struct mips_elf_link_hash_entry *) h;
	  mh->need_fn_stub = TRUE;
	}

      /* Refuse some position-dependent relocations when creating a
	 shared library.  Do not refuse R_MIPS_32 / R_MIPS_64; they're
	 not PIC, but we can create dynamic relocations and the result
	 will be fine.  Also do not refuse R_MIPS_LO16, which can be
	 combined with R_MIPS_GOT16.  */
      if (info->shared)
	{
	  switch (r_type)
	    {
	    case R_MIPS16_HI16:
	    case R_MIPS_HI16:
	    case R_MIPS_HIGHER:
	    case R_MIPS_HIGHEST:
	    case R_MICROMIPS_HI16:
	    case R_MICROMIPS_HIGHER:
	    case R_MICROMIPS_HIGHEST:
	      /* Don't refuse a high part relocation if it's against
		 no symbol (e.g. part of a compound relocation).  */
	      if (r_symndx == STN_UNDEF)
		break;

	      /* R_MIPS_HI16 against _gp_disp is used for $gp setup,
		 and has a special meaning.  */
	      if (!NEWABI_P (abfd) && h != NULL
		  && strcmp (h->root.root.string, "_gp_disp") == 0)
		break;

	      /* Likewise __GOTT_BASE__ and __GOTT_INDEX__ on VxWorks.  */
	      if (is_gott_symbol (info, h))
		break;

	      /* FALLTHROUGH */

	    case R_MIPS16_26:
	    case R_MIPS_26:
	    case R_MICROMIPS_26_S1:
	      howto = MIPS_ELF_RTYPE_TO_HOWTO (abfd, r_type, FALSE);
	      (*_bfd_error_handler)
		(_("%B: relocation %s against `%s' can not be used when making a shared object; recompile with -fPIC"),
		 abfd, howto->name,
		 (h) ? h->root.root.string : "a local symbol");
	      bfd_set_error (bfd_error_bad_value);
	      return FALSE;
	    default:
	      break;
	    }
	}
    }

  return TRUE;
}

bfd_boolean
_bfd_mips_relax_section (bfd *abfd, asection *sec,
			 struct bfd_link_info *link_info,
			 bfd_boolean *again)
{
  Elf_Internal_Rela *internal_relocs;
  Elf_Internal_Rela *irel, *irelend;
  Elf_Internal_Shdr *symtab_hdr;
  bfd_byte *contents = NULL;
  size_t extsymoff;
  bfd_boolean changed_contents = FALSE;
  bfd_vma sec_start = sec->output_section->vma + sec->output_offset;
  Elf_Internal_Sym *isymbuf = NULL;

  /* We are not currently changing any sizes, so only one pass.  */
  *again = FALSE;

  if (link_info->relocatable)
    return TRUE;

  internal_relocs = _bfd_elf_link_read_relocs (abfd, sec, NULL, NULL,
					       link_info->keep_memory);
  if (internal_relocs == NULL)
    return TRUE;

  irelend = internal_relocs + sec->reloc_count
    * get_elf_backend_data (abfd)->s->int_rels_per_ext_rel;
  symtab_hdr = &elf_tdata (abfd)->symtab_hdr;
  extsymoff = (elf_bad_symtab (abfd)) ? 0 : symtab_hdr->sh_info;

  for (irel = internal_relocs; irel < irelend; irel++)
    {
      bfd_vma symval;
      bfd_signed_vma sym_offset;
      unsigned int r_type;
      unsigned long r_symndx;
      asection *sym_sec;
      unsigned long instruction;

      /* Turn jalr into bgezal, and jr into beq, if they're marked
	 with a JALR relocation, that indicate where they jump to.
	 This saves some pipeline bubbles.  */
      r_type = ELF_R_TYPE (abfd, irel->r_info);
      if (r_type != R_MIPS_JALR)
	continue;

      r_symndx = ELF_R_SYM (abfd, irel->r_info);
      /* Compute the address of the jump target.  */
      if (r_symndx >= extsymoff)
	{
	  struct mips_elf_link_hash_entry *h
	    = ((struct mips_elf_link_hash_entry *)
	       elf_sym_hashes (abfd) [r_symndx - extsymoff]);

	  while (h->root.root.type == bfd_link_hash_indirect
		 || h->root.root.type == bfd_link_hash_warning)
	    h = (struct mips_elf_link_hash_entry *) h->root.root.u.i.link;

	  /* If a symbol is undefined, or if it may be overridden,
	     skip it.  */
	  if (! ((h->root.root.type == bfd_link_hash_defined
		  || h->root.root.type == bfd_link_hash_defweak)
		 && h->root.root.u.def.section)
	      || (link_info->shared && ! link_info->symbolic
		  && !h->root.forced_local))
	    continue;

	  sym_sec = h->root.root.u.def.section;
	  if (sym_sec->output_section)
	    symval = (h->root.root.u.def.value
		      + sym_sec->output_section->vma
		      + sym_sec->output_offset);
	  else
	    symval = h->root.root.u.def.value;
	}
      else
	{
	  Elf_Internal_Sym *isym;

	  /* Read this BFD's symbols if we haven't done so already.  */
	  if (isymbuf == NULL && symtab_hdr->sh_info != 0)
	    {
	      isymbuf = (Elf_Internal_Sym *) symtab_hdr->contents;
	      if (isymbuf == NULL)
		isymbuf = bfd_elf_get_elf_syms (abfd, symtab_hdr,
						symtab_hdr->sh_info, 0,
						NULL, NULL, NULL);
	      if (isymbuf == NULL)
		goto relax_return;
	    }

	  isym = isymbuf + r_symndx;
	  if (isym->st_shndx == SHN_UNDEF)
	    continue;
	  else if (isym->st_shndx == SHN_ABS)
	    sym_sec = bfd_abs_section_ptr;
	  else if (isym->st_shndx == SHN_COMMON)
	    sym_sec = bfd_com_section_ptr;
	  else
	    sym_sec
	      = bfd_section_from_elf_index (abfd, isym->st_shndx);
	  symval = isym->st_value
	    + sym_sec->output_section->vma
	    + sym_sec->output_offset;
	}

      /* Compute branch offset, from delay slot of the jump to the
	 branch target.  */
      sym_offset = (symval + irel->r_addend)
	- (sec_start + irel->r_offset + 4);

      /* Branch offset must be properly aligned.  */
      if ((sym_offset & 3) != 0)
	continue;

      sym_offset >>= 2;

      /* Check that it's in range.  */
      if (sym_offset < -0x8000 || sym_offset >= 0x8000)
	continue;

      /* Get the section contents if we haven't done so already.  */
      if (!mips_elf_get_section_contents (abfd, sec, &contents))
	goto relax_return;

      instruction = bfd_get_32 (abfd, contents + irel->r_offset);

      /* If it was jalr <reg>, turn it into bgezal $zero, <target>.  */
      if ((instruction & 0xfc1fffff) == 0x0000f809)
	instruction = 0x04110000;
      /* If it was jr <reg>, turn it into b <target>.  */
      else if ((instruction & 0xfc1fffff) == 0x00000008)
	instruction = 0x10000000;
      else
	continue;

      instruction |= (sym_offset & 0xffff);
      bfd_put_32 (abfd, instruction, contents + irel->r_offset);
      changed_contents = TRUE;
    }

  if (contents != NULL
      && elf_section_data (sec)->this_hdr.contents != contents)
    {
      if (!changed_contents && !link_info->keep_memory)
        free (contents);
      else
        {
          /* Cache the section contents for elf_link_input_bfd.  */
          elf_section_data (sec)->this_hdr.contents = contents;
        }
    }
  return TRUE;

 relax_return:
  if (contents != NULL
      && elf_section_data (sec)->this_hdr.contents != contents)
    free (contents);
  return FALSE;
}

/* Allocate space for global sym dynamic relocs.  */

static bfd_boolean
allocate_dynrelocs (struct elf_link_hash_entry *h, void *inf)
{
  struct bfd_link_info *info = inf;
  bfd *dynobj;
  struct mips_elf_link_hash_entry *hmips;
  struct mips_elf_link_hash_table *htab;

  htab = mips_elf_hash_table (info);
  BFD_ASSERT (htab != NULL);

  dynobj = elf_hash_table (info)->dynobj;
  hmips = (struct mips_elf_link_hash_entry *) h;

  /* VxWorks executables are handled elsewhere; we only need to
     allocate relocations in shared objects.  */
  if (htab->is_vxworks && !info->shared)
    return TRUE;

  /* Ignore indirect symbols.  All relocations against such symbols
     will be redirected to the target symbol.  */
  if (h->root.type == bfd_link_hash_indirect)
    return TRUE;

  /* If this symbol is defined in a dynamic object, or we are creating
     a shared library, we will need to copy any R_MIPS_32 or
     R_MIPS_REL32 relocs against it into the output file.  */
  if (! info->relocatable
      && hmips->possibly_dynamic_relocs != 0
      && (h->root.type == bfd_link_hash_defweak
	  || (!h->def_regular && !ELF_COMMON_DEF_P (h))
	  || info->shared))
    {
      bfd_boolean do_copy = TRUE;

      if (h->root.type == bfd_link_hash_undefweak)
	{
	  /* Do not copy relocations for undefined weak symbols with
	     non-default visibility.  */
	  if (ELF_ST_VISIBILITY (h->other) != STV_DEFAULT)
	    do_copy = FALSE;

	  /* Make sure undefined weak symbols are output as a dynamic
	     symbol in PIEs.  */
	  else if (h->dynindx == -1 && !h->forced_local)
	    {
	      if (! bfd_elf_link_record_dynamic_symbol (info, h))
		return FALSE;
	    }
	}

      if (do_copy)
	{
	  /* Even though we don't directly need a GOT entry for this symbol,
	     the SVR4 psABI requires it to have a dynamic symbol table
	     index greater that DT_MIPS_GOTSYM if there are dynamic
	     relocations against it.

	     VxWorks does not enforce the same mapping between the GOT
	     and the symbol table, so the same requirement does not
	     apply there.  */
	  if (!htab->is_vxworks)
	    {
	      if (hmips->global_got_area > GGA_RELOC_ONLY)
		hmips->global_got_area = GGA_RELOC_ONLY;
	      hmips->got_only_for_calls = FALSE;
	    }

	  mips_elf_allocate_dynamic_relocations
	    (dynobj, info, hmips->possibly_dynamic_relocs);
	  if (hmips->readonly_reloc)
	    /* We tell the dynamic linker that there are relocations
	       against the text segment.  */
	    info->flags |= DF_TEXTREL;
	}
    }

  return TRUE;
}

/* Adjust a symbol defined by a dynamic object and referenced by a
   regular object.  The current definition is in some section of the
   dynamic object, but we're not including those sections.  We have to
   change the definition to something the rest of the link can
   understand.  */

bfd_boolean
_bfd_mips_elf_adjust_dynamic_symbol (struct bfd_link_info *info,
				     struct elf_link_hash_entry *h)
{
  bfd *dynobj;
  struct mips_elf_link_hash_entry *hmips;
  struct mips_elf_link_hash_table *htab;

  htab = mips_elf_hash_table (info);
  BFD_ASSERT (htab != NULL);

  dynobj = elf_hash_table (info)->dynobj;
  hmips = (struct mips_elf_link_hash_entry *) h;

  /* Make sure we know what is going on here.  */
  BFD_ASSERT (dynobj != NULL
	      && (h->needs_plt
		  || h->u.weakdef != NULL
		  || (h->def_dynamic
		      && h->ref_regular
		      && !h->def_regular)));

  hmips = (struct mips_elf_link_hash_entry *) h;

  /* If there are call relocations against an externally-defined symbol,
     see whether we can create a MIPS lazy-binding stub for it.  We can
     only do this if all references to the function are through call
     relocations, and in that case, the traditional lazy-binding stubs
     are much more efficient than PLT entries.

     Traditional stubs are only available on SVR4 psABI-based systems;
     VxWorks always uses PLTs instead.  */
  if (!htab->is_vxworks && h->needs_plt && !hmips->no_fn_stub)
    {
      if (! elf_hash_table (info)->dynamic_sections_created)
	return TRUE;

      /* If this symbol is not defined in a regular file, then set
	 the symbol to the stub location.  This is required to make
	 function pointers compare as equal between the normal
	 executable and the shared library.  */
      if (!h->def_regular)
	{
	  hmips->needs_lazy_stub = TRUE;
	  htab->lazy_stub_count++;
	  return TRUE;
	}
    }
  /* As above, VxWorks requires PLT entries for externally-defined
     functions that are only accessed through call relocations.

     Both VxWorks and non-VxWorks targets also need PLT entries if there
     are static-only relocations against an externally-defined function.
     This can technically occur for shared libraries if there are
     branches to the symbol, although it is unlikely that this will be
     used in practice due to the short ranges involved.  It can occur
     for any relative or absolute relocation in executables; in that
     case, the PLT entry becomes the function's canonical address.  */
  else if (((h->needs_plt && !hmips->no_fn_stub)
	    || (h->type == STT_FUNC && hmips->has_static_relocs))
	   && htab->use_plts_and_copy_relocs
	   && !SYMBOL_CALLS_LOCAL (info, h)
	   && !(ELF_ST_VISIBILITY (h->other) != STV_DEFAULT
		&& h->root.type == bfd_link_hash_undefweak))
    {
      bfd_boolean micromips_p = MICROMIPS_P (info->output_bfd);
      bfd_boolean newabi_p = NEWABI_P (info->output_bfd);

      /* If this is the first symbol to need a PLT entry, then make some
         basic setup.  Also work out PLT entry sizes.  We'll need them
         for PLT offset calculations.  */
      if (htab->plt_mips_offset + htab->plt_comp_offset == 0)
	{
	  BFD_ASSERT (htab->sgotplt->size == 0);
	  BFD_ASSERT (htab->plt_got_index == 0);

	  /* If we're using the PLT additions to the psABI, each PLT
	     entry is 16 bytes and the PLT0 entry is 32 bytes.
	     Encourage better cache usage by aligning.  We do this
	     lazily to avoid pessimizing traditional objects.  */
	  if (!htab->is_vxworks
	      && !bfd_set_section_alignment (dynobj, htab->splt, 5))
	    return FALSE;

	  /* Make sure that .got.plt is word-aligned.  We do this lazily
	     for the same reason as above.  */
	  if (!bfd_set_section_alignment (dynobj, htab->sgotplt,
					  MIPS_ELF_LOG_FILE_ALIGN (dynobj)))
	    return FALSE;

	  /* On non-VxWorks targets, the first two entries in .got.plt
	     are reserved.  */
	  if (!htab->is_vxworks)
	    htab->plt_got_index
	      += (get_elf_backend_data (dynobj)->got_header_size
		  / MIPS_ELF_GOT_SIZE (dynobj));

	  /* On VxWorks, also allocate room for the header's
	     .rela.plt.unloaded entries.  */
	  if (htab->is_vxworks && !info->shared)
	    htab->srelplt2->size += 2 * sizeof (Elf32_External_Rela);

	  /* Now work out the sizes of individual PLT entries.  */
	  if (htab->is_vxworks && info->shared)
	    htab->plt_mips_entry_size
	      = 4 * ARRAY_SIZE (mips_vxworks_shared_plt_entry);
	  else if (htab->is_vxworks)
	    htab->plt_mips_entry_size
	      = 4 * ARRAY_SIZE (mips_vxworks_exec_plt_entry);
	  else if (newabi_p)
	    htab->plt_mips_entry_size
	      = 4 * ARRAY_SIZE (mips_exec_plt_entry);
	  else if (!micromips_p)
	    {
	      htab->plt_mips_entry_size
		= 4 * ARRAY_SIZE (mips_exec_plt_entry);
	      htab->plt_comp_entry_size
		= 2 * ARRAY_SIZE (mips16_o32_exec_plt_entry);
	    }
	  else if (htab->insn32)
	    {
	      htab->plt_mips_entry_size
		= 4 * ARRAY_SIZE (mips_exec_plt_entry);
	      htab->plt_comp_entry_size
		= 2 * ARRAY_SIZE (micromips_insn32_o32_exec_plt_entry);
	    }
	  else
	    {
	      htab->plt_mips_entry_size
		= 4 * ARRAY_SIZE (mips_exec_plt_entry);
	      htab->plt_comp_entry_size
		= 2 * ARRAY_SIZE (micromips_o32_exec_plt_entry);
	    }
	}

      if (h->plt.plist == NULL)
	h->plt.plist = mips_elf_make_plt_record (dynobj);
      if (h->plt.plist == NULL)
	return FALSE;

      /* There are no defined MIPS16 or microMIPS PLT entries for VxWorks,
         n32 or n64, so always use a standard entry there.

         If the symbol has a MIPS16 call stub and gets a PLT entry, then
         all MIPS16 calls will go via that stub, and there is no benefit
         to having a MIPS16 entry.  And in the case of call_stub a
         standard entry actually has to be used as the stub ends with a J
         instruction.  */
      if (newabi_p
	  || htab->is_vxworks
	  || hmips->call_stub
	  || hmips->call_fp_stub)
	{
	  h->plt.plist->need_mips = TRUE;
	  h->plt.plist->need_comp = FALSE;
	}

      /* Otherwise, if there are no direct calls to the function, we
         have a free choice of whether to use standard or compressed
         entries.  Prefer microMIPS entries if the object is known to
         contain microMIPS code, so that it becomes possible to create
         pure microMIPS binaries.  Prefer standard entries otherwise,
         because MIPS16 ones are no smaller and are usually slower.  */
      if (!h->plt.plist->need_mips && !h->plt.plist->need_comp)
	{
	  if (micromips_p)
	    h->plt.plist->need_comp = TRUE;
	  else
	    h->plt.plist->need_mips = TRUE;
	}

      if (h->plt.plist->need_mips)
	{
	  h->plt.plist->mips_offset = htab->plt_mips_offset;
	  htab->plt_mips_offset += htab->plt_mips_entry_size;
	}
      if (h->plt.plist->need_comp)
	{
	  h->plt.plist->comp_offset = htab->plt_comp_offset;
	  htab->plt_comp_offset += htab->plt_comp_entry_size;
	}

      /* Reserve the corresponding .got.plt entry now too.  */
      h->plt.plist->gotplt_index = htab->plt_got_index++;

      /* If the output file has no definition of the symbol, set the
	 symbol's value to the address of the stub.  */
      if (!info->shared && !h->def_regular)
	hmips->use_plt_entry = TRUE;

      /* Make room for the R_MIPS_JUMP_SLOT relocation.  */
      htab->srelplt->size += (htab->is_vxworks
			      ? MIPS_ELF_RELA_SIZE (dynobj)
			      : MIPS_ELF_REL_SIZE (dynobj));

      /* Make room for the .rela.plt.unloaded relocations.  */
      if (htab->is_vxworks && !info->shared)
	htab->srelplt2->size += 3 * sizeof (Elf32_External_Rela);

      /* All relocations against this symbol that could have been made
	 dynamic will now refer to the PLT entry instead.  */
      hmips->possibly_dynamic_relocs = 0;

      return TRUE;
    }

  /* If this is a weak symbol, and there is a real definition, the
     processor independent code will have arranged for us to see the
     real definition first, and we can just use the same value.  */
  if (h->u.weakdef != NULL)
    {
      BFD_ASSERT (h->u.weakdef->root.type == bfd_link_hash_defined
		  || h->u.weakdef->root.type == bfd_link_hash_defweak);
      h->root.u.def.section = h->u.weakdef->root.u.def.section;
      h->root.u.def.value = h->u.weakdef->root.u.def.value;
      return TRUE;
    }

  /* Otherwise, there is nothing further to do for symbols defined
     in regular objects.  */
  if (h->def_regular)
    return TRUE;

  /* There's also nothing more to do if we'll convert all relocations
     against this symbol into dynamic relocations.  */
  if (!hmips->has_static_relocs)
    return TRUE;

  /* We're now relying on copy relocations.  Complain if we have
     some that we can't convert.  */
  if (!htab->use_plts_and_copy_relocs || info->shared)
    {
      (*_bfd_error_handler) (_("non-dynamic relocations refer to "
			       "dynamic symbol %s"),
			     h->root.root.string);
      bfd_set_error (bfd_error_bad_value);
      return FALSE;
    }

  /* We must allocate the symbol in our .dynbss section, which will
     become part of the .bss section of the executable.  There will be
     an entry for this symbol in the .dynsym section.  The dynamic
     object will contain position independent code, so all references
     from the dynamic object to this symbol will go through the global
     offset table.  The dynamic linker will use the .dynsym entry to
     determine the address it must put in the global offset table, so
     both the dynamic object and the regular object will refer to the
     same memory location for the variable.  */

  if ((h->root.u.def.section->flags & SEC_ALLOC) != 0)
    {
      if (htab->is_vxworks)
	htab->srelbss->size += sizeof (Elf32_External_Rela);
      else
	mips_elf_allocate_dynamic_relocations (dynobj, info, 1);
      h->needs_copy = 1;
    }

  /* All relocations against this symbol that could have been made
     dynamic will now refer to the local copy instead.  */
  hmips->possibly_dynamic_relocs = 0;

  return _bfd_elf_adjust_dynamic_copy (h, htab->sdynbss);
}

/* This function is called after all the input files have been read,
   and the input sections have been assigned to output sections.  We
   check for any mips16 stub sections that we can discard.  */

bfd_boolean
_bfd_mips_elf_always_size_sections (bfd *output_bfd,
				    struct bfd_link_info *info)
{
  asection *sect;
  struct mips_elf_link_hash_table *htab;
  struct mips_htab_traverse_info hti;

  htab = mips_elf_hash_table (info);
  BFD_ASSERT (htab != NULL);

  /* The .reginfo section has a fixed size.  */
  sect = bfd_get_section_by_name (output_bfd, ".reginfo");
  if (sect != NULL)
    bfd_set_section_size (output_bfd, sect, sizeof (Elf32_External_RegInfo));

  /* The .MIPS.abiflags section has a fixed size.  */
  sect = bfd_get_section_by_name (output_bfd, ".MIPS.abiflags");
  if (sect != NULL)
    bfd_set_section_size (output_bfd, sect, sizeof (Elf_External_ABIFlags_v0));

  hti.info = info;
  hti.output_bfd = output_bfd;
  hti.error = FALSE;
  mips_elf_link_hash_traverse (mips_elf_hash_table (info),
			       mips_elf_check_symbols, &hti);
  if (hti.error)
    return FALSE;

  return TRUE;
}

/* If the link uses a GOT, lay it out and work out its size.  */

static bfd_boolean
mips_elf_lay_out_got (bfd *output_bfd, struct bfd_link_info *info)
{
  bfd *dynobj;
  asection *s;
  struct mips_got_info *g;
  bfd_size_type loadable_size = 0;
  bfd_size_type page_gotno;
  bfd *ibfd;
  struct mips_elf_traverse_got_arg tga;
  struct mips_elf_link_hash_table *htab;

  htab = mips_elf_hash_table (info);
  BFD_ASSERT (htab != NULL);

  s = htab->sgot;
  if (s == NULL)
    return TRUE;

  dynobj = elf_hash_table (info)->dynobj;
  g = htab->got_info;

  /* Allocate room for the reserved entries.  VxWorks always reserves
     3 entries; other objects only reserve 2 entries.  */
  BFD_ASSERT (g->assigned_low_gotno == 0);
  if (htab->is_vxworks)
    htab->reserved_gotno = 3;
  else
    htab->reserved_gotno = 2;
  g->local_gotno += htab->reserved_gotno;
  g->assigned_low_gotno = htab->reserved_gotno;

  /* Decide which symbols need to go in the global part of the GOT and
     count the number of reloc-only GOT symbols.  */
  mips_elf_link_hash_traverse (htab, mips_elf_count_got_symbols, info);

  if (!mips_elf_resolve_final_got_entries (info, g))
    return FALSE;

  /* Calculate the total loadable size of the output.  That
     will give us the maximum number of GOT_PAGE entries
     required.  */
  for (ibfd = info->input_bfds; ibfd; ibfd = ibfd->link.next)
    {
      asection *subsection;

      for (subsection = ibfd->sections;
	   subsection;
	   subsection = subsection->next)
	{
	  if ((subsection->flags & SEC_ALLOC) == 0)
	    continue;
	  loadable_size += ((subsection->size + 0xf)
			    &~ (bfd_size_type) 0xf);
	}
    }

  if (htab->is_vxworks)
    /* There's no need to allocate page entries for VxWorks; R_MIPS*_GOT16
       relocations against local symbols evaluate to "G", and the EABI does
       not include R_MIPS_GOT_PAGE.  */
    page_gotno = 0;
  else
    /* Assume there are two loadable segments consisting of contiguous
       sections.  Is 5 enough?  */
    page_gotno = (loadable_size >> 16) + 5;

  /* Choose the smaller of the two page estimates; both are intended to be
     conservative.  */
  if (page_gotno > g->page_gotno)
    page_gotno = g->page_gotno;

  g->local_gotno += page_gotno;
  g->assigned_high_gotno = g->local_gotno - 1;

  s->size += g->local_gotno * MIPS_ELF_GOT_SIZE (output_bfd);
  s->size += g->global_gotno * MIPS_ELF_GOT_SIZE (output_bfd);
  s->size += g->tls_gotno * MIPS_ELF_GOT_SIZE (output_bfd);

  /* VxWorks does not support multiple GOTs.  It initializes $gp to
     __GOTT_BASE__[__GOTT_INDEX__], the value of which is set by the
     dynamic loader.  */
  if (!htab->is_vxworks && s->size > MIPS_ELF_GOT_MAX_SIZE (info))
    {
      if (!mips_elf_multi_got (output_bfd, info, s, page_gotno))
	return FALSE;
    }
  else
    {
      /* Record that all bfds use G.  This also has the effect of freeing
	 the per-bfd GOTs, which we no longer need.  */
      for (ibfd = info->input_bfds; ibfd; ibfd = ibfd->link.next)
	if (mips_elf_bfd_got (ibfd, FALSE))
	  mips_elf_replace_bfd_got (ibfd, g);
      mips_elf_replace_bfd_got (output_bfd, g);

      /* Set up TLS entries.  */
      g->tls_assigned_gotno = g->global_gotno + g->local_gotno;
      tga.info = info;
      tga.g = g;
      tga.value = MIPS_ELF_GOT_SIZE (output_bfd);
      htab_traverse (g->got_entries, mips_elf_initialize_tls_index, &tga);
      if (!tga.g)
	return FALSE;
      BFD_ASSERT (g->tls_assigned_gotno
		  == g->global_gotno + g->local_gotno + g->tls_gotno);

      /* Each VxWorks GOT entry needs an explicit relocation.  */
      if (htab->is_vxworks && info->shared)
	g->relocs += g->global_gotno + g->local_gotno - htab->reserved_gotno;

      /* Allocate room for the TLS relocations.  */
      if (g->relocs)
	mips_elf_allocate_dynamic_relocations (dynobj, info, g->relocs);
    }

  return TRUE;
}

/* Estimate the size of the .MIPS.stubs section.  */

static void
mips_elf_estimate_stub_size (bfd *output_bfd, struct bfd_link_info *info)
{
  struct mips_elf_link_hash_table *htab;
  bfd_size_type dynsymcount;

  htab = mips_elf_hash_table (info);
  BFD_ASSERT (htab != NULL);

  if (htab->lazy_stub_count == 0)
    return;

  /* IRIX rld assumes that a function stub isn't at the end of the .text
     section, so add a dummy entry to the end.  */
  htab->lazy_stub_count++;

  /* Get a worst-case estimate of the number of dynamic symbols needed.
     At this point, dynsymcount does not account for section symbols
     and count_section_dynsyms may overestimate the number that will
     be needed.  */
  dynsymcount = (elf_hash_table (info)->dynsymcount
		 + count_section_dynsyms (output_bfd, info));

  /* Determine the size of one stub entry.  There's no disadvantage
     from using microMIPS code here, so for the sake of pure-microMIPS
     binaries we prefer it whenever there's any microMIPS code in
     output produced at all.  This has a benefit of stubs being
     shorter by 4 bytes each too, unless in the insn32 mode.  */
  if (!MICROMIPS_P (output_bfd))
    htab->function_stub_size = (dynsymcount > 0x10000
				? MIPS_FUNCTION_STUB_BIG_SIZE
				: MIPS_FUNCTION_STUB_NORMAL_SIZE);
  else if (htab->insn32)
    htab->function_stub_size = (dynsymcount > 0x10000
				? MICROMIPS_INSN32_FUNCTION_STUB_BIG_SIZE
				: MICROMIPS_INSN32_FUNCTION_STUB_NORMAL_SIZE);
  else
    htab->function_stub_size = (dynsymcount > 0x10000
				? MICROMIPS_FUNCTION_STUB_BIG_SIZE
				: MICROMIPS_FUNCTION_STUB_NORMAL_SIZE);

  htab->sstubs->size = htab->lazy_stub_count * htab->function_stub_size;
}

/* A mips_elf_link_hash_traverse callback for which DATA points to a
   mips_htab_traverse_info.  If H needs a traditional MIPS lazy-binding
   stub, allocate an entry in the stubs section.  */

static bfd_boolean
mips_elf_allocate_lazy_stub (struct mips_elf_link_hash_entry *h, void *data)
{
  struct mips_htab_traverse_info *hti = data;
  struct mips_elf_link_hash_table *htab;
  struct bfd_link_info *info;
  bfd *output_bfd;

  info = hti->info;
  output_bfd = hti->output_bfd;
  htab = mips_elf_hash_table (info);
  BFD_ASSERT (htab != NULL);

  if (h->needs_lazy_stub)
    {
      bfd_boolean micromips_p = MICROMIPS_P (output_bfd);
      unsigned int other = micromips_p ? STO_MICROMIPS : 0;
      bfd_vma isa_bit = micromips_p;

      BFD_ASSERT (htab->root.dynobj != NULL);
      if (h->root.plt.plist == NULL)
	h->root.plt.plist = mips_elf_make_plt_record (htab->sstubs->owner);
      if (h->root.plt.plist == NULL)
	{
	  hti->error = TRUE;
	  return FALSE;
	}
      h->root.root.u.def.section = htab->sstubs;
      h->root.root.u.def.value = htab->sstubs->size + isa_bit;
      h->root.plt.plist->stub_offset = htab->sstubs->size;
      h->root.other = other;
      htab->sstubs->size += htab->function_stub_size;
    }
  return TRUE;
}

/* Allocate offsets in the stubs section to each symbol that needs one.
   Set the final size of the .MIPS.stub section.  */

static bfd_boolean
mips_elf_lay_out_lazy_stubs (struct bfd_link_info *info)
{
  bfd *output_bfd = info->output_bfd;
  bfd_boolean micromips_p = MICROMIPS_P (output_bfd);
  unsigned int other = micromips_p ? STO_MICROMIPS : 0;
  bfd_vma isa_bit = micromips_p;
  struct mips_elf_link_hash_table *htab;
  struct mips_htab_traverse_info hti;
  struct elf_link_hash_entry *h;
  bfd *dynobj;

  htab = mips_elf_hash_table (info);
  BFD_ASSERT (htab != NULL);

  if (htab->lazy_stub_count == 0)
    return TRUE;

  htab->sstubs->size = 0;
  hti.info = info;
  hti.output_bfd = output_bfd;
  hti.error = FALSE;
  mips_elf_link_hash_traverse (htab, mips_elf_allocate_lazy_stub, &hti);
  if (hti.error)
    return FALSE;
  htab->sstubs->size += htab->function_stub_size;
  BFD_ASSERT (htab->sstubs->size
	      == htab->lazy_stub_count * htab->function_stub_size);

  dynobj = elf_hash_table (info)->dynobj;
  BFD_ASSERT (dynobj != NULL);
  h = _bfd_elf_define_linkage_sym (dynobj, info, htab->sstubs, "_MIPS_STUBS_");
  if (h == NULL)
    return FALSE;
  h->root.u.def.value = isa_bit;
  h->other = other;
  h->type = STT_FUNC;

  return TRUE;
}

/* A mips_elf_link_hash_traverse callback for which DATA points to a
   bfd_link_info.  If H uses the address of a PLT entry as the value
   of the symbol, then set the entry in the symbol table now.  Prefer
   a standard MIPS PLT entry.  */

static bfd_boolean
mips_elf_set_plt_sym_value (struct mips_elf_link_hash_entry *h, void *data)
{
  struct bfd_link_info *info = data;
  bfd_boolean micromips_p = MICROMIPS_P (info->output_bfd);
  struct mips_elf_link_hash_table *htab;
  unsigned int other;
  bfd_vma isa_bit;
  bfd_vma val;

  htab = mips_elf_hash_table (info);
  BFD_ASSERT (htab != NULL);

  if (h->use_plt_entry)
    {
      BFD_ASSERT (h->root.plt.plist != NULL);
      BFD_ASSERT (h->root.plt.plist->mips_offset != MINUS_ONE
		  || h->root.plt.plist->comp_offset != MINUS_ONE);

      val = htab->plt_header_size;
      if (h->root.plt.plist->mips_offset != MINUS_ONE)
	{
	  isa_bit = 0;
	  val += h->root.plt.plist->mips_offset;
	  other = 0;
	}
      else
	{
	  isa_bit = 1;
	  val += htab->plt_mips_offset + h->root.plt.plist->comp_offset;
	  other = micromips_p ? STO_MICROMIPS : STO_MIPS16;
	}
      val += isa_bit;
      /* For VxWorks, point at the PLT load stub rather than the lazy
         resolution stub; this stub will become the canonical function
         address.  */
      if (htab->is_vxworks)
	val += 8;

      h->root.root.u.def.section = htab->splt;
      h->root.root.u.def.value = val;
      h->root.other = other;
    }

  return TRUE;
}

/* Set the sizes of the dynamic sections.  */

bfd_boolean
_bfd_mips_elf_size_dynamic_sections (bfd *output_bfd,
				     struct bfd_link_info *info)
{
  bfd *dynobj;
  asection *s, *sreldyn;
  bfd_boolean reltext;
  struct mips_elf_link_hash_table *htab;

  htab = mips_elf_hash_table (info);
  BFD_ASSERT (htab != NULL);
  dynobj = elf_hash_table (info)->dynobj;
  BFD_ASSERT (dynobj != NULL);

  if (elf_hash_table (info)->dynamic_sections_created)
    {
      /* Set the contents of the .interp section to the interpreter.  */
      if (info->executable)
	{
	  s = bfd_get_linker_section (dynobj, ".interp");
	  BFD_ASSERT (s != NULL);
	  s->size
	    = strlen (ELF_DYNAMIC_INTERPRETER (output_bfd)) + 1;
	  s->contents
	    = (bfd_byte *) ELF_DYNAMIC_INTERPRETER (output_bfd);
	}

      /* Figure out the size of the PLT header if we know that we
         are using it.  For the sake of cache alignment always use
         a standard header whenever any standard entries are present
         even if microMIPS entries are present as well.  This also
         lets the microMIPS header rely on the value of $v0 only set
         by microMIPS entries, for a small size reduction.

         Set symbol table entry values for symbols that use the
         address of their PLT entry now that we can calculate it.

         Also create the _PROCEDURE_LINKAGE_TABLE_ symbol if we
         haven't already in _bfd_elf_create_dynamic_sections.  */
      if (htab->splt && htab->plt_mips_offset + htab->plt_comp_offset != 0)
	{
	  bfd_boolean micromips_p = (MICROMIPS_P (output_bfd)
				     && !htab->plt_mips_offset);
	  unsigned int other = micromips_p ? STO_MICROMIPS : 0;
	  bfd_vma isa_bit = micromips_p;
	  struct elf_link_hash_entry *h;
	  bfd_vma size;

	  BFD_ASSERT (htab->use_plts_and_copy_relocs);
	  BFD_ASSERT (htab->sgotplt->size == 0);
	  BFD_ASSERT (htab->splt->size == 0);

	  if (htab->is_vxworks && info->shared)
	    size = 4 * ARRAY_SIZE (mips_vxworks_shared_plt0_entry);
	  else if (htab->is_vxworks)
	    size = 4 * ARRAY_SIZE (mips_vxworks_exec_plt0_entry);
	  else if (ABI_64_P (output_bfd))
	    size = 4 * ARRAY_SIZE (mips_n64_exec_plt0_entry);
	  else if (ABI_N32_P (output_bfd))
	    size = 4 * ARRAY_SIZE (mips_n32_exec_plt0_entry);
	  else if (!micromips_p)
	    size = 4 * ARRAY_SIZE (mips_o32_exec_plt0_entry);
	  else if (htab->insn32)
	    size = 2 * ARRAY_SIZE (micromips_insn32_o32_exec_plt0_entry);
	  else
	    size = 2 * ARRAY_SIZE (micromips_o32_exec_plt0_entry);

	  htab->plt_header_is_comp = micromips_p;
	  htab->plt_header_size = size;
	  htab->splt->size = (size
			      + htab->plt_mips_offset
			      + htab->plt_comp_offset);
	  htab->sgotplt->size = (htab->plt_got_index
				 * MIPS_ELF_GOT_SIZE (dynobj));

	  mips_elf_link_hash_traverse (htab, mips_elf_set_plt_sym_value, info);

	  if (htab->root.hplt == NULL)
	    {
	      h = _bfd_elf_define_linkage_sym (dynobj, info, htab->splt,
					       "_PROCEDURE_LINKAGE_TABLE_");
	      htab->root.hplt = h;
	      if (h == NULL)
		return FALSE;
	    }

	  h = htab->root.hplt;
	  h->root.u.def.value = isa_bit;
	  h->other = other;
	  h->type = STT_FUNC;
	}
    }

  /* Allocate space for global sym dynamic relocs.  */
  elf_link_hash_traverse (&htab->root, allocate_dynrelocs, info);

  mips_elf_estimate_stub_size (output_bfd, info);

  if (!mips_elf_lay_out_got (output_bfd, info))
    return FALSE;

  mips_elf_lay_out_lazy_stubs (info);

  /* The check_relocs and adjust_dynamic_symbol entry points have
     determined the sizes of the various dynamic sections.  Allocate
     memory for them.  */
  reltext = FALSE;
  for (s = dynobj->sections; s != NULL; s = s->next)
    {
      const char *name;

      /* It's OK to base decisions on the section name, because none
	 of the dynobj section names depend upon the input files.  */
      name = bfd_get_section_name (dynobj, s);

      if ((s->flags & SEC_LINKER_CREATED) == 0)
	continue;

      if (CONST_STRNEQ (name, ".rel"))
	{
	  if (s->size != 0)
	    {
	      const char *outname;
	      asection *target;

	      /* If this relocation section applies to a read only
                 section, then we probably need a DT_TEXTREL entry.
                 If the relocation section is .rel(a).dyn, we always
                 assert a DT_TEXTREL entry rather than testing whether
                 there exists a relocation to a read only section or
                 not.  */
	      outname = bfd_get_section_name (output_bfd,
					      s->output_section);
	      target = bfd_get_section_by_name (output_bfd, outname + 4);
	      if ((target != NULL
		   && (target->flags & SEC_READONLY) != 0
		   && (target->flags & SEC_ALLOC) != 0)
		  || strcmp (outname, MIPS_ELF_REL_DYN_NAME (info)) == 0)
		reltext = TRUE;

	      /* We use the reloc_count field as a counter if we need
		 to copy relocs into the output file.  */
	      if (strcmp (name, MIPS_ELF_REL_DYN_NAME (info)) != 0)
		s->reloc_count = 0;

	      /* If combreloc is enabled, elf_link_sort_relocs() will
		 sort relocations, but in a different way than we do,
		 and before we're done creating relocations.  Also, it
		 will move them around between input sections'
		 relocation's contents, so our sorting would be
		 broken, so don't let it run.  */
	      info->combreloc = 0;
	    }
	}
      else if (! info->shared
	       && ! mips_elf_hash_table (info)->use_rld_obj_head
	       && CONST_STRNEQ (name, ".rld_map"))
	{
	  /* We add a room for __rld_map.  It will be filled in by the
	     rtld to contain a pointer to the _r_debug structure.  */
	  s->size += MIPS_ELF_RLD_MAP_SIZE (output_bfd);
	}
      else if (SGI_COMPAT (output_bfd)
	       && CONST_STRNEQ (name, ".compact_rel"))
	s->size += mips_elf_hash_table (info)->compact_rel_size;
      else if (s == htab->splt)
	{
	  /* If the last PLT entry has a branch delay slot, allocate
	     room for an extra nop to fill the delay slot.  This is
	     for CPUs without load interlocking.  */
	  if (! LOAD_INTERLOCKS_P (output_bfd)
	      && ! htab->is_vxworks && s->size > 0)
	    s->size += 4;
	}
      else if (! CONST_STRNEQ (name, ".init")
	       && s != htab->sgot
	       && s != htab->sgotplt
	       && s != htab->sstubs
	       && s != htab->sdynbss)
	{
	  /* It's not one of our sections, so don't allocate space.  */
	  continue;
	}

      if (s->size == 0)
	{
	  s->flags |= SEC_EXCLUDE;
	  continue;
	}

      if ((s->flags & SEC_HAS_CONTENTS) == 0)
	continue;

      /* Allocate memory for the section contents.  */
      s->contents = bfd_zalloc (dynobj, s->size);
      if (s->contents == NULL)
	{
	  bfd_set_error (bfd_error_no_memory);
	  return FALSE;
	}
    }

  if (elf_hash_table (info)->dynamic_sections_created)
    {
      /* Add some entries to the .dynamic section.  We fill in the
	 values later, in _bfd_mips_elf_finish_dynamic_sections, but we
	 must add the entries now so that we get the correct size for
	 the .dynamic section.  */

      /* SGI object has the equivalence of DT_DEBUG in the
	 DT_MIPS_RLD_MAP entry.  This must come first because glibc
	 only fills in DT_MIPS_RLD_MAP (not DT_DEBUG) and some tools
	 may only look at the first one they see.  */
      if (!info->shared
	  && !MIPS_ELF_ADD_DYNAMIC_ENTRY (info, DT_MIPS_RLD_MAP, 0))
	return FALSE;

      /* The DT_DEBUG entry may be filled in by the dynamic linker and
	 used by the debugger.  */
      if (info->executable
	  && !SGI_COMPAT (output_bfd)
	  && !MIPS_ELF_ADD_DYNAMIC_ENTRY (info, DT_DEBUG, 0))
	return FALSE;

      if (reltext && (SGI_COMPAT (output_bfd) || htab->is_vxworks))
	info->flags |= DF_TEXTREL;

      if ((info->flags & DF_TEXTREL) != 0)
	{
	  if (! MIPS_ELF_ADD_DYNAMIC_ENTRY (info, DT_TEXTREL, 0))
	    return FALSE;

	  /* Clear the DF_TEXTREL flag.  It will be set again if we
	     write out an actual text relocation; we may not, because
	     at this point we do not know whether e.g. any .eh_frame
	     absolute relocations have been converted to PC-relative.  */
	  info->flags &= ~DF_TEXTREL;
	}

      if (! MIPS_ELF_ADD_DYNAMIC_ENTRY (info, DT_PLTGOT, 0))
	return FALSE;

      sreldyn = mips_elf_rel_dyn_section (info, FALSE);
      if (htab->is_vxworks)
	{
	  /* VxWorks uses .rela.dyn instead of .rel.dyn.  It does not
	     use any of the DT_MIPS_* tags.  */
	  if (sreldyn && sreldyn->size > 0)
	    {
	      if (! MIPS_ELF_ADD_DYNAMIC_ENTRY (info, DT_RELA, 0))
		return FALSE;

	      if (! MIPS_ELF_ADD_DYNAMIC_ENTRY (info, DT_RELASZ, 0))
		return FALSE;

	      if (! MIPS_ELF_ADD_DYNAMIC_ENTRY (info, DT_RELAENT, 0))
		return FALSE;
	    }
	}
      else
	{
	  if (sreldyn && sreldyn->size > 0)
	    {
	      if (! MIPS_ELF_ADD_DYNAMIC_ENTRY (info, DT_REL, 0))
		return FALSE;

	      if (! MIPS_ELF_ADD_DYNAMIC_ENTRY (info, DT_RELSZ, 0))
		return FALSE;

	      if (! MIPS_ELF_ADD_DYNAMIC_ENTRY (info, DT_RELENT, 0))
		return FALSE;
	    }

	  if (! MIPS_ELF_ADD_DYNAMIC_ENTRY (info, DT_MIPS_RLD_VERSION, 0))
	    return FALSE;

	  if (! MIPS_ELF_ADD_DYNAMIC_ENTRY (info, DT_MIPS_FLAGS, 0))
	    return FALSE;

	  if (! MIPS_ELF_ADD_DYNAMIC_ENTRY (info, DT_MIPS_BASE_ADDRESS, 0))
	    return FALSE;

	  if (! MIPS_ELF_ADD_DYNAMIC_ENTRY (info, DT_MIPS_LOCAL_GOTNO, 0))
	    return FALSE;

	  if (! MIPS_ELF_ADD_DYNAMIC_ENTRY (info, DT_MIPS_SYMTABNO, 0))
	    return FALSE;

	  if (! MIPS_ELF_ADD_DYNAMIC_ENTRY (info, DT_MIPS_UNREFEXTNO, 0))
	    return FALSE;

	  if (! MIPS_ELF_ADD_DYNAMIC_ENTRY (info, DT_MIPS_GOTSYM, 0))
	    return FALSE;

	  if (IRIX_COMPAT (dynobj) == ict_irix5
	      && ! MIPS_ELF_ADD_DYNAMIC_ENTRY (info, DT_MIPS_HIPAGENO, 0))
	    return FALSE;

	  if (IRIX_COMPAT (dynobj) == ict_irix6
	      && (bfd_get_section_by_name
		  (output_bfd, MIPS_ELF_OPTIONS_SECTION_NAME (dynobj)))
	      && !MIPS_ELF_ADD_DYNAMIC_ENTRY (info, DT_MIPS_OPTIONS, 0))
	    return FALSE;
	}
      if (htab->splt->size > 0)
	{
	  if (! MIPS_ELF_ADD_DYNAMIC_ENTRY (info, DT_PLTREL, 0))
	    return FALSE;

	  if (! MIPS_ELF_ADD_DYNAMIC_ENTRY (info, DT_JMPREL, 0))
	    return FALSE;

	  if (! MIPS_ELF_ADD_DYNAMIC_ENTRY (info, DT_PLTRELSZ, 0))
	    return FALSE;

	  if (! MIPS_ELF_ADD_DYNAMIC_ENTRY (info, DT_MIPS_PLTGOT, 0))
	    return FALSE;
	}
      if (htab->is_vxworks
	  && !elf_vxworks_add_dynamic_entries (output_bfd, info))
	return FALSE;
    }

  return TRUE;
}

/* REL is a relocation in INPUT_BFD that is being copied to OUTPUT_BFD.
   Adjust its R_ADDEND field so that it is correct for the output file.
   LOCAL_SYMS and LOCAL_SECTIONS are arrays of INPUT_BFD's local symbols
   and sections respectively; both use symbol indexes.  */

static void
mips_elf_adjust_addend (bfd *output_bfd, struct bfd_link_info *info,
			bfd *input_bfd, Elf_Internal_Sym *local_syms,
			asection **local_sections, Elf_Internal_Rela *rel)
{
  unsigned int r_type, r_symndx;
  Elf_Internal_Sym *sym;
  asection *sec;

  if (mips_elf_local_relocation_p (input_bfd, rel, local_sections))
    {
      r_type = ELF_R_TYPE (output_bfd, rel->r_info);
      if (gprel16_reloc_p (r_type)
	  || r_type == R_MIPS_GPREL32
	  || literal_reloc_p (r_type))
	{
	  rel->r_addend += _bfd_get_gp_value (input_bfd);
	  rel->r_addend -= _bfd_get_gp_value (output_bfd);
	}

      r_symndx = ELF_R_SYM (output_bfd, rel->r_info);
      sym = local_syms + r_symndx;

      /* Adjust REL's addend to account for section merging.  */
      if (!info->relocatable)
	{
	  sec = local_sections[r_symndx];
	  _bfd_elf_rela_local_sym (output_bfd, sym, &sec, rel);
	}

      /* This would normally be done by the rela_normal code in elflink.c.  */
      if (ELF_ST_TYPE (sym->st_info) == STT_SECTION)
	rel->r_addend += local_sections[r_symndx]->output_offset;
    }
}

/* Handle relocations against symbols from removed linkonce sections,
   or sections discarded by a linker script.  We use this wrapper around
   RELOC_AGAINST_DISCARDED_SECTION to handle triplets of compound relocs
   on 64-bit ELF targets.  In this case for any relocation handled, which
   always be the first in a triplet, the remaining two have to be processed
   together with the first, even if they are R_MIPS_NONE.  It is the symbol
   index referred by the first reloc that applies to all the three and the
   remaining two never refer to an object symbol.  And it is the final
   relocation (the last non-null one) that determines the output field of
   the whole relocation so retrieve the corresponding howto structure for
   the relocatable field to be cleared by RELOC_AGAINST_DISCARDED_SECTION.

   Note that RELOC_AGAINST_DISCARDED_SECTION is a macro that uses "continue"
   and therefore requires to be pasted in a loop.  It also defines a block
   and does not protect any of its arguments, hence the extra brackets.  */

static void
mips_reloc_against_discarded_section (bfd *output_bfd,
				      struct bfd_link_info *info,
				      bfd *input_bfd, asection *input_section,
				      Elf_Internal_Rela **rel,
				      const Elf_Internal_Rela **relend,
				      bfd_boolean rel_reloc,
				      reloc_howto_type *howto,
				      bfd_byte *contents)
{
  const struct elf_backend_data *bed = get_elf_backend_data (output_bfd);
  int count = bed->s->int_rels_per_ext_rel;
  unsigned int r_type;
  int i;

  for (i = count - 1; i > 0; i--)
    {
      r_type = ELF_R_TYPE (output_bfd, (*rel)[i].r_info);
      if (r_type != R_MIPS_NONE)
	{
	  howto = MIPS_ELF_RTYPE_TO_HOWTO (input_bfd, r_type, !rel_reloc);
	  break;
	}
    }
  do
    {
       RELOC_AGAINST_DISCARDED_SECTION (info, input_bfd, input_section,
					(*rel), count, (*relend),
					howto, i, contents);
    }
  while (0);
}

/* Relocate a MIPS ELF section.  */

bfd_boolean
_bfd_mips_elf_relocate_section (bfd *output_bfd, struct bfd_link_info *info,
				bfd *input_bfd, asection *input_section,
				bfd_byte *contents, Elf_Internal_Rela *relocs,
				Elf_Internal_Sym *local_syms,
				asection **local_sections)
{
  Elf_Internal_Rela *rel;
  const Elf_Internal_Rela *relend;
  bfd_vma addend = 0;
  bfd_boolean use_saved_addend_p = FALSE;
  const struct elf_backend_data *bed;

  bed = get_elf_backend_data (output_bfd);
  relend = relocs + input_section->reloc_count * bed->s->int_rels_per_ext_rel;
  for (rel = relocs; rel < relend; ++rel)
    {
      const char *name;
      bfd_vma value = 0;
      reloc_howto_type *howto;
      bfd_boolean cross_mode_jump_p = FALSE;
      /* TRUE if the relocation is a RELA relocation, rather than a
         REL relocation.  */
      bfd_boolean rela_relocation_p = TRUE;
      unsigned int r_type = ELF_R_TYPE (output_bfd, rel->r_info);
      const char *msg;
      unsigned long r_symndx;
      asection *sec;
      Elf_Internal_Shdr *symtab_hdr;
      struct elf_link_hash_entry *h;
      bfd_boolean rel_reloc;

      rel_reloc = (NEWABI_P (input_bfd)
		   && mips_elf_rel_relocation_p (input_bfd, input_section,
						 relocs, rel));
      /* Find the relocation howto for this relocation.  */
      howto = MIPS_ELF_RTYPE_TO_HOWTO (input_bfd, r_type, !rel_reloc);

      r_symndx = ELF_R_SYM (input_bfd, rel->r_info);
      symtab_hdr = &elf_tdata (input_bfd)->symtab_hdr;
      if (mips_elf_local_relocation_p (input_bfd, rel, local_sections))
	{
	  sec = local_sections[r_symndx];
	  h = NULL;
	}
      else
	{
	  unsigned long extsymoff;

	  extsymoff = 0;
	  if (!elf_bad_symtab (input_bfd))
	    extsymoff = symtab_hdr->sh_info;
	  h = elf_sym_hashes (input_bfd) [r_symndx - extsymoff];
	  while (h->root.type == bfd_link_hash_indirect
		 || h->root.type == bfd_link_hash_warning)
	    h = (struct elf_link_hash_entry *) h->root.u.i.link;

	  sec = NULL;
	  if (h->root.type == bfd_link_hash_defined
	      || h->root.type == bfd_link_hash_defweak)
	    sec = h->root.u.def.section;
	}

      if (sec != NULL && discarded_section (sec))
	{
	  mips_reloc_against_discarded_section (output_bfd, info, input_bfd,
						input_section, &rel, &relend,
						rel_reloc, howto, contents);
	  continue;
	}

      if (r_type == R_MIPS_64 && ! NEWABI_P (input_bfd))
	{
	  /* Some 32-bit code uses R_MIPS_64.  In particular, people use
	     64-bit code, but make sure all their addresses are in the
	     lowermost or uppermost 32-bit section of the 64-bit address
	     space.  Thus, when they use an R_MIPS_64 they mean what is
	     usually meant by R_MIPS_32, with the exception that the
	     stored value is sign-extended to 64 bits.  */
	  howto = MIPS_ELF_RTYPE_TO_HOWTO (input_bfd, R_MIPS_32, FALSE);

	  /* On big-endian systems, we need to lie about the position
	     of the reloc.  */
	  if (bfd_big_endian (input_bfd))
	    rel->r_offset += 4;
	}

      if (!use_saved_addend_p)
	{
	  /* If these relocations were originally of the REL variety,
	     we must pull the addend out of the field that will be
	     relocated.  Otherwise, we simply use the contents of the
	     RELA relocation.  */
	  if (mips_elf_rel_relocation_p (input_bfd, input_section,
					 relocs, rel))
	    {
	      rela_relocation_p = FALSE;
	      addend = mips_elf_read_rel_addend (input_bfd, rel,
						 howto, contents);
	      if (hi16_reloc_p (r_type)
		  || (got16_reloc_p (r_type)
		      && mips_elf_local_relocation_p (input_bfd, rel,
						      local_sections)))
		{
		  if (!mips_elf_add_lo16_rel_addend (input_bfd, rel, relend,
						     contents, &addend))
		    {
		      if (h)
			name = h->root.root.string;
		      else
			name = bfd_elf_sym_name (input_bfd, symtab_hdr,
						 local_syms + r_symndx,
						 sec);
		      (*_bfd_error_handler)
			(_("%B: Can't find matching LO16 reloc against `%s' for %s at 0x%lx in section `%A'"),
			 input_bfd, input_section, name, howto->name,
			 rel->r_offset);
		    }
		}
	      else
		addend <<= howto->rightshift;
	    }
	  else
	    addend = rel->r_addend;
	  mips_elf_adjust_addend (output_bfd, info, input_bfd,
				  local_syms, local_sections, rel);
	}

      if (info->relocatable)
	{
	  if (r_type == R_MIPS_64 && ! NEWABI_P (output_bfd)
	      && bfd_big_endian (input_bfd))
	    rel->r_offset -= 4;

	  if (!rela_relocation_p && rel->r_addend)
	    {
	      addend += rel->r_addend;
	      if (hi16_reloc_p (r_type) || got16_reloc_p (r_type))
		addend = mips_elf_high (addend);
	      else if (r_type == R_MIPS_HIGHER)
		addend = mips_elf_higher (addend);
	      else if (r_type == R_MIPS_HIGHEST)
		addend = mips_elf_highest (addend);
	      else
		addend >>= howto->rightshift;

	      /* We use the source mask, rather than the destination
		 mask because the place to which we are writing will be
		 source of the addend in the final link.  */
	      addend &= howto->src_mask;

	      if (r_type == R_MIPS_64 && ! NEWABI_P (output_bfd))
		/* See the comment above about using R_MIPS_64 in the 32-bit
		   ABI.  Here, we need to update the addend.  It would be
		   possible to get away with just using the R_MIPS_32 reloc
		   but for endianness.  */
		{
		  bfd_vma sign_bits;
		  bfd_vma low_bits;
		  bfd_vma high_bits;

		  if (addend & ((bfd_vma) 1 << 31))
#ifdef BFD64
		    sign_bits = ((bfd_vma) 1 << 32) - 1;
#else
		    sign_bits = -1;
#endif
		  else
		    sign_bits = 0;

		  /* If we don't know that we have a 64-bit type,
		     do two separate stores.  */
		  if (bfd_big_endian (input_bfd))
		    {
		      /* Store the sign-bits (which are most significant)
			 first.  */
		      low_bits = sign_bits;
		      high_bits = addend;
		    }
		  else
		    {
		      low_bits = addend;
		      high_bits = sign_bits;
		    }
		  bfd_put_32 (input_bfd, low_bits,
			      contents + rel->r_offset);
		  bfd_put_32 (input_bfd, high_bits,
			      contents + rel->r_offset + 4);
		  continue;
		}

	      if (! mips_elf_perform_relocation (info, howto, rel, addend,
						 input_bfd, input_section,
						 contents, FALSE))
		return FALSE;
	    }

	  /* Go on to the next relocation.  */
	  continue;
	}

      /* In the N32 and 64-bit ABIs there may be multiple consecutive
	 relocations for the same offset.  In that case we are
	 supposed to treat the output of each relocation as the addend
	 for the next.  */
      if (rel + 1 < relend
	  && rel->r_offset == rel[1].r_offset
	  && ELF_R_TYPE (input_bfd, rel[1].r_info) != R_MIPS_NONE)
	use_saved_addend_p = TRUE;
      else
	use_saved_addend_p = FALSE;

      /* Figure out what value we are supposed to relocate.  */
      switch (mips_elf_calculate_relocation (output_bfd, input_bfd,
					     input_section, info, rel,
					     addend, howto, local_syms,
					     local_sections, &value,
					     &name, &cross_mode_jump_p,
					     use_saved_addend_p))
	{
	case bfd_reloc_continue:
	  /* There's nothing to do.  */
	  continue;

	case bfd_reloc_undefined:
	  /* mips_elf_calculate_relocation already called the
	     undefined_symbol callback.  There's no real point in
	     trying to perform the relocation at this point, so we
	     just skip ahead to the next relocation.  */
	  continue;

	case bfd_reloc_notsupported:
	  msg = _("internal error: unsupported relocation error");
	  info->callbacks->warning
	    (info, msg, name, input_bfd, input_section, rel->r_offset);
	  return FALSE;

	case bfd_reloc_overflow:
	  if (use_saved_addend_p)
	    /* Ignore overflow until we reach the last relocation for
	       a given location.  */
	    ;
	  else
	    {
	      struct mips_elf_link_hash_table *htab;

	      htab = mips_elf_hash_table (info);
	      BFD_ASSERT (htab != NULL);
	      BFD_ASSERT (name != NULL);
	      if (!htab->small_data_overflow_reported
		  && (gprel16_reloc_p (howto->type)
		      || literal_reloc_p (howto->type)))
		{
		  msg = _("small-data section exceeds 64KB;"
			  " lower small-data size limit (see option -G)");

		  htab->small_data_overflow_reported = TRUE;
		  (*info->callbacks->einfo) ("%P: %s\n", msg);
		}
	      if (! ((*info->callbacks->reloc_overflow)
		     (info, NULL, name, howto->name, (bfd_vma) 0,
		      input_bfd, input_section, rel->r_offset)))
		return FALSE;
	    }
	  break;

	case bfd_reloc_ok:
	  break;

	case bfd_reloc_outofrange:
	  if (jal_reloc_p (howto->type))
	    {
	      msg = _("JALX to a non-word-aligned address");
	      info->callbacks->warning
		(info, msg, name, input_bfd, input_section, rel->r_offset);
	      return FALSE;
	    }
	  if (aligned_pcrel_reloc_p (howto->type))
	    {
	      msg = _("PC-relative load from unaligned address");
	      info->callbacks->warning
		(info, msg, name, input_bfd, input_section, rel->r_offset);
	      return FALSE;
	    }
	  /* Fall through.  */

	default:
	  abort ();
	  break;
	}

      /* If we've got another relocation for the address, keep going
	 until we reach the last one.  */
      if (use_saved_addend_p)
	{
	  addend = value;
	  continue;
	}

      if (r_type == R_MIPS_64 && ! NEWABI_P (output_bfd))
	/* See the comment above about using R_MIPS_64 in the 32-bit
	   ABI.  Until now, we've been using the HOWTO for R_MIPS_32;
	   that calculated the right value.  Now, however, we
	   sign-extend the 32-bit result to 64-bits, and store it as a
	   64-bit value.  We are especially generous here in that we
	   go to extreme lengths to support this usage on systems with
	   only a 32-bit VMA.  */
	{
	  bfd_vma sign_bits;
	  bfd_vma low_bits;
	  bfd_vma high_bits;

	  if (value & ((bfd_vma) 1 << 31))
#ifdef BFD64
	    sign_bits = ((bfd_vma) 1 << 32) - 1;
#else
	    sign_bits = -1;
#endif
	  else
	    sign_bits = 0;

	  /* If we don't know that we have a 64-bit type,
	     do two separate stores.  */
	  if (bfd_big_endian (input_bfd))
	    {
	      /* Undo what we did above.  */
	      rel->r_offset -= 4;
	      /* Store the sign-bits (which are most significant)
		 first.  */
	      low_bits = sign_bits;
	      high_bits = value;
	    }
	  else
	    {
	      low_bits = value;
	      high_bits = sign_bits;
	    }
	  bfd_put_32 (input_bfd, low_bits,
		      contents + rel->r_offset);
	  bfd_put_32 (input_bfd, high_bits,
		      contents + rel->r_offset + 4);
	  continue;
	}

      /* Actually perform the relocation.  */
      if (! mips_elf_perform_relocation (info, howto, rel, value,
					 input_bfd, input_section,
					 contents, cross_mode_jump_p))
	return FALSE;
    }

  return TRUE;
}

/* A function that iterates over each entry in la25_stubs and fills
   in the code for each one.  DATA points to a mips_htab_traverse_info.  */

static int
mips_elf_create_la25_stub (void **slot, void *data)
{
  struct mips_htab_traverse_info *hti;
  struct mips_elf_link_hash_table *htab;
  struct mips_elf_la25_stub *stub;
  asection *s;
  bfd_byte *loc;
  bfd_vma offset, target, target_high, target_low;

  stub = (struct mips_elf_la25_stub *) *slot;
  hti = (struct mips_htab_traverse_info *) data;
  htab = mips_elf_hash_table (hti->info);
  BFD_ASSERT (htab != NULL);

  /* Create the section contents, if we haven't already.  */
  s = stub->stub_section;
  loc = s->contents;
  if (loc == NULL)
    {
      loc = bfd_malloc (s->size);
      if (loc == NULL)
	{
	  hti->error = TRUE;
	  return FALSE;
	}
      s->contents = loc;
    }

  /* Work out where in the section this stub should go.  */
  offset = stub->offset;

  /* Work out the target address.  */
  target = mips_elf_get_la25_target (stub, &s);
  target += s->output_section->vma + s->output_offset;

  target_high = ((target + 0x8000) >> 16) & 0xffff;
  target_low = (target & 0xffff);

  if (stub->stub_section != htab->strampoline)
    {
      /* This is a simple LUI/ADDIU stub.  Zero out the beginning
	 of the section and write the two instructions at the end.  */
      memset (loc, 0, offset);
      loc += offset;
      if (ELF_ST_IS_MICROMIPS (stub->h->root.other))
	{
	  bfd_put_micromips_32 (hti->output_bfd,
				LA25_LUI_MICROMIPS (target_high),
				loc);
	  bfd_put_micromips_32 (hti->output_bfd,
				LA25_ADDIU_MICROMIPS (target_low),
				loc + 4);
	}
      else
	{
	  bfd_put_32 (hti->output_bfd, LA25_LUI (target_high), loc);
	  bfd_put_32 (hti->output_bfd, LA25_ADDIU (target_low), loc + 4);
	}
    }
  else
    {
      /* This is trampoline.  */
      loc += offset;
      if (ELF_ST_IS_MICROMIPS (stub->h->root.other))
	{
	  bfd_put_micromips_32 (hti->output_bfd,
				LA25_LUI_MICROMIPS (target_high), loc);
	  bfd_put_micromips_32 (hti->output_bfd,
				LA25_J_MICROMIPS (target), loc + 4);
	  bfd_put_micromips_32 (hti->output_bfd,
				LA25_ADDIU_MICROMIPS (target_low), loc + 8);
	  bfd_put_32 (hti->output_bfd, 0, loc + 12);
	}
      else
	{
	  bfd_put_32 (hti->output_bfd, LA25_LUI (target_high), loc);
	  bfd_put_32 (hti->output_bfd, LA25_J (target), loc + 4);
	  bfd_put_32 (hti->output_bfd, LA25_ADDIU (target_low), loc + 8);
	  bfd_put_32 (hti->output_bfd, 0, loc + 12);
	}
    }
  return TRUE;
}

/* If NAME is one of the special IRIX6 symbols defined by the linker,
   adjust it appropriately now.  */

static void
mips_elf_irix6_finish_dynamic_symbol (bfd *abfd ATTRIBUTE_UNUSED,
				      const char *name, Elf_Internal_Sym *sym)
{
  /* The linker script takes care of providing names and values for
     these, but we must place them into the right sections.  */
  static const char* const text_section_symbols[] = {
    "_ftext",
    "_etext",
    "__dso_displacement",
    "__elf_header",
    "__program_header_table",
    NULL
  };

  static const char* const data_section_symbols[] = {
    "_fdata",
    "_edata",
    "_end",
    "_fbss",
    NULL
  };

  const char* const *p;
  int i;

  for (i = 0; i < 2; ++i)
    for (p = (i == 0) ? text_section_symbols : data_section_symbols;
	 *p;
	 ++p)
      if (strcmp (*p, name) == 0)
	{
	  /* All of these symbols are given type STT_SECTION by the
	     IRIX6 linker.  */
	  sym->st_info = ELF_ST_INFO (STB_GLOBAL, STT_SECTION);
	  sym->st_other = STO_PROTECTED;

	  /* The IRIX linker puts these symbols in special sections.  */
	  if (i == 0)
	    sym->st_shndx = SHN_MIPS_TEXT;
	  else
	    sym->st_shndx = SHN_MIPS_DATA;

	  break;
	}
}

/* Finish up dynamic symbol handling.  We set the contents of various
   dynamic sections here.  */

bfd_boolean
_bfd_mips_elf_finish_dynamic_symbol (bfd *output_bfd,
				     struct bfd_link_info *info,
				     struct elf_link_hash_entry *h,
				     Elf_Internal_Sym *sym)
{
  bfd *dynobj;
  asection *sgot;
  struct mips_got_info *g, *gg;
  const char *name;
  int idx;
  struct mips_elf_link_hash_table *htab;
  struct mips_elf_link_hash_entry *hmips;

  htab = mips_elf_hash_table (info);
  BFD_ASSERT (htab != NULL);
  dynobj = elf_hash_table (info)->dynobj;
  hmips = (struct mips_elf_link_hash_entry *) h;

  BFD_ASSERT (!htab->is_vxworks);

  if (h->plt.plist != NULL
      && (h->plt.plist->mips_offset != MINUS_ONE
	  || h->plt.plist->comp_offset != MINUS_ONE))
    {
      /* We've decided to create a PLT entry for this symbol.  */
      bfd_byte *loc;
      bfd_vma header_address, got_address;
      bfd_vma got_address_high, got_address_low, load;
      bfd_vma got_index;
      bfd_vma isa_bit;

      got_index = h->plt.plist->gotplt_index;

      BFD_ASSERT (htab->use_plts_and_copy_relocs);
      BFD_ASSERT (h->dynindx != -1);
      BFD_ASSERT (htab->splt != NULL);
      BFD_ASSERT (got_index != MINUS_ONE);
      BFD_ASSERT (!h->def_regular);

      /* Calculate the address of the PLT header.  */
      isa_bit = htab->plt_header_is_comp;
      header_address = (htab->splt->output_section->vma
			+ htab->splt->output_offset + isa_bit);

      /* Calculate the address of the .got.plt entry.  */
      got_address = (htab->sgotplt->output_section->vma
		     + htab->sgotplt->output_offset
		     + got_index * MIPS_ELF_GOT_SIZE (dynobj));

      got_address_high = ((got_address + 0x8000) >> 16) & 0xffff;
      got_address_low = got_address & 0xffff;

      /* Initially point the .got.plt entry at the PLT header.  */
      loc = (htab->sgotplt->contents + got_index * MIPS_ELF_GOT_SIZE (dynobj));
      if (ABI_64_P (output_bfd))
	bfd_put_64 (output_bfd, header_address, loc);
      else
	bfd_put_32 (output_bfd, header_address, loc);

      /* Now handle the PLT itself.  First the standard entry (the order
         does not matter, we just have to pick one).  */
      if (h->plt.plist->mips_offset != MINUS_ONE)
	{
	  const bfd_vma *plt_entry;
	  bfd_vma plt_offset;

	  plt_offset = htab->plt_header_size + h->plt.plist->mips_offset;

	  BFD_ASSERT (plt_offset <= htab->splt->size);

	  /* Find out where the .plt entry should go.  */
	  loc = htab->splt->contents + plt_offset;

	  /* Pick the load opcode.  */
	  load = MIPS_ELF_LOAD_WORD (output_bfd);

	  /* Fill in the PLT entry itself.  */

	  if (MIPSR6_P (output_bfd)
	      && mips_elf_hash_table (info)->compact_branches)
	    plt_entry = mipsr6_exec_plt_entry_compact;
	  else if (MIPSR6_P (output_bfd))
	    plt_entry = mipsr6_exec_plt_entry;
	  else
	    plt_entry = mips_exec_plt_entry;
	  bfd_put_32 (output_bfd, plt_entry[0] | got_address_high, loc);
	  bfd_put_32 (output_bfd, plt_entry[1] | got_address_low | load,
		      loc + 4);

	  if (MIPSR6_P (output_bfd)
	      && !mips_elf_hash_table (info)->compact_branches)
	    {
	      bfd_put_32 (output_bfd, plt_entry[2], loc + 8);
	      bfd_put_32 (output_bfd, plt_entry[3] | got_address_low, loc + 12);
	    }
	  else if (! LOAD_INTERLOCKS_P (output_bfd) || MIPSR6_P (output_bfd))
	    {
	      bfd_put_32 (output_bfd, plt_entry[2] | got_address_low, loc + 8);
	      bfd_put_32 (output_bfd, plt_entry[3], loc + 12);
	    }
	  else
	    {
	      bfd_put_32 (output_bfd, plt_entry[3], loc + 8);
	      bfd_put_32 (output_bfd, plt_entry[2] | got_address_low,
			  loc + 12);
	    }
	}

      /* Now the compressed entry.  They come after any standard ones.  */
      if (h->plt.plist->comp_offset != MINUS_ONE)
	{
	  bfd_vma plt_offset;

	  plt_offset = (htab->plt_header_size + htab->plt_mips_offset
			+ h->plt.plist->comp_offset);

	  BFD_ASSERT (plt_offset <= htab->splt->size);

	  /* Find out where the .plt entry should go.  */
	  loc = htab->splt->contents + plt_offset;

	  /* Fill in the PLT entry itself.  */
	  if (!MICROMIPS_P (output_bfd))
	    {
	      const bfd_vma *plt_entry = mips16_o32_exec_plt_entry;

	      bfd_put_16 (output_bfd, plt_entry[0], loc);
	      bfd_put_16 (output_bfd, plt_entry[1], loc + 2);
	      bfd_put_16 (output_bfd, plt_entry[2], loc + 4);
	      bfd_put_16 (output_bfd, plt_entry[3], loc + 6);
	      bfd_put_16 (output_bfd, plt_entry[4], loc + 8);
	      bfd_put_16 (output_bfd, plt_entry[5], loc + 10);
	      bfd_put_32 (output_bfd, got_address, loc + 12);
	    }
	  else if (htab->insn32)
	    {
	      const bfd_vma *plt_entry = micromips_insn32_o32_exec_plt_entry;

	      bfd_put_16 (output_bfd, plt_entry[0], loc);
	      bfd_put_16 (output_bfd, got_address_high, loc + 2);
	      bfd_put_16 (output_bfd, plt_entry[2], loc + 4);
	      bfd_put_16 (output_bfd, got_address_low, loc + 6);
	      bfd_put_16 (output_bfd, plt_entry[4], loc + 8);
	      bfd_put_16 (output_bfd, plt_entry[5], loc + 10);
	      bfd_put_16 (output_bfd, plt_entry[6], loc + 12);
	      bfd_put_16 (output_bfd, got_address_low, loc + 14);
	    }
	  else
	    {
	      const bfd_vma *plt_entry = micromips_o32_exec_plt_entry;
	      bfd_signed_vma gotpc_offset;
	      bfd_vma loc_address;

	      BFD_ASSERT (got_address % 4 == 0);

	      loc_address = (htab->splt->output_section->vma
			     + htab->splt->output_offset + plt_offset);
	      gotpc_offset = got_address - ((loc_address | 3) ^ 3);

	      /* ADDIUPC has a span of +/-16MB, check we're in range.  */
	      if (gotpc_offset + 0x1000000 >= 0x2000000)
		{
		  (*_bfd_error_handler)
		    (_("%B: `%A' offset of %ld from `%A' "
		       "beyond the range of ADDIUPC"),
		     output_bfd,
		     htab->sgotplt->output_section,
		     htab->splt->output_section,
		     (long) gotpc_offset);
		  bfd_set_error (bfd_error_no_error);
		  return FALSE;
		}
	      bfd_put_16 (output_bfd,
			  plt_entry[0] | ((gotpc_offset >> 18) & 0x7f), loc);
	      bfd_put_16 (output_bfd, (gotpc_offset >> 2) & 0xffff, loc + 2);
	      bfd_put_16 (output_bfd, plt_entry[2], loc + 4);
	      bfd_put_16 (output_bfd, plt_entry[3], loc + 6);
	      bfd_put_16 (output_bfd, plt_entry[4], loc + 8);
	      bfd_put_16 (output_bfd, plt_entry[5], loc + 10);
	    }
	}

      /* Emit an R_MIPS_JUMP_SLOT relocation against the .got.plt entry.  */
      mips_elf_output_dynamic_relocation (output_bfd, htab->srelplt,
					  got_index - 2, h->dynindx,
					  R_MIPS_JUMP_SLOT, got_address);

      /* We distinguish between PLT entries and lazy-binding stubs by
	 giving the former an st_other value of STO_MIPS_PLT.  Set the
	 flag and leave the value if there are any relocations in the
	 binary where pointer equality matters.  */
      sym->st_shndx = SHN_UNDEF;
      if (h->pointer_equality_needed)
	sym->st_other = ELF_ST_SET_MIPS_PLT (sym->st_other);
      else
	{
	  sym->st_value = 0;
	  sym->st_other = 0;
	}
    }

  if (h->plt.plist != NULL && h->plt.plist->stub_offset != MINUS_ONE)
    {
      /* We've decided to create a lazy-binding stub.  */
      bfd_boolean micromips_p = MICROMIPS_P (output_bfd);
      unsigned int other = micromips_p ? STO_MICROMIPS : 0;
      bfd_vma stub_size = htab->function_stub_size;
      bfd_byte stub[MIPS_FUNCTION_STUB_BIG_SIZE];
      bfd_vma isa_bit = micromips_p;
      bfd_vma stub_big_size;

      if (!micromips_p)
	stub_big_size = MIPS_FUNCTION_STUB_BIG_SIZE;
      else if (htab->insn32)
	stub_big_size = MICROMIPS_INSN32_FUNCTION_STUB_BIG_SIZE;
      else
	stub_big_size = MICROMIPS_FUNCTION_STUB_BIG_SIZE;

      /* This symbol has a stub.  Set it up.  */

      BFD_ASSERT (h->dynindx != -1);

      BFD_ASSERT (stub_size == stub_big_size || h->dynindx <= 0xffff);

      /* Values up to 2^31 - 1 are allowed.  Larger values would cause
	 sign extension at runtime in the stub, resulting in a negative
	 index value.  */
      if (h->dynindx & ~0x7fffffff)
	return FALSE;

      /* Fill the stub.  */
      if (micromips_p)
	{
	  idx = 0;
	  bfd_put_micromips_32 (output_bfd, STUB_LW_MICROMIPS (output_bfd),
				stub + idx);
	  idx += 4;
	  if (htab->insn32)
	    {
	      bfd_put_micromips_32 (output_bfd,
				    STUB_MOVE32_MICROMIPS (output_bfd),
				    stub + idx);
	      idx += 4;
	    }
	  else
	    {
	      bfd_put_16 (output_bfd, STUB_MOVE_MICROMIPS, stub + idx);
	      idx += 2;
	    }
	  if (stub_size == stub_big_size)
	    {
	      long dynindx_hi = (h->dynindx >> 16) & 0x7fff;

	      bfd_put_micromips_32 (output_bfd,
				    STUB_LUI_MICROMIPS (dynindx_hi),
				    stub + idx);
	      idx += 4;
	    }
	  if (htab->insn32)
	    {
	      bfd_put_micromips_32 (output_bfd, STUB_JALR32_MICROMIPS,
				    stub + idx);
	      idx += 4;
	    }
	  else
	    {
	      bfd_put_16 (output_bfd, STUB_JALR_MICROMIPS, stub + idx);
	      idx += 2;
	    }

	  /* If a large stub is not required and sign extension is not a
	     problem, then use legacy code in the stub.  */
	  if (stub_size == stub_big_size)
	    bfd_put_micromips_32 (output_bfd,
				  STUB_ORI_MICROMIPS (h->dynindx & 0xffff),
				  stub + idx);
	  else if (h->dynindx & ~0x7fff)
	    bfd_put_micromips_32 (output_bfd,
				  STUB_LI16U_MICROMIPS (h->dynindx & 0xffff),
				  stub + idx);
	  else
	    bfd_put_micromips_32 (output_bfd,
				  STUB_LI16S_MICROMIPS (output_bfd,
							h->dynindx),
				  stub + idx);
	}
      else
	{
	  idx = 0;
	  bfd_put_32 (output_bfd, STUB_LW (output_bfd), stub + idx);
	  idx += 4;
	  bfd_put_32 (output_bfd, STUB_MOVE (output_bfd), stub + idx);
	  idx += 4;
	  if (stub_size == stub_big_size)
	    {
	      bfd_put_32 (output_bfd, STUB_LUI ((h->dynindx >> 16) & 0x7fff),
			  stub + idx);
	      idx += 4;
	    }
	  bfd_put_32 (output_bfd, STUB_JALR, stub + idx);
	  idx += 4;

	  /* If a large stub is not required and sign extension is not a
	     problem, then use legacy code in the stub.  */
	  if (stub_size == stub_big_size)
	    bfd_put_32 (output_bfd, STUB_ORI (h->dynindx & 0xffff),
			stub + idx);
	  else if (h->dynindx & ~0x7fff)
	    bfd_put_32 (output_bfd, STUB_LI16U (h->dynindx & 0xffff),
			stub + idx);
	  else
	    bfd_put_32 (output_bfd, STUB_LI16S (output_bfd, h->dynindx),
			stub + idx);
	}

      BFD_ASSERT (h->plt.plist->stub_offset <= htab->sstubs->size);
      memcpy (htab->sstubs->contents + h->plt.plist->stub_offset,
	      stub, stub_size);

      /* Mark the symbol as undefined.  stub_offset != -1 occurs
	 only for the referenced symbol.  */
      sym->st_shndx = SHN_UNDEF;

      /* The run-time linker uses the st_value field of the symbol
	 to reset the global offset table entry for this external
	 to its stub address when unlinking a shared object.  */
      sym->st_value = (htab->sstubs->output_section->vma
		       + htab->sstubs->output_offset
		       + h->plt.plist->stub_offset
		       + isa_bit);
      sym->st_other = other;
    }

  /* If we have a MIPS16 function with a stub, the dynamic symbol must
     refer to the stub, since only the stub uses the standard calling
     conventions.  */
  if (h->dynindx != -1 && hmips->fn_stub != NULL)
    {
      BFD_ASSERT (hmips->need_fn_stub);
      sym->st_value = (hmips->fn_stub->output_section->vma
		       + hmips->fn_stub->output_offset);
      sym->st_size = hmips->fn_stub->size;
      sym->st_other = ELF_ST_VISIBILITY (sym->st_other);
    }

  BFD_ASSERT (h->dynindx != -1
	      || h->forced_local);

  sgot = htab->sgot;
  g = htab->got_info;
  BFD_ASSERT (g != NULL);

  /* Run through the global symbol table, creating GOT entries for all
     the symbols that need them.  */
  if (hmips->global_got_area != GGA_NONE)
    {
      bfd_vma offset;
      bfd_vma value;

      value = sym->st_value;
      offset = mips_elf_primary_global_got_index (output_bfd, info, h);
      MIPS_ELF_PUT_WORD (output_bfd, value, sgot->contents + offset);
    }

  if (hmips->global_got_area != GGA_NONE && g->next)
    {
      struct mips_got_entry e, *p;
      bfd_vma entry;
      bfd_vma offset;

      gg = g;

      e.abfd = output_bfd;
      e.symndx = -1;
      e.d.h = hmips;
      e.tls_type = GOT_TLS_NONE;

      for (g = g->next; g->next != gg; g = g->next)
	{
	  if (g->got_entries
	      && (p = (struct mips_got_entry *) htab_find (g->got_entries,
							   &e)))
	    {
	      offset = p->gotidx;
	      BFD_ASSERT (offset > 0 && offset < htab->sgot->size);
	      if (info->shared
		  || (elf_hash_table (info)->dynamic_sections_created
		      && p->d.h != NULL
		      && p->d.h->root.def_dynamic
		      && !p->d.h->root.def_regular))
		{
		  /* Create an R_MIPS_REL32 relocation for this entry.  Due to
		     the various compatibility problems, it's easier to mock
		     up an R_MIPS_32 or R_MIPS_64 relocation and leave
		     mips_elf_create_dynamic_relocation to calculate the
		     appropriate addend.  */
		  Elf_Internal_Rela rel[3];

		  memset (rel, 0, sizeof (rel));
		  if (ABI_64_P (output_bfd))
		    rel[0].r_info = ELF_R_INFO (output_bfd, 0, R_MIPS_64);
		  else
		    rel[0].r_info = ELF_R_INFO (output_bfd, 0, R_MIPS_32);
		  rel[0].r_offset = rel[1].r_offset = rel[2].r_offset = offset;

		  entry = 0;
		  if (! (mips_elf_create_dynamic_relocation
			 (output_bfd, info, rel,
			  e.d.h, NULL, sym->st_value, &entry, sgot)))
		    return FALSE;
		}
	      else
		entry = sym->st_value;
	      MIPS_ELF_PUT_WORD (output_bfd, entry, sgot->contents + offset);
	    }
	}
    }

  /* Mark _DYNAMIC and _GLOBAL_OFFSET_TABLE_ as absolute.  */
  name = h->root.root.string;
  if (h == elf_hash_table (info)->hdynamic
      || h == elf_hash_table (info)->hgot)
    sym->st_shndx = SHN_ABS;
  else if (strcmp (name, "_DYNAMIC_LINK") == 0
	   || strcmp (name, "_DYNAMIC_LINKING") == 0)
    {
      sym->st_shndx = SHN_ABS;
      sym->st_info = ELF_ST_INFO (STB_GLOBAL, STT_SECTION);
      sym->st_value = 1;
    }
  else if (strcmp (name, "_gp_disp") == 0 && ! NEWABI_P (output_bfd))
    {
      sym->st_shndx = SHN_ABS;
      sym->st_info = ELF_ST_INFO (STB_GLOBAL, STT_SECTION);
      sym->st_value = elf_gp (output_bfd);
    }
  else if (SGI_COMPAT (output_bfd))
    {
      if (strcmp (name, mips_elf_dynsym_rtproc_names[0]) == 0
	  || strcmp (name, mips_elf_dynsym_rtproc_names[1]) == 0)
	{
	  sym->st_info = ELF_ST_INFO (STB_GLOBAL, STT_SECTION);
	  sym->st_other = STO_PROTECTED;
	  sym->st_value = 0;
	  sym->st_shndx = SHN_MIPS_DATA;
	}
      else if (strcmp (name, mips_elf_dynsym_rtproc_names[2]) == 0)
	{
	  sym->st_info = ELF_ST_INFO (STB_GLOBAL, STT_SECTION);
	  sym->st_other = STO_PROTECTED;
	  sym->st_value = mips_elf_hash_table (info)->procedure_count;
	  sym->st_shndx = SHN_ABS;
	}
      else if (sym->st_shndx != SHN_UNDEF && sym->st_shndx != SHN_ABS)
	{
	  if (h->type == STT_FUNC)
	    sym->st_shndx = SHN_MIPS_TEXT;
	  else if (h->type == STT_OBJECT)
	    sym->st_shndx = SHN_MIPS_DATA;
	}
    }

  /* Emit a copy reloc, if needed.  */
  if (h->needs_copy)
    {
      asection *s;
      bfd_vma symval;

      BFD_ASSERT (h->dynindx != -1);
      BFD_ASSERT (htab->use_plts_and_copy_relocs);

      s = mips_elf_rel_dyn_section (info, FALSE);
      symval = (h->root.u.def.section->output_section->vma
		+ h->root.u.def.section->output_offset
		+ h->root.u.def.value);
      mips_elf_output_dynamic_relocation (output_bfd, s, s->reloc_count++,
					  h->dynindx, R_MIPS_COPY, symval);
    }

  /* Handle the IRIX6-specific symbols.  */
  if (IRIX_COMPAT (output_bfd) == ict_irix6)
    mips_elf_irix6_finish_dynamic_symbol (output_bfd, name, sym);

  /* Keep dynamic compressed symbols odd.  This allows the dynamic linker
     to treat compressed symbols like any other.  */
  if (ELF_ST_IS_MIPS16 (sym->st_other))
    {
      BFD_ASSERT (sym->st_value & 1);
      sym->st_other -= STO_MIPS16;
    }
  else if (ELF_ST_IS_MICROMIPS (sym->st_other))
    {
      BFD_ASSERT (sym->st_value & 1);
      sym->st_other -= STO_MICROMIPS;
    }

  return TRUE;
}

/* Likewise, for VxWorks.  */

bfd_boolean
_bfd_mips_vxworks_finish_dynamic_symbol (bfd *output_bfd,
					 struct bfd_link_info *info,
					 struct elf_link_hash_entry *h,
					 Elf_Internal_Sym *sym)
{
  bfd *dynobj;
  asection *sgot;
  struct mips_got_info *g;
  struct mips_elf_link_hash_table *htab;
  struct mips_elf_link_hash_entry *hmips;

  htab = mips_elf_hash_table (info);
  BFD_ASSERT (htab != NULL);
  dynobj = elf_hash_table (info)->dynobj;
  hmips = (struct mips_elf_link_hash_entry *) h;

  if (h->plt.plist != NULL && h->plt.plist->mips_offset != MINUS_ONE)
    {
      bfd_byte *loc;
      bfd_vma plt_address, got_address, got_offset, branch_offset;
      Elf_Internal_Rela rel;
      static const bfd_vma *plt_entry;
      bfd_vma gotplt_index;
      bfd_vma plt_offset;

      plt_offset = htab->plt_header_size + h->plt.plist->mips_offset;
      gotplt_index = h->plt.plist->gotplt_index;

      BFD_ASSERT (h->dynindx != -1);
      BFD_ASSERT (htab->splt != NULL);
      BFD_ASSERT (gotplt_index != MINUS_ONE);
      BFD_ASSERT (plt_offset <= htab->splt->size);

      /* Calculate the address of the .plt entry.  */
      plt_address = (htab->splt->output_section->vma
		     + htab->splt->output_offset
		     + plt_offset);

      /* Calculate the address of the .got.plt entry.  */
      got_address = (htab->sgotplt->output_section->vma
		     + htab->sgotplt->output_offset
		     + gotplt_index * MIPS_ELF_GOT_SIZE (output_bfd));

      /* Calculate the offset of the .got.plt entry from
	 _GLOBAL_OFFSET_TABLE_.  */
      got_offset = mips_elf_gotplt_index (info, h);

      /* Calculate the offset for the branch at the start of the PLT
	 entry.  The branch jumps to the beginning of .plt.  */
      branch_offset = -(plt_offset / 4 + 1) & 0xffff;

      /* Fill in the initial value of the .got.plt entry.  */
      bfd_put_32 (output_bfd, plt_address,
		  (htab->sgotplt->contents
		   + gotplt_index * MIPS_ELF_GOT_SIZE (output_bfd)));

      /* Find out where the .plt entry should go.  */
      loc = htab->splt->contents + plt_offset;

      if (info->shared)
	{
	  plt_entry = mips_vxworks_shared_plt_entry;
	  bfd_put_32 (output_bfd, plt_entry[0] | branch_offset, loc);
	  bfd_put_32 (output_bfd, plt_entry[1] | gotplt_index, loc + 4);
	}
      else
	{
	  bfd_vma got_address_high, got_address_low;

	  plt_entry = mips_vxworks_exec_plt_entry;
	  got_address_high = ((got_address + 0x8000) >> 16) & 0xffff;
	  got_address_low = got_address & 0xffff;

	  bfd_put_32 (output_bfd, plt_entry[0] | branch_offset, loc);
	  bfd_put_32 (output_bfd, plt_entry[1] | gotplt_index, loc + 4);
	  bfd_put_32 (output_bfd, plt_entry[2] | got_address_high, loc + 8);
	  bfd_put_32 (output_bfd, plt_entry[3] | got_address_low, loc + 12);
	  bfd_put_32 (output_bfd, plt_entry[4], loc + 16);
	  bfd_put_32 (output_bfd, plt_entry[5], loc + 20);
	  bfd_put_32 (output_bfd, plt_entry[6], loc + 24);
	  bfd_put_32 (output_bfd, plt_entry[7], loc + 28);

	  loc = (htab->srelplt2->contents
		 + (gotplt_index * 3 + 2) * sizeof (Elf32_External_Rela));

	  /* Emit a relocation for the .got.plt entry.  */
	  rel.r_offset = got_address;
	  rel.r_info = ELF32_R_INFO (htab->root.hplt->indx, R_MIPS_32);
	  rel.r_addend = plt_offset;
	  bfd_elf32_swap_reloca_out (output_bfd, &rel, loc);

	  /* Emit a relocation for the lui of %hi(<.got.plt slot>).  */
	  loc += sizeof (Elf32_External_Rela);
	  rel.r_offset = plt_address + 8;
	  rel.r_info = ELF32_R_INFO (htab->root.hgot->indx, R_MIPS_HI16);
	  rel.r_addend = got_offset;
	  bfd_elf32_swap_reloca_out (output_bfd, &rel, loc);

	  /* Emit a relocation for the addiu of %lo(<.got.plt slot>).  */
	  loc += sizeof (Elf32_External_Rela);
	  rel.r_offset += 4;
	  rel.r_info = ELF32_R_INFO (htab->root.hgot->indx, R_MIPS_LO16);
	  bfd_elf32_swap_reloca_out (output_bfd, &rel, loc);
	}

      /* Emit an R_MIPS_JUMP_SLOT relocation against the .got.plt entry.  */
      loc = (htab->srelplt->contents
	     + gotplt_index * sizeof (Elf32_External_Rela));
      rel.r_offset = got_address;
      rel.r_info = ELF32_R_INFO (h->dynindx, R_MIPS_JUMP_SLOT);
      rel.r_addend = 0;
      bfd_elf32_swap_reloca_out (output_bfd, &rel, loc);

      if (!h->def_regular)
	sym->st_shndx = SHN_UNDEF;
    }

  BFD_ASSERT (h->dynindx != -1 || h->forced_local);

  sgot = htab->sgot;
  g = htab->got_info;
  BFD_ASSERT (g != NULL);

  /* See if this symbol has an entry in the GOT.  */
  if (hmips->global_got_area != GGA_NONE)
    {
      bfd_vma offset;
      Elf_Internal_Rela outrel;
      bfd_byte *loc;
      asection *s;

      /* Install the symbol value in the GOT.   */
      offset = mips_elf_primary_global_got_index (output_bfd, info, h);
      MIPS_ELF_PUT_WORD (output_bfd, sym->st_value, sgot->contents + offset);

      /* Add a dynamic relocation for it.  */
      s = mips_elf_rel_dyn_section (info, FALSE);
      loc = s->contents + (s->reloc_count++ * sizeof (Elf32_External_Rela));
      outrel.r_offset = (sgot->output_section->vma
			 + sgot->output_offset
			 + offset);
      outrel.r_info = ELF32_R_INFO (h->dynindx, R_MIPS_32);
      outrel.r_addend = 0;
      bfd_elf32_swap_reloca_out (dynobj, &outrel, loc);
    }

  /* Emit a copy reloc, if needed.  */
  if (h->needs_copy)
    {
      Elf_Internal_Rela rel;

      BFD_ASSERT (h->dynindx != -1);

      rel.r_offset = (h->root.u.def.section->output_section->vma
		      + h->root.u.def.section->output_offset
		      + h->root.u.def.value);
      rel.r_info = ELF32_R_INFO (h->dynindx, R_MIPS_COPY);
      rel.r_addend = 0;
      bfd_elf32_swap_reloca_out (output_bfd, &rel,
				 htab->srelbss->contents
				 + (htab->srelbss->reloc_count
				    * sizeof (Elf32_External_Rela)));
      ++htab->srelbss->reloc_count;
    }

  /* If this is a mips16/microMIPS symbol, force the value to be even.  */
  if (ELF_ST_IS_COMPRESSED (sym->st_other))
    sym->st_value &= ~1;

  return TRUE;
}

/* Write out a plt0 entry to the beginning of .plt.  */

static bfd_boolean
mips_finish_exec_plt (bfd *output_bfd, struct bfd_link_info *info)
{
  bfd_byte *loc;
  bfd_vma gotplt_value, gotplt_value_high, gotplt_value_low;
  static const bfd_vma *plt_entry;
  struct mips_elf_link_hash_table *htab;

  htab = mips_elf_hash_table (info);
  BFD_ASSERT (htab != NULL);

  if (ABI_64_P (output_bfd))
    plt_entry = mips_n64_exec_plt0_entry;
  else if (ABI_N32_P (output_bfd))
    plt_entry = mips_n32_exec_plt0_entry;
  else if (!htab->plt_header_is_comp)
    plt_entry = mips_o32_exec_plt0_entry;
  else if (htab->insn32)
    plt_entry = micromips_insn32_o32_exec_plt0_entry;
  else
    plt_entry = micromips_o32_exec_plt0_entry;

  /* Calculate the value of .got.plt.  */
  gotplt_value = (htab->sgotplt->output_section->vma
		  + htab->sgotplt->output_offset);
  gotplt_value_high = ((gotplt_value + 0x8000) >> 16) & 0xffff;
  gotplt_value_low = gotplt_value & 0xffff;

  /* The PLT sequence is not safe for N64 if .got.plt's address can
     not be loaded in two instructions.  */
  BFD_ASSERT ((gotplt_value & ~(bfd_vma) 0x7fffffff) == 0
	      || ~(gotplt_value | 0x7fffffff) == 0);

  /* Install the PLT header.  */
  loc = htab->splt->contents;
  if (plt_entry == micromips_o32_exec_plt0_entry)
    {
      bfd_vma gotpc_offset;
      bfd_vma loc_address;
      size_t i;

      BFD_ASSERT (gotplt_value % 4 == 0);

      loc_address = (htab->splt->output_section->vma
		     + htab->splt->output_offset);
      gotpc_offset = gotplt_value - ((loc_address | 3) ^ 3);

      /* ADDIUPC has a span of +/-16MB, check we're in range.  */
      if (gotpc_offset + 0x1000000 >= 0x2000000)
	{
	  (*_bfd_error_handler)
	    (_("%B: `%A' offset of %ld from `%A' beyond the range of ADDIUPC"),
	     output_bfd,
	     htab->sgotplt->output_section,
	     htab->splt->output_section,
	     (long) gotpc_offset);
	  bfd_set_error (bfd_error_no_error);
	  return FALSE;
	}
      bfd_put_16 (output_bfd,
		  plt_entry[0] | ((gotpc_offset >> 18) & 0x7f), loc);
      bfd_put_16 (output_bfd, (gotpc_offset >> 2) & 0xffff, loc + 2);
      for (i = 2; i < ARRAY_SIZE (micromips_o32_exec_plt0_entry); i++)
	bfd_put_16 (output_bfd, plt_entry[i], loc + (i * 2));
    }
  else if (plt_entry == micromips_insn32_o32_exec_plt0_entry)
    {
      size_t i;

      bfd_put_16 (output_bfd, plt_entry[0], loc);
      bfd_put_16 (output_bfd, gotplt_value_high, loc + 2);
      bfd_put_16 (output_bfd, plt_entry[2], loc + 4);
      bfd_put_16 (output_bfd, gotplt_value_low, loc + 6);
      bfd_put_16 (output_bfd, plt_entry[4], loc + 8);
      bfd_put_16 (output_bfd, gotplt_value_low, loc + 10);
      for (i = 6; i < ARRAY_SIZE (micromips_insn32_o32_exec_plt0_entry); i++)
	bfd_put_16 (output_bfd, plt_entry[i], loc + (i * 2));
    }
  else
    {
      bfd_put_32 (output_bfd, plt_entry[0] | gotplt_value_high, loc);
      bfd_put_32 (output_bfd, plt_entry[1] | gotplt_value_low, loc + 4);
      bfd_put_32 (output_bfd, plt_entry[2] | gotplt_value_low, loc + 8);
      bfd_put_32 (output_bfd, plt_entry[3], loc + 12);
      bfd_put_32 (output_bfd, plt_entry[4], loc + 16);
      bfd_put_32 (output_bfd, plt_entry[5], loc + 20);
      bfd_put_32 (output_bfd, plt_entry[6], loc + 24);
      bfd_put_32 (output_bfd, plt_entry[7], loc + 28);
    }

  return TRUE;
}

/* Install the PLT header for a VxWorks executable and finalize the
   contents of .rela.plt.unloaded.  */

static void
mips_vxworks_finish_exec_plt (bfd *output_bfd, struct bfd_link_info *info)
{
  Elf_Internal_Rela rela;
  bfd_byte *loc;
  bfd_vma got_value, got_value_high, got_value_low, plt_address;
  static const bfd_vma *plt_entry;
  struct mips_elf_link_hash_table *htab;

  htab = mips_elf_hash_table (info);
  BFD_ASSERT (htab != NULL);

  plt_entry = mips_vxworks_exec_plt0_entry;

  /* Calculate the value of _GLOBAL_OFFSET_TABLE_.  */
  got_value = (htab->root.hgot->root.u.def.section->output_section->vma
	       + htab->root.hgot->root.u.def.section->output_offset
	       + htab->root.hgot->root.u.def.value);

  got_value_high = ((got_value + 0x8000) >> 16) & 0xffff;
  got_value_low = got_value & 0xffff;

  /* Calculate the address of the PLT header.  */
  plt_address = htab->splt->output_section->vma + htab->splt->output_offset;

  /* Install the PLT header.  */
  loc = htab->splt->contents;
  bfd_put_32 (output_bfd, plt_entry[0] | got_value_high, loc);
  bfd_put_32 (output_bfd, plt_entry[1] | got_value_low, loc + 4);
  bfd_put_32 (output_bfd, plt_entry[2], loc + 8);
  bfd_put_32 (output_bfd, plt_entry[3], loc + 12);
  bfd_put_32 (output_bfd, plt_entry[4], loc + 16);
  bfd_put_32 (output_bfd, plt_entry[5], loc + 20);

  /* Output the relocation for the lui of %hi(_GLOBAL_OFFSET_TABLE_).  */
  loc = htab->srelplt2->contents;
  rela.r_offset = plt_address;
  rela.r_info = ELF32_R_INFO (htab->root.hgot->indx, R_MIPS_HI16);
  rela.r_addend = 0;
  bfd_elf32_swap_reloca_out (output_bfd, &rela, loc);
  loc += sizeof (Elf32_External_Rela);

  /* Output the relocation for the following addiu of
     %lo(_GLOBAL_OFFSET_TABLE_).  */
  rela.r_offset += 4;
  rela.r_info = ELF32_R_INFO (htab->root.hgot->indx, R_MIPS_LO16);
  bfd_elf32_swap_reloca_out (output_bfd, &rela, loc);
  loc += sizeof (Elf32_External_Rela);

  /* Fix up the remaining relocations.  They may have the wrong
     symbol index for _G_O_T_ or _P_L_T_ depending on the order
     in which symbols were output.  */
  while (loc < htab->srelplt2->contents + htab->srelplt2->size)
    {
      Elf_Internal_Rela rel;

      bfd_elf32_swap_reloca_in (output_bfd, loc, &rel);
      rel.r_info = ELF32_R_INFO (htab->root.hplt->indx, R_MIPS_32);
      bfd_elf32_swap_reloca_out (output_bfd, &rel, loc);
      loc += sizeof (Elf32_External_Rela);

      bfd_elf32_swap_reloca_in (output_bfd, loc, &rel);
      rel.r_info = ELF32_R_INFO (htab->root.hgot->indx, R_MIPS_HI16);
      bfd_elf32_swap_reloca_out (output_bfd, &rel, loc);
      loc += sizeof (Elf32_External_Rela);

      bfd_elf32_swap_reloca_in (output_bfd, loc, &rel);
      rel.r_info = ELF32_R_INFO (htab->root.hgot->indx, R_MIPS_LO16);
      bfd_elf32_swap_reloca_out (output_bfd, &rel, loc);
      loc += sizeof (Elf32_External_Rela);
    }
}

/* Install the PLT header for a VxWorks shared library.  */

static void
mips_vxworks_finish_shared_plt (bfd *output_bfd, struct bfd_link_info *info)
{
  unsigned int i;
  struct mips_elf_link_hash_table *htab;

  htab = mips_elf_hash_table (info);
  BFD_ASSERT (htab != NULL);

  /* We just need to copy the entry byte-by-byte.  */
  for (i = 0; i < ARRAY_SIZE (mips_vxworks_shared_plt0_entry); i++)
    bfd_put_32 (output_bfd, mips_vxworks_shared_plt0_entry[i],
		htab->splt->contents + i * 4);
}

/* Finish up the dynamic sections.  */

bfd_boolean
_bfd_mips_elf_finish_dynamic_sections (bfd *output_bfd,
				       struct bfd_link_info *info)
{
  bfd *dynobj;
  asection *sdyn;
  asection *sgot;
  struct mips_got_info *gg, *g;
  struct mips_elf_link_hash_table *htab;

  htab = mips_elf_hash_table (info);
  BFD_ASSERT (htab != NULL);

  dynobj = elf_hash_table (info)->dynobj;

  sdyn = bfd_get_linker_section (dynobj, ".dynamic");

  sgot = htab->sgot;
  gg = htab->got_info;

  if (elf_hash_table (info)->dynamic_sections_created)
    {
      bfd_byte *b;
      int dyn_to_skip = 0, dyn_skipped = 0;

      BFD_ASSERT (sdyn != NULL);
      BFD_ASSERT (gg != NULL);

      g = mips_elf_bfd_got (output_bfd, FALSE);
      BFD_ASSERT (g != NULL);

      for (b = sdyn->contents;
	   b < sdyn->contents + sdyn->size;
	   b += MIPS_ELF_DYN_SIZE (dynobj))
	{
	  Elf_Internal_Dyn dyn;
	  const char *name;
	  size_t elemsize;
	  asection *s;
	  bfd_boolean swap_out_p;

	  /* Read in the current dynamic entry.  */
	  (*get_elf_backend_data (dynobj)->s->swap_dyn_in) (dynobj, b, &dyn);

	  /* Assume that we're going to modify it and write it out.  */
	  swap_out_p = TRUE;

	  switch (dyn.d_tag)
	    {
	    case DT_RELENT:
	      dyn.d_un.d_val = MIPS_ELF_REL_SIZE (dynobj);
	      break;

	    case DT_RELAENT:
	      BFD_ASSERT (htab->is_vxworks);
	      dyn.d_un.d_val = MIPS_ELF_RELA_SIZE (dynobj);
	      break;

	    case DT_STRSZ:
	      /* Rewrite DT_STRSZ.  */
	      dyn.d_un.d_val =
		_bfd_elf_strtab_size (elf_hash_table (info)->dynstr);
	      break;

	    case DT_PLTGOT:
	      s = htab->sgot;
	      dyn.d_un.d_ptr = s->output_section->vma + s->output_offset;
	      break;

	    case DT_MIPS_PLTGOT:
	      s = htab->sgotplt;
	      dyn.d_un.d_ptr = s->output_section->vma + s->output_offset;
	      break;

	    case DT_MIPS_RLD_VERSION:
	      dyn.d_un.d_val = 1; /* XXX */
	      break;

	    case DT_MIPS_FLAGS:
	      dyn.d_un.d_val = RHF_NOTPOT; /* XXX */
	      break;

	    case DT_MIPS_TIME_STAMP:
	      {
		time_t t;
		time (&t);
		dyn.d_un.d_val = t;
	      }
	      break;

	    case DT_MIPS_ICHECKSUM:
	      /* XXX FIXME: */
	      swap_out_p = FALSE;
	      break;

	    case DT_MIPS_IVERSION:
	      /* XXX FIXME: */
	      swap_out_p = FALSE;
	      break;

	    case DT_MIPS_BASE_ADDRESS:
	      s = output_bfd->sections;
	      BFD_ASSERT (s != NULL);
	      dyn.d_un.d_ptr = s->vma & ~(bfd_vma) 0xffff;
	      break;

	    case DT_MIPS_LOCAL_GOTNO:
	      dyn.d_un.d_val = g->local_gotno;
	      break;

	    case DT_MIPS_UNREFEXTNO:
	      /* The index into the dynamic symbol table which is the
		 entry of the first external symbol that is not
		 referenced within the same object.  */
	      dyn.d_un.d_val = bfd_count_sections (output_bfd) + 1;
	      break;

	    case DT_MIPS_GOTSYM:
	      if (htab->global_gotsym)
		{
		  dyn.d_un.d_val = htab->global_gotsym->dynindx;
		  break;
		}
	      /* In case if we don't have global got symbols we default
		 to setting DT_MIPS_GOTSYM to the same value as
		 DT_MIPS_SYMTABNO, so we just fall through.  */

	    case DT_MIPS_SYMTABNO:
	      name = ".dynsym";
	      elemsize = MIPS_ELF_SYM_SIZE (output_bfd);
	      s = bfd_get_section_by_name (output_bfd, name);
	      BFD_ASSERT (s != NULL);

	      dyn.d_un.d_val = s->size / elemsize;
	      break;

	    case DT_MIPS_HIPAGENO:
	      dyn.d_un.d_val = g->local_gotno - htab->reserved_gotno;
	      break;

	    case DT_MIPS_RLD_MAP:
	      {
		struct elf_link_hash_entry *h;
		h = mips_elf_hash_table (info)->rld_symbol;
		if (!h)
		  {
		    dyn_to_skip = MIPS_ELF_DYN_SIZE (dynobj);
		    swap_out_p = FALSE;
		    break;
		  }
		s = h->root.u.def.section;
		dyn.d_un.d_ptr = (s->output_section->vma + s->output_offset
				  + h->root.u.def.value);
	      }
	      break;

	    case DT_MIPS_OPTIONS:
	      s = (bfd_get_section_by_name
		   (output_bfd, MIPS_ELF_OPTIONS_SECTION_NAME (output_bfd)));
	      dyn.d_un.d_ptr = s->vma;
	      break;

	    case DT_RELASZ:
	      BFD_ASSERT (htab->is_vxworks);
	      /* The count does not include the JUMP_SLOT relocations.  */
	      if (htab->srelplt)
		dyn.d_un.d_val -= htab->srelplt->size;
	      break;

	    case DT_PLTREL:
	      BFD_ASSERT (htab->use_plts_and_copy_relocs);
	      if (htab->is_vxworks)
		dyn.d_un.d_val = DT_RELA;
	      else
		dyn.d_un.d_val = DT_REL;
	      break;

	    case DT_PLTRELSZ:
	      BFD_ASSERT (htab->use_plts_and_copy_relocs);
	      dyn.d_un.d_val = htab->srelplt->size;
	      break;

	    case DT_JMPREL:
	      BFD_ASSERT (htab->use_plts_and_copy_relocs);
	      dyn.d_un.d_ptr = (htab->srelplt->output_section->vma
				+ htab->srelplt->output_offset);
	      break;

	    case DT_TEXTREL:
	      /* If we didn't need any text relocations after all, delete
		 the dynamic tag.  */
	      if (!(info->flags & DF_TEXTREL))
		{
		  dyn_to_skip = MIPS_ELF_DYN_SIZE (dynobj);
		  swap_out_p = FALSE;
		}
	      break;

	    case DT_FLAGS:
	      /* If we didn't need any text relocations after all, clear
		 DF_TEXTREL from DT_FLAGS.  */
	      if (!(info->flags & DF_TEXTREL))
		dyn.d_un.d_val &= ~DF_TEXTREL;
	      else
		swap_out_p = FALSE;
	      break;

	    default:
	      swap_out_p = FALSE;
	      if (htab->is_vxworks
		  && elf_vxworks_finish_dynamic_entry (output_bfd, &dyn))
		swap_out_p = TRUE;
	      break;
	    }

	  if (swap_out_p || dyn_skipped)
	    (*get_elf_backend_data (dynobj)->s->swap_dyn_out)
	      (dynobj, &dyn, b - dyn_skipped);

	  if (dyn_to_skip)
	    {
	      dyn_skipped += dyn_to_skip;
	      dyn_to_skip = 0;
	    }
	}

      /* Wipe out any trailing entries if we shifted down a dynamic tag.  */
      if (dyn_skipped > 0)
	memset (b - dyn_skipped, 0, dyn_skipped);
    }

  if (sgot != NULL && sgot->size > 0
      && !bfd_is_abs_section (sgot->output_section))
    {
      if (htab->is_vxworks)
	{
	  /* The first entry of the global offset table points to the
	     ".dynamic" section.  The second is initialized by the
	     loader and contains the shared library identifier.
	     The third is also initialized by the loader and points
	     to the lazy resolution stub.  */
	  MIPS_ELF_PUT_WORD (output_bfd,
			     sdyn->output_offset + sdyn->output_section->vma,
			     sgot->contents);
	  MIPS_ELF_PUT_WORD (output_bfd, 0,
			     sgot->contents + MIPS_ELF_GOT_SIZE (output_bfd));
	  MIPS_ELF_PUT_WORD (output_bfd, 0,
			     sgot->contents
			     + 2 * MIPS_ELF_GOT_SIZE (output_bfd));
	}
      else
	{
	  /* The first entry of the global offset table will be filled at
	     runtime. The second entry will be used by some runtime loaders.
	     This isn't the case of IRIX rld.  */
	  MIPS_ELF_PUT_WORD (output_bfd, (bfd_vma) 0, sgot->contents);
	  MIPS_ELF_PUT_WORD (output_bfd, MIPS_ELF_GNU_GOT1_MASK (output_bfd),
			     sgot->contents + MIPS_ELF_GOT_SIZE (output_bfd));
	}

      elf_section_data (sgot->output_section)->this_hdr.sh_entsize
	 = MIPS_ELF_GOT_SIZE (output_bfd);
    }

  /* Generate dynamic relocations for the non-primary gots.  */
  if (gg != NULL && gg->next)
    {
      Elf_Internal_Rela rel[3];
      bfd_vma addend = 0;

      memset (rel, 0, sizeof (rel));
      rel[0].r_info = ELF_R_INFO (output_bfd, 0, R_MIPS_REL32);

      for (g = gg->next; g->next != gg; g = g->next)
	{
	  bfd_vma got_index = g->next->local_gotno + g->next->global_gotno
	    + g->next->tls_gotno;

	  MIPS_ELF_PUT_WORD (output_bfd, 0, sgot->contents
			     + got_index++ * MIPS_ELF_GOT_SIZE (output_bfd));
	  MIPS_ELF_PUT_WORD (output_bfd, MIPS_ELF_GNU_GOT1_MASK (output_bfd),
			     sgot->contents
			     + got_index++ * MIPS_ELF_GOT_SIZE (output_bfd));

	  if (! info->shared)
	    continue;

	  for (; got_index < g->local_gotno; got_index++)
	    {
	      if (got_index >= g->assigned_low_gotno
		  && got_index <= g->assigned_high_gotno)
		continue;

	      rel[0].r_offset = rel[1].r_offset = rel[2].r_offset
		= got_index * MIPS_ELF_GOT_SIZE (output_bfd);
	      if (!(mips_elf_create_dynamic_relocation
		    (output_bfd, info, rel, NULL,
		     bfd_abs_section_ptr,
		     0, &addend, sgot)))
		return FALSE;
	      BFD_ASSERT (addend == 0);
	    }
	}
    }

  /* The generation of dynamic relocations for the non-primary gots
     adds more dynamic relocations.  We cannot count them until
     here.  */

  if (elf_hash_table (info)->dynamic_sections_created)
    {
      bfd_byte *b;
      bfd_boolean swap_out_p;

      BFD_ASSERT (sdyn != NULL);

      for (b = sdyn->contents;
	   b < sdyn->contents + sdyn->size;
	   b += MIPS_ELF_DYN_SIZE (dynobj))
	{
	  Elf_Internal_Dyn dyn;
	  asection *s;

	  /* Read in the current dynamic entry.  */
	  (*get_elf_backend_data (dynobj)->s->swap_dyn_in) (dynobj, b, &dyn);

	  /* Assume that we're going to modify it and write it out.  */
	  swap_out_p = TRUE;

	  switch (dyn.d_tag)
	    {
	    case DT_RELSZ:
	      /* Reduce DT_RELSZ to account for any relocations we
		 decided not to make.  This is for the n64 irix rld,
		 which doesn't seem to apply any relocations if there
		 are trailing null entries.  */
	      s = mips_elf_rel_dyn_section (info, FALSE);
	      dyn.d_un.d_val = (s->reloc_count
				* (ABI_64_P (output_bfd)
				   ? sizeof (Elf64_Mips_External_Rel)
				   : sizeof (Elf32_External_Rel)));
	      /* Adjust the section size too.  Tools like the prelinker
		 can reasonably expect the values to the same.  */
	      elf_section_data (s->output_section)->this_hdr.sh_size
		= dyn.d_un.d_val;
	      break;

	    default:
	      swap_out_p = FALSE;
	      break;
	    }

	  if (swap_out_p)
	    (*get_elf_backend_data (dynobj)->s->swap_dyn_out)
	      (dynobj, &dyn, b);
	}
    }

  {
    asection *s;
    Elf32_compact_rel cpt;

    if (SGI_COMPAT (output_bfd))
      {
	/* Write .compact_rel section out.  */
	s = bfd_get_linker_section (dynobj, ".compact_rel");
	if (s != NULL)
	  {
	    cpt.id1 = 1;
	    cpt.num = s->reloc_count;
	    cpt.id2 = 2;
	    cpt.offset = (s->output_section->filepos
			  + sizeof (Elf32_External_compact_rel));
	    cpt.reserved0 = 0;
	    cpt.reserved1 = 0;
	    bfd_elf32_swap_compact_rel_out (output_bfd, &cpt,
					    ((Elf32_External_compact_rel *)
					     s->contents));

	    /* Clean up a dummy stub function entry in .text.  */
	    if (htab->sstubs != NULL)
	      {
		file_ptr dummy_offset;

		BFD_ASSERT (htab->sstubs->size >= htab->function_stub_size);
		dummy_offset = htab->sstubs->size - htab->function_stub_size;
		memset (htab->sstubs->contents + dummy_offset, 0,
			htab->function_stub_size);
	      }
	  }
      }

    /* The psABI says that the dynamic relocations must be sorted in
       increasing order of r_symndx.  The VxWorks EABI doesn't require
       this, and because the code below handles REL rather than RELA
       relocations, using it for VxWorks would be outright harmful.  */
    if (!htab->is_vxworks)
      {
	s = mips_elf_rel_dyn_section (info, FALSE);
	if (s != NULL
	    && s->size > (bfd_vma)2 * MIPS_ELF_REL_SIZE (output_bfd))
	  {
	    reldyn_sorting_bfd = output_bfd;

	    if (ABI_64_P (output_bfd))
	      qsort ((Elf64_External_Rel *) s->contents + 1,
		     s->reloc_count - 1, sizeof (Elf64_Mips_External_Rel),
		     sort_dynamic_relocs_64);
	    else
	      qsort ((Elf32_External_Rel *) s->contents + 1,
		     s->reloc_count - 1, sizeof (Elf32_External_Rel),
		     sort_dynamic_relocs);
	  }
      }
  }

  if (htab->splt && htab->splt->size > 0)
    {
      if (htab->is_vxworks)
	{
	  if (info->shared)
	    mips_vxworks_finish_shared_plt (output_bfd, info);
	  else
	    mips_vxworks_finish_exec_plt (output_bfd, info);
	}
      else
	{
	  BFD_ASSERT (!info->shared);
	  if (!mips_finish_exec_plt (output_bfd, info))
	    return FALSE;
	}
    }
  return TRUE;
}


/* Set ABFD's EF_MIPS_ARCH and EF_MIPS_MACH flags.  */

static void
mips_set_isa_flags (bfd *abfd)
{
  flagword val;

  switch (bfd_get_mach (abfd))
    {
    default:
    case bfd_mach_mips3000:
      val = E_MIPS_ARCH_1;
      break;

    case bfd_mach_mips3900:
      val = E_MIPS_ARCH_1 | E_MIPS_MACH_3900;
      break;

    case bfd_mach_mips6000:
      val = E_MIPS_ARCH_2;
      break;

    case bfd_mach_mips4000:
    case bfd_mach_mips4300:
    case bfd_mach_mips4400:
    case bfd_mach_mips4600:
      val = E_MIPS_ARCH_3;
      break;

    case bfd_mach_mips4010:
      val = E_MIPS_ARCH_3 | E_MIPS_MACH_4010;
      break;

    case bfd_mach_mips4100:
      val = E_MIPS_ARCH_3 | E_MIPS_MACH_4100;
      break;

    case bfd_mach_mips4111:
      val = E_MIPS_ARCH_3 | E_MIPS_MACH_4111;
      break;

    case bfd_mach_mips4120:
      val = E_MIPS_ARCH_3 | E_MIPS_MACH_4120;
      break;

    case bfd_mach_mips4650:
      val = E_MIPS_ARCH_3 | E_MIPS_MACH_4650;
      break;

    case bfd_mach_mips5400:
      val = E_MIPS_ARCH_4 | E_MIPS_MACH_5400;
      break;

    case bfd_mach_mips5500:
      val = E_MIPS_ARCH_4 | E_MIPS_MACH_5500;
      break;

    case bfd_mach_mips5900:
      val = E_MIPS_ARCH_3 | E_MIPS_MACH_5900;
      break;

    case bfd_mach_mips9000:
      val = E_MIPS_ARCH_4 | E_MIPS_MACH_9000;
      break;

    case bfd_mach_mips5000:
    case bfd_mach_mips7000:
    case bfd_mach_mips8000:
    case bfd_mach_mips10000:
    case bfd_mach_mips12000:
    case bfd_mach_mips14000:
    case bfd_mach_mips16000:
      val = E_MIPS_ARCH_4;
      break;

    case bfd_mach_mips5:
      val = E_MIPS_ARCH_5;
      break;

    case bfd_mach_mips_loongson_2e:
      val = E_MIPS_ARCH_3 | E_MIPS_MACH_LS2E;
      break;

    case bfd_mach_mips_loongson_2f:
      val = E_MIPS_ARCH_3 | E_MIPS_MACH_LS2F;
      break;

    case bfd_mach_mips_sb1:
      val = E_MIPS_ARCH_64 | E_MIPS_MACH_SB1;
      break;

    case bfd_mach_mips_loongson_3a:
      val = E_MIPS_ARCH_64R2 | E_MIPS_MACH_LS3A;
      break;

    case bfd_mach_mips_octeon:
    case bfd_mach_mips_octeonp:
      val = E_MIPS_ARCH_64R2 | E_MIPS_MACH_OCTEON;
      break;

    case bfd_mach_mips_xlr:
      val = E_MIPS_ARCH_64 | E_MIPS_MACH_XLR;
      break;

    case bfd_mach_mips_octeon2:
      val = E_MIPS_ARCH_64R2 | E_MIPS_MACH_OCTEON2;
      break;

    case bfd_mach_mipsisa32:
      val = E_MIPS_ARCH_32;
      break;

    case bfd_mach_mipsisa64:
      val = E_MIPS_ARCH_64;
      break;

    case bfd_mach_mipsisa32r2:
    case bfd_mach_mipsisa32r3:
    case bfd_mach_mipsisa32r5:
      val = E_MIPS_ARCH_32R2;
      break;

    case bfd_mach_mipsisa64r2:
    case bfd_mach_mipsisa64r3:
    case bfd_mach_mipsisa64r5:
      val = E_MIPS_ARCH_64R2;
      break;

    case bfd_mach_mipsisa32r6:
      val = E_MIPS_ARCH_32R6;
      break;

    case bfd_mach_mipsisa64r6:
      val = E_MIPS_ARCH_64R6;
      break;
    }
  elf_elfheader (abfd)->e_flags &= ~(EF_MIPS_ARCH | EF_MIPS_MACH);
  elf_elfheader (abfd)->e_flags |= val;

}


/* The final processing done just before writing out a MIPS ELF object
   file.  This gets the MIPS architecture right based on the machine
   number.  This is used by both the 32-bit and the 64-bit ABI.  */

void
_bfd_mips_elf_final_write_processing (bfd *abfd,
				      bfd_boolean linker ATTRIBUTE_UNUSED)
{
  unsigned int i;
  Elf_Internal_Shdr **hdrpp;
  const char *name;
  asection *sec;

  /* Keep the existing EF_MIPS_MACH and EF_MIPS_ARCH flags if the former
     is nonzero.  This is for compatibility with old objects, which used
     a combination of a 32-bit EF_MIPS_ARCH and a 64-bit EF_MIPS_MACH.  */
  if ((elf_elfheader (abfd)->e_flags & EF_MIPS_MACH) == 0)
    mips_set_isa_flags (abfd);

  /* Set the sh_info field for .gptab sections and other appropriate
     info for each special section.  */
  for (i = 1, hdrpp = elf_elfsections (abfd) + 1;
       i < elf_numsections (abfd);
       i++, hdrpp++)
    {
      switch ((*hdrpp)->sh_type)
	{
	case SHT_MIPS_MSYM:
	case SHT_MIPS_LIBLIST:
	  sec = bfd_get_section_by_name (abfd, ".dynstr");
	  if (sec != NULL)
	    (*hdrpp)->sh_link = elf_section_data (sec)->this_idx;
	  break;

	case SHT_MIPS_GPTAB:
	  BFD_ASSERT ((*hdrpp)->bfd_section != NULL);
	  name = bfd_get_section_name (abfd, (*hdrpp)->bfd_section);
	  BFD_ASSERT (name != NULL
		      && CONST_STRNEQ (name, ".gptab."));
	  sec = bfd_get_section_by_name (abfd, name + sizeof ".gptab" - 1);
	  BFD_ASSERT (sec != NULL);
	  (*hdrpp)->sh_info = elf_section_data (sec)->this_idx;
	  break;

	case SHT_MIPS_CONTENT:
	  BFD_ASSERT ((*hdrpp)->bfd_section != NULL);
	  name = bfd_get_section_name (abfd, (*hdrpp)->bfd_section);
	  BFD_ASSERT (name != NULL
		      && CONST_STRNEQ (name, ".MIPS.content"));
	  sec = bfd_get_section_by_name (abfd,
					 name + sizeof ".MIPS.content" - 1);
	  BFD_ASSERT (sec != NULL);
	  (*hdrpp)->sh_link = elf_section_data (sec)->this_idx;
	  break;

	case SHT_MIPS_SYMBOL_LIB:
	  sec = bfd_get_section_by_name (abfd, ".dynsym");
	  if (sec != NULL)
	    (*hdrpp)->sh_link = elf_section_data (sec)->this_idx;
	  sec = bfd_get_section_by_name (abfd, ".liblist");
	  if (sec != NULL)
	    (*hdrpp)->sh_info = elf_section_data (sec)->this_idx;
	  break;

	case SHT_MIPS_EVENTS:
	  BFD_ASSERT ((*hdrpp)->bfd_section != NULL);
	  name = bfd_get_section_name (abfd, (*hdrpp)->bfd_section);
	  BFD_ASSERT (name != NULL);
	  if (CONST_STRNEQ (name, ".MIPS.events"))
	    sec = bfd_get_section_by_name (abfd,
					   name + sizeof ".MIPS.events" - 1);
	  else
	    {
	      BFD_ASSERT (CONST_STRNEQ (name, ".MIPS.post_rel"));
	      sec = bfd_get_section_by_name (abfd,
					     (name
					      + sizeof ".MIPS.post_rel" - 1));
	    }
	  BFD_ASSERT (sec != NULL);
	  (*hdrpp)->sh_link = elf_section_data (sec)->this_idx;
	  break;

	}
    }
}

/* When creating an IRIX5 executable, we need REGINFO and RTPROC
   segments.  */

int
_bfd_mips_elf_additional_program_headers (bfd *abfd,
					  struct bfd_link_info *info ATTRIBUTE_UNUSED)
{
  asection *s;
  int ret = 0;

  /* See if we need a PT_MIPS_REGINFO segment.  */
  s = bfd_get_section_by_name (abfd, ".reginfo");
  if (s && (s->flags & SEC_LOAD))
    ++ret;

  /* See if we need a PT_MIPS_ABIFLAGS segment.  */
  if (bfd_get_section_by_name (abfd, ".MIPS.abiflags"))
    ++ret;

  /* See if we need a PT_MIPS_OPTIONS segment.  */
  if (IRIX_COMPAT (abfd) == ict_irix6
      && bfd_get_section_by_name (abfd,
				  MIPS_ELF_OPTIONS_SECTION_NAME (abfd)))
    ++ret;

  /* See if we need a PT_MIPS_RTPROC segment.  */
  if (IRIX_COMPAT (abfd) == ict_irix5
      && bfd_get_section_by_name (abfd, ".dynamic")
      && bfd_get_section_by_name (abfd, ".mdebug"))
    ++ret;

  /* Allocate a PT_NULL header in dynamic objects.  See
     _bfd_mips_elf_modify_segment_map for details.  */
  if (!SGI_COMPAT (abfd)
      && bfd_get_section_by_name (abfd, ".dynamic"))
    ++ret;

  return ret;
}

/* Modify the segment map for an IRIX5 executable.  */

bfd_boolean
_bfd_mips_elf_modify_segment_map (bfd *abfd,
				  struct bfd_link_info *info)
{
  asection *s;
  struct elf_segment_map *m, **pm;
  bfd_size_type amt;

  /* If there is a .reginfo section, we need a PT_MIPS_REGINFO
     segment.  */
  s = bfd_get_section_by_name (abfd, ".reginfo");
  if (s != NULL && (s->flags & SEC_LOAD) != 0)
    {
      for (m = elf_seg_map (abfd); m != NULL; m = m->next)
	if (m->p_type == PT_MIPS_REGINFO)
	  break;
      if (m == NULL)
	{
	  amt = sizeof *m;
	  m = bfd_zalloc (abfd, amt);
	  if (m == NULL)
	    return FALSE;

	  m->p_type = PT_MIPS_REGINFO;
	  m->count = 1;
	  m->sections[0] = s;

	  /* We want to put it after the PHDR and INTERP segments.  */
	  pm = &elf_seg_map (abfd);
	  while (*pm != NULL
		 && ((*pm)->p_type == PT_PHDR
		     || (*pm)->p_type == PT_INTERP))
	    pm = &(*pm)->next;

	  m->next = *pm;
	  *pm = m;
	}
    }

  /* If there is a .MIPS.abiflags section, we need a PT_MIPS_ABIFLAGS
     segment.  */
  s = bfd_get_section_by_name (abfd, ".MIPS.abiflags");
  if (s != NULL && (s->flags & SEC_LOAD) != 0)
    {
      for (m = elf_seg_map (abfd); m != NULL; m = m->next)
	if (m->p_type == PT_MIPS_ABIFLAGS)
	  break;
      if (m == NULL)
	{
	  amt = sizeof *m;
	  m = bfd_zalloc (abfd, amt);
	  if (m == NULL)
	    return FALSE;

	  m->p_type = PT_MIPS_ABIFLAGS;
	  m->count = 1;
	  m->sections[0] = s;

	  /* We want to put it after the PHDR and INTERP segments.  */
	  pm = &elf_seg_map (abfd);
	  while (*pm != NULL
		 && ((*pm)->p_type == PT_PHDR
		     || (*pm)->p_type == PT_INTERP))
	    pm = &(*pm)->next;

	  m->next = *pm;
	  *pm = m;
	}
    }

  /* For IRIX 6, we don't have .mdebug sections, nor does anything but
     .dynamic end up in PT_DYNAMIC.  However, we do have to insert a
     PT_MIPS_OPTIONS segment immediately following the program header
     table.  */
  if (NEWABI_P (abfd)
      /* On non-IRIX6 new abi, we'll have already created a segment
	 for this section, so don't create another.  I'm not sure this
	 is not also the case for IRIX 6, but I can't test it right
	 now.  */
      && IRIX_COMPAT (abfd) == ict_irix6)
    {
      for (s = abfd->sections; s; s = s->next)
	if (elf_section_data (s)->this_hdr.sh_type == SHT_MIPS_OPTIONS)
	  break;

      if (s)
	{
	  struct elf_segment_map *options_segment;

	  pm = &elf_seg_map (abfd);
	  while (*pm != NULL
		 && ((*pm)->p_type == PT_PHDR
		     || (*pm)->p_type == PT_INTERP))
	    pm = &(*pm)->next;

	  if (*pm == NULL || (*pm)->p_type != PT_MIPS_OPTIONS)
	    {
	      amt = sizeof (struct elf_segment_map);
	      options_segment = bfd_zalloc (abfd, amt);
	      options_segment->next = *pm;
	      options_segment->p_type = PT_MIPS_OPTIONS;
	      options_segment->p_flags = PF_R;
	      options_segment->p_flags_valid = TRUE;
	      options_segment->count = 1;
	      options_segment->sections[0] = s;
	      *pm = options_segment;
	    }
	}
    }
  else
    {
      if (IRIX_COMPAT (abfd) == ict_irix5)
	{
	  /* If there are .dynamic and .mdebug sections, we make a room
	     for the RTPROC header.  FIXME: Rewrite without section names.  */
	  if (bfd_get_section_by_name (abfd, ".interp") == NULL
	      && bfd_get_section_by_name (abfd, ".dynamic") != NULL
	      && bfd_get_section_by_name (abfd, ".mdebug") != NULL)
	    {
	      for (m = elf_seg_map (abfd); m != NULL; m = m->next)
		if (m->p_type == PT_MIPS_RTPROC)
		  break;
	      if (m == NULL)
		{
		  amt = sizeof *m;
		  m = bfd_zalloc (abfd, amt);
		  if (m == NULL)
		    return FALSE;

		  m->p_type = PT_MIPS_RTPROC;

		  s = bfd_get_section_by_name (abfd, ".rtproc");
		  if (s == NULL)
		    {
		      m->count = 0;
		      m->p_flags = 0;
		      m->p_flags_valid = 1;
		    }
		  else
		    {
		      m->count = 1;
		      m->sections[0] = s;
		    }

		  /* We want to put it after the DYNAMIC segment.  */
		  pm = &elf_seg_map (abfd);
		  while (*pm != NULL && (*pm)->p_type != PT_DYNAMIC)
		    pm = &(*pm)->next;
		  if (*pm != NULL)
		    pm = &(*pm)->next;

		  m->next = *pm;
		  *pm = m;
		}
	    }
	}
      /* On IRIX5, the PT_DYNAMIC segment includes the .dynamic,
	 .dynstr, .dynsym, and .hash sections, and everything in
	 between.  */
      for (pm = &elf_seg_map (abfd); *pm != NULL;
	   pm = &(*pm)->next)
	if ((*pm)->p_type == PT_DYNAMIC)
	  break;
      m = *pm;
      /* GNU/Linux binaries do not need the extended PT_DYNAMIC section.
	 glibc's dynamic linker has traditionally derived the number of
	 tags from the p_filesz field, and sometimes allocates stack
	 arrays of that size.  An overly-big PT_DYNAMIC segment can
	 be actively harmful in such cases.  Making PT_DYNAMIC contain
	 other sections can also make life hard for the prelinker,
	 which might move one of the other sections to a different
	 PT_LOAD segment.  */
      if (SGI_COMPAT (abfd)
	  && m != NULL
	  && m->count == 1
	  && strcmp (m->sections[0]->name, ".dynamic") == 0)
	{
	  static const char *sec_names[] =
	  {
	    ".dynamic", ".dynstr", ".dynsym", ".hash"
	  };
	  bfd_vma low, high;
	  unsigned int i, c;
	  struct elf_segment_map *n;

	  low = ~(bfd_vma) 0;
	  high = 0;
	  for (i = 0; i < sizeof sec_names / sizeof sec_names[0]; i++)
	    {
	      s = bfd_get_section_by_name (abfd, sec_names[i]);
	      if (s != NULL && (s->flags & SEC_LOAD) != 0)
		{
		  bfd_size_type sz;

		  if (low > s->vma)
		    low = s->vma;
		  sz = s->size;
		  if (high < s->vma + sz)
		    high = s->vma + sz;
		}
	    }

	  c = 0;
	  for (s = abfd->sections; s != NULL; s = s->next)
	    if ((s->flags & SEC_LOAD) != 0
		&& s->vma >= low
		&& s->vma + s->size <= high)
	      ++c;

	  amt = sizeof *n + (bfd_size_type) (c - 1) * sizeof (asection *);
	  n = bfd_zalloc (abfd, amt);
	  if (n == NULL)
	    return FALSE;
	  *n = *m;
	  n->count = c;

	  i = 0;
	  for (s = abfd->sections; s != NULL; s = s->next)
	    {
	      if ((s->flags & SEC_LOAD) != 0
		  && s->vma >= low
		  && s->vma + s->size <= high)
		{
		  n->sections[i] = s;
		  ++i;
		}
	    }

	  *pm = n;
	}
    }

  /* Allocate a spare program header in dynamic objects so that tools
     like the prelinker can add an extra PT_LOAD entry.

     If the prelinker needs to make room for a new PT_LOAD entry, its
     standard procedure is to move the first (read-only) sections into
     the new (writable) segment.  However, the MIPS ABI requires
     .dynamic to be in a read-only segment, and the section will often
     start within sizeof (ElfNN_Phdr) bytes of the last program header.

     Although the prelinker could in principle move .dynamic to a
     writable segment, it seems better to allocate a spare program
     header instead, and avoid the need to move any sections.
     There is a long tradition of allocating spare dynamic tags,
     so allocating a spare program header seems like a natural
     extension.

     If INFO is NULL, we may be copying an already prelinked binary
     with objcopy or strip, so do not add this header.  */
  if (info != NULL
      && !SGI_COMPAT (abfd)
      && bfd_get_section_by_name (abfd, ".dynamic"))
    {
      for (pm = &elf_seg_map (abfd); *pm != NULL; pm = &(*pm)->next)
	if ((*pm)->p_type == PT_NULL)
	  break;
      if (*pm == NULL)
	{
	  m = bfd_zalloc (abfd, sizeof (*m));
	  if (m == NULL)
	    return FALSE;

	  m->p_type = PT_NULL;
	  *pm = m;
	}
    }

  return TRUE;
}

/* Return the section that should be marked against GC for a given
   relocation.  */

asection *
_bfd_mips_elf_gc_mark_hook (asection *sec,
			    struct bfd_link_info *info,
			    Elf_Internal_Rela *rel,
			    struct elf_link_hash_entry *h,
			    Elf_Internal_Sym *sym)
{
  /* ??? Do mips16 stub sections need to be handled special?  */

  if (h != NULL)
    switch (ELF_R_TYPE (sec->owner, rel->r_info))
      {
      case R_MIPS_GNU_VTINHERIT:
      case R_MIPS_GNU_VTENTRY:
	return NULL;
      }

  return _bfd_elf_gc_mark_hook (sec, info, rel, h, sym);
}

/* Update the got entry reference counts for the section being removed.  */

bfd_boolean
_bfd_mips_elf_gc_sweep_hook (bfd *abfd ATTRIBUTE_UNUSED,
			     struct bfd_link_info *info ATTRIBUTE_UNUSED,
			     asection *sec ATTRIBUTE_UNUSED,
			     const Elf_Internal_Rela *relocs ATTRIBUTE_UNUSED)
{
#if 0
  Elf_Internal_Shdr *symtab_hdr;
  struct elf_link_hash_entry **sym_hashes;
  bfd_signed_vma *local_got_refcounts;
  const Elf_Internal_Rela *rel, *relend;
  unsigned long r_symndx;
  struct elf_link_hash_entry *h;

  if (info->relocatable)
    return TRUE;

  symtab_hdr = &elf_tdata (abfd)->symtab_hdr;
  sym_hashes = elf_sym_hashes (abfd);
  local_got_refcounts = elf_local_got_refcounts (abfd);

  relend = relocs + sec->reloc_count;
  for (rel = relocs; rel < relend; rel++)
    switch (ELF_R_TYPE (abfd, rel->r_info))
      {
      case R_MIPS16_GOT16:
      case R_MIPS16_CALL16:
      case R_MIPS_GOT16:
      case R_MIPS_CALL16:
      case R_MIPS_CALL_HI16:
      case R_MIPS_CALL_LO16:
      case R_MIPS_GOT_HI16:
      case R_MIPS_GOT_LO16:
      case R_MIPS_GOT_DISP:
      case R_MIPS_GOT_PAGE:
      case R_MIPS_GOT_OFST:
      case R_MICROMIPS_GOT16:
      case R_MICROMIPS_CALL16:
      case R_MICROMIPS_CALL_HI16:
      case R_MICROMIPS_CALL_LO16:
      case R_MICROMIPS_GOT_HI16:
      case R_MICROMIPS_GOT_LO16:
      case R_MICROMIPS_GOT_DISP:
      case R_MICROMIPS_GOT_PAGE:
      case R_MICROMIPS_GOT_OFST:
	/* ??? It would seem that the existing MIPS code does no sort
	   of reference counting or whatnot on its GOT and PLT entries,
	   so it is not possible to garbage collect them at this time.  */
	break;

      default:
	break;
      }
#endif

  return TRUE;
}

/* Prevent .MIPS.abiflags from being discarded with --gc-sections.  */

bfd_boolean
_bfd_mips_elf_gc_mark_extra_sections (struct bfd_link_info *info,
				      elf_gc_mark_hook_fn gc_mark_hook)
{
  bfd *sub;

  _bfd_elf_gc_mark_extra_sections (info, gc_mark_hook);

  for (sub = info->input_bfds; sub != NULL; sub = sub->link.next)
    {
      asection *o;

      if (! is_mips_elf (sub))
	continue;

      for (o = sub->sections; o != NULL; o = o->next)
	if (!o->gc_mark
	    && MIPS_ELF_ABIFLAGS_SECTION_NAME_P
		 (bfd_get_section_name (sub, o)))
	  {
	    if (!_bfd_elf_gc_mark (info, o, gc_mark_hook))
	      return FALSE;
	  }
    }

  return TRUE;
}

/* Copy data from a MIPS ELF indirect symbol to its direct symbol,
   hiding the old indirect symbol.  Process additional relocation
   information.  Also called for weakdefs, in which case we just let
   _bfd_elf_link_hash_copy_indirect copy the flags for us.  */

void
_bfd_mips_elf_copy_indirect_symbol (struct bfd_link_info *info,
				    struct elf_link_hash_entry *dir,
				    struct elf_link_hash_entry *ind)
{
  struct mips_elf_link_hash_entry *dirmips, *indmips;

  _bfd_elf_link_hash_copy_indirect (info, dir, ind);

  dirmips = (struct mips_elf_link_hash_entry *) dir;
  indmips = (struct mips_elf_link_hash_entry *) ind;
  /* Any absolute non-dynamic relocations against an indirect or weak
     definition will be against the target symbol.  */
  if (indmips->has_static_relocs)
    dirmips->has_static_relocs = TRUE;

  if (ind->root.type != bfd_link_hash_indirect)
    return;

  dirmips->possibly_dynamic_relocs += indmips->possibly_dynamic_relocs;
  if (indmips->readonly_reloc)
    dirmips->readonly_reloc = TRUE;
  if (indmips->no_fn_stub)
    dirmips->no_fn_stub = TRUE;
  if (indmips->fn_stub)
    {
      dirmips->fn_stub = indmips->fn_stub;
      indmips->fn_stub = NULL;
    }
  if (indmips->need_fn_stub)
    {
      dirmips->need_fn_stub = TRUE;
      indmips->need_fn_stub = FALSE;
    }
  if (indmips->call_stub)
    {
      dirmips->call_stub = indmips->call_stub;
      indmips->call_stub = NULL;
    }
  if (indmips->call_fp_stub)
    {
      dirmips->call_fp_stub = indmips->call_fp_stub;
      indmips->call_fp_stub = NULL;
    }
  if (indmips->global_got_area < dirmips->global_got_area)
    dirmips->global_got_area = indmips->global_got_area;
  if (indmips->global_got_area < GGA_NONE)
    indmips->global_got_area = GGA_NONE;
  if (indmips->has_nonpic_branches)
    dirmips->has_nonpic_branches = TRUE;
}

#define PDR_SIZE 32

bfd_boolean
_bfd_mips_elf_discard_info (bfd *abfd, struct elf_reloc_cookie *cookie,
			    struct bfd_link_info *info)
{
  asection *o;
  bfd_boolean ret = FALSE;
  unsigned char *tdata;
  size_t i, skip;

  o = bfd_get_section_by_name (abfd, ".pdr");
  if (! o)
    return FALSE;
  if (o->size == 0)
    return FALSE;
  if (o->size % PDR_SIZE != 0)
    return FALSE;
  if (o->output_section != NULL
      && bfd_is_abs_section (o->output_section))
    return FALSE;

  tdata = bfd_zmalloc (o->size / PDR_SIZE);
  if (! tdata)
    return FALSE;

  cookie->rels = _bfd_elf_link_read_relocs (abfd, o, NULL, NULL,
					    info->keep_memory);
  if (!cookie->rels)
    {
      free (tdata);
      return FALSE;
    }

  cookie->rel = cookie->rels;
  cookie->relend = cookie->rels + o->reloc_count;

  for (i = 0, skip = 0; i < o->size / PDR_SIZE; i ++)
    {
      if (bfd_elf_reloc_symbol_deleted_p (i * PDR_SIZE, cookie))
	{
	  tdata[i] = 1;
	  skip ++;
	}
    }

  if (skip != 0)
    {
      mips_elf_section_data (o)->u.tdata = tdata;
      if (o->rawsize == 0)
	o->rawsize = o->size;
      o->size -= skip * PDR_SIZE;
      ret = TRUE;
    }
  else
    free (tdata);

  if (! info->keep_memory)
    free (cookie->rels);

  return ret;
}

bfd_boolean
_bfd_mips_elf_ignore_discarded_relocs (asection *sec)
{
  if (strcmp (sec->name, ".pdr") == 0)
    return TRUE;
  return FALSE;
}

bfd_boolean
_bfd_mips_elf_write_section (bfd *output_bfd,
			     struct bfd_link_info *link_info ATTRIBUTE_UNUSED,
                             asection *sec, bfd_byte *contents)
{
  bfd_byte *to, *from, *end;
  int i;

  if (strcmp (sec->name, ".pdr") != 0)
    return FALSE;

  if (mips_elf_section_data (sec)->u.tdata == NULL)
    return FALSE;

  to = contents;
  end = contents + sec->size;
  for (from = contents, i = 0;
       from < end;
       from += PDR_SIZE, i++)
    {
      if ((mips_elf_section_data (sec)->u.tdata)[i] == 1)
	continue;
      if (to != from)
	memcpy (to, from, PDR_SIZE);
      to += PDR_SIZE;
    }
  bfd_set_section_contents (output_bfd, sec->output_section, contents,
			    sec->output_offset, sec->size);
  return TRUE;
}

/* microMIPS code retains local labels for linker relaxation.  Omit them
   from output by default for clarity.  */

bfd_boolean
_bfd_mips_elf_is_target_special_symbol (bfd *abfd, asymbol *sym)
{
  return _bfd_elf_is_local_label_name (abfd, sym->name);
}

/* MIPS ELF uses a special find_nearest_line routine in order the
   handle the ECOFF debugging information.  */

struct mips_elf_find_line
{
  struct ecoff_debug_info d;
  struct ecoff_find_line i;
};

bfd_boolean
_bfd_mips_elf_find_nearest_line (bfd *abfd, asymbol **symbols,
				 asection *section, bfd_vma offset,
				 const char **filename_ptr,
				 const char **functionname_ptr,
				 unsigned int *line_ptr,
				 unsigned int *discriminator_ptr)
{
  asection *msec;

  if (_bfd_dwarf2_find_nearest_line (abfd, symbols, NULL, section, offset,
				     filename_ptr, functionname_ptr,
				     line_ptr, discriminator_ptr,
				     dwarf_debug_sections,
				     ABI_64_P (abfd) ? 8 : 0,
				     &elf_tdata (abfd)->dwarf2_find_line_info))
    return TRUE;

  if (_bfd_dwarf1_find_nearest_line (abfd, symbols, section, offset,
				     filename_ptr, functionname_ptr,
				     line_ptr))
    return TRUE;

  msec = bfd_get_section_by_name (abfd, ".mdebug");
  if (msec != NULL)
    {
      flagword origflags;
      struct mips_elf_find_line *fi;
      const struct ecoff_debug_swap * const swap =
	get_elf_backend_data (abfd)->elf_backend_ecoff_debug_swap;

      /* If we are called during a link, mips_elf_final_link may have
	 cleared the SEC_HAS_CONTENTS field.  We force it back on here
	 if appropriate (which it normally will be).  */
      origflags = msec->flags;
      if (elf_section_data (msec)->this_hdr.sh_type != SHT_NOBITS)
	msec->flags |= SEC_HAS_CONTENTS;

      fi = mips_elf_tdata (abfd)->find_line_info;
      if (fi == NULL)
	{
	  bfd_size_type external_fdr_size;
	  char *fraw_src;
	  char *fraw_end;
	  struct fdr *fdr_ptr;
	  bfd_size_type amt = sizeof (struct mips_elf_find_line);

	  fi = bfd_zalloc (abfd, amt);
	  if (fi == NULL)
	    {
	      msec->flags = origflags;
	      return FALSE;
	    }

	  if (! _bfd_mips_elf_read_ecoff_info (abfd, msec, &fi->d))
	    {
	      msec->flags = origflags;
	      return FALSE;
	    }

	  /* Swap in the FDR information.  */
	  amt = fi->d.symbolic_header.ifdMax * sizeof (struct fdr);
	  fi->d.fdr = bfd_alloc (abfd, amt);
	  if (fi->d.fdr == NULL)
	    {
	      msec->flags = origflags;
	      return FALSE;
	    }
	  external_fdr_size = swap->external_fdr_size;
	  fdr_ptr = fi->d.fdr;
	  fraw_src = (char *) fi->d.external_fdr;
	  fraw_end = (fraw_src
		      + fi->d.symbolic_header.ifdMax * external_fdr_size);
	  for (; fraw_src < fraw_end; fraw_src += external_fdr_size, fdr_ptr++)
	    (*swap->swap_fdr_in) (abfd, fraw_src, fdr_ptr);

	  mips_elf_tdata (abfd)->find_line_info = fi;

	  /* Note that we don't bother to ever free this information.
             find_nearest_line is either called all the time, as in
             objdump -l, so the information should be saved, or it is
             rarely called, as in ld error messages, so the memory
             wasted is unimportant.  Still, it would probably be a
             good idea for free_cached_info to throw it away.  */
	}

      if (_bfd_ecoff_locate_line (abfd, section, offset, &fi->d, swap,
				  &fi->i, filename_ptr, functionname_ptr,
				  line_ptr))
	{
	  msec->flags = origflags;
	  return TRUE;
	}

      msec->flags = origflags;
    }

  /* Fall back on the generic ELF find_nearest_line routine.  */

  return _bfd_elf_find_nearest_line (abfd, symbols, section, offset,
				     filename_ptr, functionname_ptr,
				     line_ptr, discriminator_ptr);
}

bfd_boolean
_bfd_mips_elf_find_inliner_info (bfd *abfd,
				 const char **filename_ptr,
				 const char **functionname_ptr,
				 unsigned int *line_ptr)
{
  bfd_boolean found;
  found = _bfd_dwarf2_find_inliner_info (abfd, filename_ptr,
					 functionname_ptr, line_ptr,
					 & elf_tdata (abfd)->dwarf2_find_line_info);
  return found;
}


/* When are writing out the .options or .MIPS.options section,
   remember the bytes we are writing out, so that we can install the
   GP value in the section_processing routine.  */

bfd_boolean
_bfd_mips_elf_set_section_contents (bfd *abfd, sec_ptr section,
				    const void *location,
				    file_ptr offset, bfd_size_type count)
{
  if (MIPS_ELF_OPTIONS_SECTION_NAME_P (section->name))
    {
      bfd_byte *c;

      if (elf_section_data (section) == NULL)
	{
	  bfd_size_type amt = sizeof (struct bfd_elf_section_data);
	  section->used_by_bfd = bfd_zalloc (abfd, amt);
	  if (elf_section_data (section) == NULL)
	    return FALSE;
	}
      c = mips_elf_section_data (section)->u.tdata;
      if (c == NULL)
	{
	  c = bfd_zalloc (abfd, section->size);
	  if (c == NULL)
	    return FALSE;
	  mips_elf_section_data (section)->u.tdata = c;
	}

      memcpy (c + offset, location, count);
    }

  return _bfd_elf_set_section_contents (abfd, section, location, offset,
					count);
}

/* This is almost identical to bfd_generic_get_... except that some
   MIPS relocations need to be handled specially.  Sigh.  */

bfd_byte *
_bfd_elf_mips_get_relocated_section_contents
  (bfd *abfd,
   struct bfd_link_info *link_info,
   struct bfd_link_order *link_order,
   bfd_byte *data,
   bfd_boolean relocatable,
   asymbol **symbols)
{
  /* Get enough memory to hold the stuff */
  bfd *input_bfd = link_order->u.indirect.section->owner;
  asection *input_section = link_order->u.indirect.section;
  bfd_size_type sz;

  long reloc_size = bfd_get_reloc_upper_bound (input_bfd, input_section);
  arelent **reloc_vector = NULL;
  long reloc_count;

  if (reloc_size < 0)
    goto error_return;

  reloc_vector = bfd_malloc (reloc_size);
  if (reloc_vector == NULL && reloc_size != 0)
    goto error_return;

  /* read in the section */
  sz = input_section->rawsize ? input_section->rawsize : input_section->size;
  if (!bfd_get_section_contents (input_bfd, input_section, data, 0, sz))
    goto error_return;

  reloc_count = bfd_canonicalize_reloc (input_bfd,
					input_section,
					reloc_vector,
					symbols);
  if (reloc_count < 0)
    goto error_return;

  if (reloc_count > 0)
    {
      arelent **parent;
      /* for mips */
      int gp_found;
      bfd_vma gp = 0x12345678;	/* initialize just to shut gcc up */

      {
	struct bfd_hash_entry *h;
	struct bfd_link_hash_entry *lh;
	/* Skip all this stuff if we aren't mixing formats.  */
	if (abfd && input_bfd
	    && abfd->xvec == input_bfd->xvec)
	  lh = 0;
	else
	  {
	    h = bfd_hash_lookup (&link_info->hash->table, "_gp", FALSE, FALSE);
	    lh = (struct bfd_link_hash_entry *) h;
	  }
      lookup:
	if (lh)
	  {
	    switch (lh->type)
	      {
	      case bfd_link_hash_undefined:
	      case bfd_link_hash_undefweak:
	      case bfd_link_hash_common:
		gp_found = 0;
		break;
	      case bfd_link_hash_defined:
	      case bfd_link_hash_defweak:
		gp_found = 1;
		gp = lh->u.def.value;
		break;
	      case bfd_link_hash_indirect:
	      case bfd_link_hash_warning:
		lh = lh->u.i.link;
		/* @@FIXME  ignoring warning for now */
		goto lookup;
	      case bfd_link_hash_new:
	      default:
		abort ();
	      }
	  }
	else
	  gp_found = 0;
      }
      /* end mips */
      for (parent = reloc_vector; *parent != NULL; parent++)
	{
	  char *error_message = NULL;
	  bfd_reloc_status_type r;

	  /* Specific to MIPS: Deal with relocation types that require
	     knowing the gp of the output bfd.  */
	  asymbol *sym = *(*parent)->sym_ptr_ptr;

	  /* If we've managed to find the gp and have a special
	     function for the relocation then go ahead, else default
	     to the generic handling.  */
	  if (gp_found
	      && (*parent)->howto->special_function
	      == _bfd_mips_elf32_gprel16_reloc)
	    r = _bfd_mips_elf_gprel16_with_gp (input_bfd, sym, *parent,
					       input_section, relocatable,
					       data, gp);
	  else
	    r = bfd_perform_relocation (input_bfd, *parent, data,
					input_section,
					relocatable ? abfd : NULL,
					&error_message);

	  if (relocatable)
	    {
	      asection *os = input_section->output_section;

	      /* A partial link, so keep the relocs */
	      os->orelocation[os->reloc_count] = *parent;
	      os->reloc_count++;
	    }

	  if (r != bfd_reloc_ok)
	    {
	      switch (r)
		{
		case bfd_reloc_undefined:
		  if (!((*link_info->callbacks->undefined_symbol)
			(link_info, bfd_asymbol_name (*(*parent)->sym_ptr_ptr),
			 input_bfd, input_section, (*parent)->address, TRUE)))
		    goto error_return;
		  break;
		case bfd_reloc_dangerous:
		  BFD_ASSERT (error_message != NULL);
		  if (!((*link_info->callbacks->reloc_dangerous)
			(link_info, error_message, input_bfd, input_section,
			 (*parent)->address)))
		    goto error_return;
		  break;
		case bfd_reloc_overflow:
		  if (!((*link_info->callbacks->reloc_overflow)
			(link_info, NULL,
			 bfd_asymbol_name (*(*parent)->sym_ptr_ptr),
			 (*parent)->howto->name, (*parent)->addend,
			 input_bfd, input_section, (*parent)->address)))
		    goto error_return;
		  break;
		case bfd_reloc_outofrange:
		default:
		  abort ();
		  break;
		}

	    }
	}
    }
  if (reloc_vector != NULL)
    free (reloc_vector);
  return data;

error_return:
  if (reloc_vector != NULL)
    free (reloc_vector);
  return NULL;
}

static bfd_boolean
mips_elf_relax_delete_bytes (bfd *abfd,
			     asection *sec, bfd_vma addr, int count)
{
  Elf_Internal_Shdr *symtab_hdr;
  unsigned int sec_shndx;
  bfd_byte *contents;
  Elf_Internal_Rela *irel, *irelend;
  Elf_Internal_Sym *isym;
  Elf_Internal_Sym *isymend;
  struct elf_link_hash_entry **sym_hashes;
  struct elf_link_hash_entry **end_hashes;
  struct elf_link_hash_entry **start_hashes;
  unsigned int symcount;

  sec_shndx = _bfd_elf_section_from_bfd_section (abfd, sec);
  contents = elf_section_data (sec)->this_hdr.contents;

  irel = elf_section_data (sec)->relocs;
  irelend = irel + sec->reloc_count;

  /* Actually delete the bytes.  */
  memmove (contents + addr, contents + addr + count,
	   (size_t) (sec->size - addr - count));
  sec->size -= count;

  /* Adjust all the relocs.  */
  for (irel = elf_section_data (sec)->relocs; irel < irelend; irel++)
    {
      /* Get the new reloc address.  */
      if (irel->r_offset > addr)
	irel->r_offset -= count;
    }

  BFD_ASSERT (addr % 2 == 0);
  BFD_ASSERT (count % 2 == 0);

  /* Adjust the local symbols defined in this section.  */
  symtab_hdr = &elf_tdata (abfd)->symtab_hdr;
  isym = (Elf_Internal_Sym *) symtab_hdr->contents;
  for (isymend = isym + symtab_hdr->sh_info; isym < isymend; isym++)
    if (isym->st_shndx == sec_shndx && isym->st_value > addr)
      isym->st_value -= count;

  /* Now adjust the global symbols defined in this section.  */
  symcount = (symtab_hdr->sh_size / sizeof (Elf32_External_Sym)
	      - symtab_hdr->sh_info);
  sym_hashes = start_hashes = elf_sym_hashes (abfd);
  end_hashes = sym_hashes + symcount;

  for (; sym_hashes < end_hashes; sym_hashes++)
    {
      struct elf_link_hash_entry *sym_hash = *sym_hashes;

      if ((sym_hash->root.type == bfd_link_hash_defined
	   || sym_hash->root.type == bfd_link_hash_defweak)
	  && sym_hash->root.u.def.section == sec)
	{
	  bfd_vma value = sym_hash->root.u.def.value;

	  if (ELF_ST_IS_MICROMIPS (sym_hash->other))
	    value &= MINUS_TWO;
	  if (value > addr)
	    sym_hash->root.u.def.value -= count;
	}
    }

  return TRUE;
}


/* Opcodes needed for microMIPS relaxation as found in
   opcodes/micromips-opc.c.  */

struct opcode_descriptor {
  unsigned long match;
  unsigned long mask;
};

/* The $ra register aka $31.  */

#define RA 31

/* 32-bit instruction format register fields.  */

#define OP32_SREG(opcode) (((opcode) >> 16) & 0x1f)
#define OP32_TREG(opcode) (((opcode) >> 21) & 0x1f)

/* Check if a 5-bit register index can be abbreviated to 3 bits.  */

#define OP16_VALID_REG(r) \
  ((2 <= (r) && (r) <= 7) || (16 <= (r) && (r) <= 17))


/* 32-bit and 16-bit branches.  */

static const struct opcode_descriptor b_insns_32[] = {
  { /* "b",	"p",		*/ 0x40400000, 0xffff0000 }, /* bgez 0 */
  { /* "b",	"p",		*/ 0x94000000, 0xffff0000 }, /* beq 0, 0 */
  { 0, 0 }  /* End marker for find_match().  */
};

static const struct opcode_descriptor bc_insn_32 =
  { /* "bc(1|2)(ft)", "N,p",	*/ 0x42800000, 0xfec30000 };

static const struct opcode_descriptor bz_insn_32 =
  { /* "b(g|l)(e|t)z", "s,p",	*/ 0x40000000, 0xff200000 };

static const struct opcode_descriptor bzal_insn_32 =
  { /* "b(ge|lt)zal", "s,p",	*/ 0x40200000, 0xffa00000 };

static const struct opcode_descriptor beq_insn_32 =
  { /* "b(eq|ne)", "s,t,p",	*/ 0x94000000, 0xdc000000 };

static const struct opcode_descriptor b_insn_16 =
  { /* "b",	"mD",		*/ 0xcc00,     0xfc00 };

static const struct opcode_descriptor bz_insn_16 =
  { /* "b(eq|ne)z", "md,mE",	*/ 0x8c00,     0xdc00 };


/* 32-bit and 16-bit branch EQ and NE zero.  */

/* NOTE: All opcode tables have BEQ/BNE in the same order: first the
   eq and second the ne.  This convention is used when replacing a
   32-bit BEQ/BNE with the 16-bit version.  */

#define BZC32_REG_FIELD(r) (((r) & 0x1f) << 16)

static const struct opcode_descriptor bz_rs_insns_32[] = {
  { /* "beqz",	"s,p",		*/ 0x94000000, 0xffe00000 },
  { /* "bnez",	"s,p",		*/ 0xb4000000, 0xffe00000 },
  { 0, 0 }  /* End marker for find_match().  */
};

static const struct opcode_descriptor bz_rt_insns_32[] = {
  { /* "beqz",	"t,p",		*/ 0x94000000, 0xfc01f000 },
  { /* "bnez",	"t,p",		*/ 0xb4000000, 0xfc01f000 },
  { 0, 0 }  /* End marker for find_match().  */
};

static const struct opcode_descriptor bzc_insns_32[] = {
  { /* "beqzc",	"s,p",		*/ 0x40e00000, 0xffe00000 },
  { /* "bnezc",	"s,p",		*/ 0x40a00000, 0xffe00000 },
  { 0, 0 }  /* End marker for find_match().  */
};

static const struct opcode_descriptor bz_insns_16[] = {
  { /* "beqz",	"md,mE",	*/ 0x8c00,     0xfc00 },
  { /* "bnez",	"md,mE",	*/ 0xac00,     0xfc00 },
  { 0, 0 }  /* End marker for find_match().  */
};

/* Switch between a 5-bit register index and its 3-bit shorthand.  */

#define BZ16_REG(opcode) ((((((opcode) >> 7) & 7) + 0x1e) & 0x17) + 2)
#define BZ16_REG_FIELD(r) \
  (((2 <= (r) && (r) <= 7) ? (r) : ((r) - 16)) << 7)


/* 32-bit instructions with a delay slot.  */

static const struct opcode_descriptor jal_insn_32_bd16 =
  { /* "jals",	"a",		*/ 0x74000000, 0xfc000000 };

static const struct opcode_descriptor jal_insn_32_bd32 =
  { /* "jal",	"a",		*/ 0xf4000000, 0xfc000000 };

static const struct opcode_descriptor jal_x_insn_32_bd32 =
  { /* "jal[x]", "a",		*/ 0xf0000000, 0xf8000000 };

static const struct opcode_descriptor j_insn_32 =
  { /* "j",	"a",		*/ 0xd4000000, 0xfc000000 };

static const struct opcode_descriptor jalr_insn_32 =
  { /* "jalr[.hb]", "t,s",	*/ 0x00000f3c, 0xfc00efff };

/* This table can be compacted, because no opcode replacement is made.  */

static const struct opcode_descriptor ds_insns_32_bd16[] = {
  { /* "jals",	"a",		*/ 0x74000000, 0xfc000000 },

  { /* "jalrs[.hb]", "t,s",	*/ 0x00004f3c, 0xfc00efff },
  { /* "b(ge|lt)zals", "s,p",	*/ 0x42200000, 0xffa00000 },

  { /* "b(g|l)(e|t)z", "s,p",	*/ 0x40000000, 0xff200000 },
  { /* "b(eq|ne)", "s,t,p",	*/ 0x94000000, 0xdc000000 },
  { /* "j",	"a",		*/ 0xd4000000, 0xfc000000 },
  { 0, 0 }  /* End marker for find_match().  */
};

/* This table can be compacted, because no opcode replacement is made.  */

static const struct opcode_descriptor ds_insns_32_bd32[] = {
  { /* "jal[x]", "a",		*/ 0xf0000000, 0xf8000000 },

  { /* "jalr[.hb]", "t,s",	*/ 0x00000f3c, 0xfc00efff },
  { /* "b(ge|lt)zal", "s,p",	*/ 0x40200000, 0xffa00000 },
  { 0, 0 }  /* End marker for find_match().  */
};


/* 16-bit instructions with a delay slot.  */

static const struct opcode_descriptor jalr_insn_16_bd16 =
  { /* "jalrs",	"my,mj",	*/ 0x45e0,     0xffe0 };

static const struct opcode_descriptor jalr_insn_16_bd32 =
  { /* "jalr",	"my,mj",	*/ 0x45c0,     0xffe0 };

static const struct opcode_descriptor jr_insn_16 =
  { /* "jr",	"mj",		*/ 0x4580,     0xffe0 };

#define JR16_REG(opcode) ((opcode) & 0x1f)

/* This table can be compacted, because no opcode replacement is made.  */

static const struct opcode_descriptor ds_insns_16_bd16[] = {
  { /* "jalrs",	"my,mj",	*/ 0x45e0,     0xffe0 },

  { /* "b",	"mD",		*/ 0xcc00,     0xfc00 },
  { /* "b(eq|ne)z", "md,mE",	*/ 0x8c00,     0xdc00 },
  { /* "jr",	"mj",		*/ 0x4580,     0xffe0 },
  { 0, 0 }  /* End marker for find_match().  */
};


/* LUI instruction.  */

static const struct opcode_descriptor lui_insn =
 { /* "lui",	"s,u",		*/ 0x41a00000, 0xffe00000 };


/* ADDIU instruction.  */

static const struct opcode_descriptor addiu_insn =
  { /* "addiu",	"t,r,j",	*/ 0x30000000, 0xfc000000 };

static const struct opcode_descriptor addiupc_insn =
  { /* "addiu",	"mb,$pc,mQ",	*/ 0x78000000, 0xfc000000 };

#define ADDIUPC_REG_FIELD(r) \
  (((2 <= (r) && (r) <= 7) ? (r) : ((r) - 16)) << 23)


/* Relaxable instructions in a JAL delay slot: MOVE.  */

/* The 16-bit move has rd in 9:5 and rs in 4:0.  The 32-bit moves
   (ADDU, OR) have rd in 15:11 and rs in 10:16.  */
#define MOVE32_RD(opcode) (((opcode) >> 11) & 0x1f)
#define MOVE32_RS(opcode) (((opcode) >> 16) & 0x1f)

#define MOVE16_RD_FIELD(r) (((r) & 0x1f) << 5)
#define MOVE16_RS_FIELD(r) (((r) & 0x1f)     )

static const struct opcode_descriptor move_insns_32[] = {
  { /* "move",	"d,s",		*/ 0x00000150, 0xffe007ff }, /* addu d,s,$0 */
  { /* "move",	"d,s",		*/ 0x00000290, 0xffe007ff }, /* or   d,s,$0 */
  { 0, 0 }  /* End marker for find_match().  */
};

static const struct opcode_descriptor move_insn_16 =
  { /* "move",	"mp,mj",	*/ 0x0c00,     0xfc00 };


/* NOP instructions.  */

static const struct opcode_descriptor nop_insn_32 =
  { /* "nop",	"",		*/ 0x00000000, 0xffffffff };

static const struct opcode_descriptor nop_insn_16 =
  { /* "nop",	"",		*/ 0x0c00,     0xffff };


/* Instruction match support.  */

#define MATCH(opcode, insn) ((opcode & insn.mask) == insn.match)

static int
find_match (unsigned long opcode, const struct opcode_descriptor insn[])
{
  unsigned long indx;

  for (indx = 0; insn[indx].mask != 0; indx++)
    if (MATCH (opcode, insn[indx]))
      return indx;

  return -1;
}


/* Branch and delay slot decoding support.  */

/* If PTR points to what *might* be a 16-bit branch or jump, then
   return the minimum length of its delay slot, otherwise return 0.
   Non-zero results are not definitive as we might be checking against
   the second half of another instruction.  */

static int
check_br16_dslot (bfd *abfd, bfd_byte *ptr)
{
  unsigned long opcode;
  int bdsize;

  opcode = bfd_get_16 (abfd, ptr);
  if (MATCH (opcode, jalr_insn_16_bd32) != 0)
    /* 16-bit branch/jump with a 32-bit delay slot.  */
    bdsize = 4;
  else if (MATCH (opcode, jalr_insn_16_bd16) != 0
	   || find_match (opcode, ds_insns_16_bd16) >= 0)
    /* 16-bit branch/jump with a 16-bit delay slot.  */
    bdsize = 2;
  else
    /* No delay slot.  */
    bdsize = 0;

  return bdsize;
}

/* If PTR points to what *might* be a 32-bit branch or jump, then
   return the minimum length of its delay slot, otherwise return 0.
   Non-zero results are not definitive as we might be checking against
   the second half of another instruction.  */

static int
check_br32_dslot (bfd *abfd, bfd_byte *ptr)
{
  unsigned long opcode;
  int bdsize;

  opcode = bfd_get_micromips_32 (abfd, ptr);
  if (find_match (opcode, ds_insns_32_bd32) >= 0)
    /* 32-bit branch/jump with a 32-bit delay slot.  */
    bdsize = 4;
  else if (find_match (opcode, ds_insns_32_bd16) >= 0)
    /* 32-bit branch/jump with a 16-bit delay slot.  */
    bdsize = 2;
  else
    /* No delay slot.  */
    bdsize = 0;

  return bdsize;
}

/* If PTR points to a 16-bit branch or jump with a 32-bit delay slot
   that doesn't fiddle with REG, then return TRUE, otherwise FALSE.  */

static bfd_boolean
check_br16 (bfd *abfd, bfd_byte *ptr, unsigned long reg)
{
  unsigned long opcode;

  opcode = bfd_get_16 (abfd, ptr);
  if (MATCH (opcode, b_insn_16)
						/* B16  */
      || (MATCH (opcode, jr_insn_16) && reg != JR16_REG (opcode))
						/* JR16  */
      || (MATCH (opcode, bz_insn_16) && reg != BZ16_REG (opcode))
						/* BEQZ16, BNEZ16  */
      || (MATCH (opcode, jalr_insn_16_bd32)
						/* JALR16  */
	  && reg != JR16_REG (opcode) && reg != RA))
    return TRUE;

  return FALSE;
}

/* If PTR points to a 32-bit branch or jump that doesn't fiddle with REG,
   then return TRUE, otherwise FALSE.  */

static bfd_boolean
check_br32 (bfd *abfd, bfd_byte *ptr, unsigned long reg)
{
  unsigned long opcode;

  opcode = bfd_get_micromips_32 (abfd, ptr);
  if (MATCH (opcode, j_insn_32)
						/* J  */
      || MATCH (opcode, bc_insn_32)
						/* BC1F, BC1T, BC2F, BC2T  */
      || (MATCH (opcode, jal_x_insn_32_bd32) && reg != RA)
						/* JAL, JALX  */
      || (MATCH (opcode, bz_insn_32) && reg != OP32_SREG (opcode))
						/* BGEZ, BGTZ, BLEZ, BLTZ  */
      || (MATCH (opcode, bzal_insn_32)
						/* BGEZAL, BLTZAL  */
	  && reg != OP32_SREG (opcode) && reg != RA)
      || ((MATCH (opcode, jalr_insn_32) || MATCH (opcode, beq_insn_32))
						/* JALR, JALR.HB, BEQ, BNE  */
	  && reg != OP32_SREG (opcode) && reg != OP32_TREG (opcode)))
    return TRUE;

  return FALSE;
}

/* If the instruction encoding at PTR and relocations [INTERNAL_RELOCS,
   IRELEND) at OFFSET indicate that there must be a compact branch there,
   then return TRUE, otherwise FALSE.  */

static bfd_boolean
check_relocated_bzc (bfd *abfd, const bfd_byte *ptr, bfd_vma offset,
		     const Elf_Internal_Rela *internal_relocs,
		     const Elf_Internal_Rela *irelend)
{
  const Elf_Internal_Rela *irel;
  unsigned long opcode;

  opcode = bfd_get_micromips_32 (abfd, ptr);
  if (find_match (opcode, bzc_insns_32) < 0)
    return FALSE;

  for (irel = internal_relocs; irel < irelend; irel++)
    if (irel->r_offset == offset
	&& ELF32_R_TYPE (irel->r_info) == R_MICROMIPS_PC16_S1)
      return TRUE;

  return FALSE;
}

/* Bitsize checking.  */
#define IS_BITSIZE(val, N)						\
  (((((val) & ((1ULL << (N)) - 1)) ^ (1ULL << ((N) - 1)))		\
    - (1ULL << ((N) - 1))) == (val))


bfd_boolean
_bfd_mips_elf_relax_section (bfd *abfd, asection *sec,
			     struct bfd_link_info *link_info,
			     bfd_boolean *again)
{
  bfd_boolean insn32 = mips_elf_hash_table (link_info)->insn32;
  Elf_Internal_Shdr *symtab_hdr;
  Elf_Internal_Rela *internal_relocs;
  Elf_Internal_Rela *irel, *irelend;
  bfd_byte *contents = NULL;
  Elf_Internal_Sym *isymbuf = NULL;

  /* Assume nothing changes.  */
  *again = FALSE;

  /* We don't have to do anything for a relocatable link, if
     this section does not have relocs, or if this is not a
     code section.  */

  if (link_info->relocatable
      || (sec->flags & SEC_RELOC) == 0
      || sec->reloc_count == 0
      || (sec->flags & SEC_CODE) == 0)
    return TRUE;

  symtab_hdr = &elf_tdata (abfd)->symtab_hdr;

  /* Get a copy of the native relocations.  */
  internal_relocs = (_bfd_elf_link_read_relocs
		     (abfd, sec, NULL, (Elf_Internal_Rela *) NULL,
		      link_info->keep_memory));
  if (internal_relocs == NULL)
    goto error_return;

  /* Walk through them looking for relaxing opportunities.  */
  irelend = internal_relocs + sec->reloc_count;
  for (irel = internal_relocs; irel < irelend; irel++)
    {
      unsigned long r_symndx = ELF32_R_SYM (irel->r_info);
      unsigned int r_type = ELF32_R_TYPE (irel->r_info);
      bfd_boolean target_is_micromips_code_p;
      unsigned long opcode;
      bfd_vma symval;
      bfd_vma pcrval;
      bfd_byte *ptr;
      int fndopc;

      /* The number of bytes to delete for relaxation and from where
         to delete these bytes starting at irel->r_offset.  */
      int delcnt = 0;
      int deloff = 0;

      /* If this isn't something that can be relaxed, then ignore
         this reloc.  */
      if (r_type != R_MICROMIPS_HI16
	  && r_type != R_MICROMIPS_PC16_S1
	  && r_type != R_MICROMIPS_26_S1)
	continue;

      /* Get the section contents if we haven't done so already.  */
      if (contents == NULL)
	{
	  /* Get cached copy if it exists.  */
	  if (elf_section_data (sec)->this_hdr.contents != NULL)
	    contents = elf_section_data (sec)->this_hdr.contents;
	  /* Go get them off disk.  */
	  else if (!bfd_malloc_and_get_section (abfd, sec, &contents))
	    goto error_return;
	}
      ptr = contents + irel->r_offset;

      /* Read this BFD's local symbols if we haven't done so already.  */
      if (isymbuf == NULL && symtab_hdr->sh_info != 0)
	{
	  isymbuf = (Elf_Internal_Sym *) symtab_hdr->contents;
	  if (isymbuf == NULL)
	    isymbuf = bfd_elf_get_elf_syms (abfd, symtab_hdr,
					    symtab_hdr->sh_info, 0,
					    NULL, NULL, NULL);
	  if (isymbuf == NULL)
	    goto error_return;
	}

      /* Get the value of the symbol referred to by the reloc.  */
      if (r_symndx < symtab_hdr->sh_info)
	{
	  /* A local symbol.  */
	  Elf_Internal_Sym *isym;
	  asection *sym_sec;

	  isym = isymbuf + r_symndx;
	  if (isym->st_shndx == SHN_UNDEF)
	    sym_sec = bfd_und_section_ptr;
	  else if (isym->st_shndx == SHN_ABS)
	    sym_sec = bfd_abs_section_ptr;
	  else if (isym->st_shndx == SHN_COMMON)
	    sym_sec = bfd_com_section_ptr;
	  else
	    sym_sec = bfd_section_from_elf_index (abfd, isym->st_shndx);
	  symval = (isym->st_value
		    + sym_sec->output_section->vma
		    + sym_sec->output_offset);
	  target_is_micromips_code_p = ELF_ST_IS_MICROMIPS (isym->st_other);
	}
      else
	{
	  unsigned long indx;
	  struct elf_link_hash_entry *h;

	  /* An external symbol.  */
	  indx = r_symndx - symtab_hdr->sh_info;
	  h = elf_sym_hashes (abfd)[indx];
	  BFD_ASSERT (h != NULL);

	  if (h->root.type != bfd_link_hash_defined
	      && h->root.type != bfd_link_hash_defweak)
	    /* This appears to be a reference to an undefined
	       symbol.  Just ignore it -- it will be caught by the
	       regular reloc processing.  */
	    continue;

	  symval = (h->root.u.def.value
		    + h->root.u.def.section->output_section->vma
		    + h->root.u.def.section->output_offset);
	  target_is_micromips_code_p = (!h->needs_plt
					&& ELF_ST_IS_MICROMIPS (h->other));
	}


      /* For simplicity of coding, we are going to modify the
         section contents, the section relocs, and the BFD symbol
         table.  We must tell the rest of the code not to free up this
         information.  It would be possible to instead create a table
         of changes which have to be made, as is done in coff-mips.c;
         that would be more work, but would require less memory when
         the linker is run.  */

      /* Only 32-bit instructions relaxed.  */
      if (irel->r_offset + 4 > sec->size)
	continue;

      opcode = bfd_get_micromips_32 (abfd, ptr);

      /* This is the pc-relative distance from the instruction the
         relocation is applied to, to the symbol referred.  */
      pcrval = (symval
		- (sec->output_section->vma + sec->output_offset)
		- irel->r_offset);

      /* R_MICROMIPS_HI16 / LUI relaxation to nil, performing relaxation
         of corresponding R_MICROMIPS_LO16 to R_MICROMIPS_HI0_LO16 or
         R_MICROMIPS_PC23_S2.  The R_MICROMIPS_PC23_S2 condition is

           (symval % 4 == 0 && IS_BITSIZE (pcrval, 25))

         where pcrval has first to be adjusted to apply against the LO16
         location (we make the adjustment later on, when we have figured
         out the offset).  */
      if (r_type == R_MICROMIPS_HI16 && MATCH (opcode, lui_insn))
	{
	  bfd_boolean bzc = FALSE;
	  unsigned long nextopc;
	  unsigned long reg;
	  bfd_vma offset;

	  /* Give up if the previous reloc was a HI16 against this symbol
	     too.  */
	  if (irel > internal_relocs
	      && ELF32_R_TYPE (irel[-1].r_info) == R_MICROMIPS_HI16
	      && ELF32_R_SYM (irel[-1].r_info) == r_symndx)
	    continue;

	  /* Or if the next reloc is not a LO16 against this symbol.  */
	  if (irel + 1 >= irelend
	      || ELF32_R_TYPE (irel[1].r_info) != R_MICROMIPS_LO16
	      || ELF32_R_SYM (irel[1].r_info) != r_symndx)
	    continue;

	  /* Or if the second next reloc is a LO16 against this symbol too.  */
	  if (irel + 2 >= irelend
	      && ELF32_R_TYPE (irel[2].r_info) == R_MICROMIPS_LO16
	      && ELF32_R_SYM (irel[2].r_info) == r_symndx)
	    continue;

	  /* See if the LUI instruction *might* be in a branch delay slot.
	     We check whether what looks like a 16-bit branch or jump is
	     actually an immediate argument to a compact branch, and let
	     it through if so.  */
	  if (irel->r_offset >= 2
	      && check_br16_dslot (abfd, ptr - 2)
	      && !(irel->r_offset >= 4
		   && (bzc = check_relocated_bzc (abfd,
						  ptr - 4, irel->r_offset - 4,
						  internal_relocs, irelend))))
	    continue;
	  if (irel->r_offset >= 4
	      && !bzc
	      && check_br32_dslot (abfd, ptr - 4))
	    continue;

	  reg = OP32_SREG (opcode);

	  /* We only relax adjacent instructions or ones separated with
	     a branch or jump that has a delay slot.  The branch or jump
	     must not fiddle with the register used to hold the address.
	     Subtract 4 for the LUI itself.  */
	  offset = irel[1].r_offset - irel[0].r_offset;
	  switch (offset - 4)
	    {
	    case 0:
	      break;
	    case 2:
	      if (check_br16 (abfd, ptr + 4, reg))
		break;
	      continue;
	    case 4:
	      if (check_br32 (abfd, ptr + 4, reg))
		break;
	      continue;
	    default:
	      continue;
	    }

	  nextopc = bfd_get_micromips_32 (abfd, contents + irel[1].r_offset);

	  /* Give up unless the same register is used with both
	     relocations.  */
	  if (OP32_SREG (nextopc) != reg)
	    continue;

	  /* Now adjust pcrval, subtracting the offset to the LO16 reloc
	     and rounding up to take masking of the two LSBs into account.  */
	  pcrval = ((pcrval - offset + 3) | 3) ^ 3;

	  /* R_MICROMIPS_LO16 relaxation to R_MICROMIPS_HI0_LO16.  */
	  if (IS_BITSIZE (symval, 16))
	    {
	      /* Fix the relocation's type.  */
	      irel[1].r_info = ELF32_R_INFO (r_symndx, R_MICROMIPS_HI0_LO16);

	      /* Instructions using R_MICROMIPS_LO16 have the base or
	         source register in bits 20:16.  This register becomes $0
	         (zero) as the result of the R_MICROMIPS_HI16 being 0.  */
	      nextopc &= ~0x001f0000;
	      bfd_put_16 (abfd, (nextopc >> 16) & 0xffff,
			  contents + irel[1].r_offset);
	    }

	  /* R_MICROMIPS_LO16 / ADDIU relaxation to R_MICROMIPS_PC23_S2.
	     We add 4 to take LUI deletion into account while checking
	     the PC-relative distance.  */
	  else if (symval % 4 == 0
		   && IS_BITSIZE (pcrval + 4, 25)
		   && MATCH (nextopc, addiu_insn)
		   && OP32_TREG (nextopc) == OP32_SREG (nextopc)
		   && OP16_VALID_REG (OP32_TREG (nextopc)))
	    {
	      /* Fix the relocation's type.  */
	      irel[1].r_info = ELF32_R_INFO (r_symndx, R_MICROMIPS_PC23_S2);

	      /* Replace ADDIU with the ADDIUPC version.  */
	      nextopc = (addiupc_insn.match
			 | ADDIUPC_REG_FIELD (OP32_TREG (nextopc)));

	      bfd_put_micromips_32 (abfd, nextopc,
				    contents + irel[1].r_offset);
	    }

	  /* Can't do anything, give up, sigh...  */
	  else
	    continue;

	  /* Fix the relocation's type.  */
	  irel->r_info = ELF32_R_INFO (r_symndx, R_MIPS_NONE);

	  /* Delete the LUI instruction: 4 bytes at irel->r_offset.  */
	  delcnt = 4;
	  deloff = 0;
	}

      /* Compact branch relaxation -- due to the multitude of macros
         employed by the compiler/assembler, compact branches are not
         always generated.  Obviously, this can/will be fixed elsewhere,
         but there is no drawback in double checking it here.  */
      else if (r_type == R_MICROMIPS_PC16_S1
	       && irel->r_offset + 5 < sec->size
	       && ((fndopc = find_match (opcode, bz_rs_insns_32)) >= 0
		   || (fndopc = find_match (opcode, bz_rt_insns_32)) >= 0)
	       && ((!insn32
		    && (delcnt = MATCH (bfd_get_16 (abfd, ptr + 4),
					nop_insn_16) ? 2 : 0))
		   || (irel->r_offset + 7 < sec->size
		       && (delcnt = MATCH (bfd_get_micromips_32 (abfd,
								 ptr + 4),
					   nop_insn_32) ? 4 : 0))))
	{
	  unsigned long reg;

	  reg = OP32_SREG (opcode) ? OP32_SREG (opcode) : OP32_TREG (opcode);

	  /* Replace BEQZ/BNEZ with the compact version.  */
	  opcode = (bzc_insns_32[fndopc].match
		    | BZC32_REG_FIELD (reg)
		    | (opcode & 0xffff));		/* Addend value.  */

	  bfd_put_micromips_32 (abfd, opcode, ptr);

	  /* Delete the delay slot NOP: two or four bytes from
	     irel->offset + 4; delcnt has already been set above.  */
	  deloff = 4;
	}

      /* R_MICROMIPS_PC16_S1 relaxation to R_MICROMIPS_PC10_S1.  We need
         to check the distance from the next instruction, so subtract 2.  */
      else if (!insn32
	       && r_type == R_MICROMIPS_PC16_S1
	       && IS_BITSIZE (pcrval - 2, 11)
	       && find_match (opcode, b_insns_32) >= 0)
	{
	  /* Fix the relocation's type.  */
	  irel->r_info = ELF32_R_INFO (r_symndx, R_MICROMIPS_PC10_S1);

	  /* Replace the 32-bit opcode with a 16-bit opcode.  */
	  bfd_put_16 (abfd,
		      (b_insn_16.match
		       | (opcode & 0x3ff)),		/* Addend value.  */
		      ptr);

	  /* Delete 2 bytes from irel->r_offset + 2.  */
	  delcnt = 2;
	  deloff = 2;
	}

      /* R_MICROMIPS_PC16_S1 relaxation to R_MICROMIPS_PC7_S1.  We need
         to check the distance from the next instruction, so subtract 2.  */
      else if (!insn32
	       && r_type == R_MICROMIPS_PC16_S1
	       && IS_BITSIZE (pcrval - 2, 8)
	       && (((fndopc = find_match (opcode, bz_rs_insns_32)) >= 0
		    && OP16_VALID_REG (OP32_SREG (opcode)))
		   || ((fndopc = find_match (opcode, bz_rt_insns_32)) >= 0
		       && OP16_VALID_REG (OP32_TREG (opcode)))))
	{
	  unsigned long reg;

	  reg = OP32_SREG (opcode) ? OP32_SREG (opcode) : OP32_TREG (opcode);

	  /* Fix the relocation's type.  */
	  irel->r_info = ELF32_R_INFO (r_symndx, R_MICROMIPS_PC7_S1);

	  /* Replace the 32-bit opcode with a 16-bit opcode.  */
	  bfd_put_16 (abfd,
		      (bz_insns_16[fndopc].match
		       | BZ16_REG_FIELD (reg)
		       | (opcode & 0x7f)),		/* Addend value.  */
		      ptr);

	  /* Delete 2 bytes from irel->r_offset + 2.  */
	  delcnt = 2;
	  deloff = 2;
	}

      /* R_MICROMIPS_26_S1 -- JAL to JALS relaxation for microMIPS targets.  */
      else if (!insn32
	       && r_type == R_MICROMIPS_26_S1
	       && target_is_micromips_code_p
	       && irel->r_offset + 7 < sec->size
	       && MATCH (opcode, jal_insn_32_bd32))
	{
	  unsigned long n32opc;
	  bfd_boolean relaxed = FALSE;

	  n32opc = bfd_get_micromips_32 (abfd, ptr + 4);

	  if (MATCH (n32opc, nop_insn_32))
	    {
	      /* Replace delay slot 32-bit NOP with a 16-bit NOP.  */
	      bfd_put_16 (abfd, nop_insn_16.match, ptr + 4);

	      relaxed = TRUE;
	    }
	  else if (find_match (n32opc, move_insns_32) >= 0)
	    {
	      /* Replace delay slot 32-bit MOVE with 16-bit MOVE.  */
	      bfd_put_16 (abfd,
			  (move_insn_16.match
			   | MOVE16_RD_FIELD (MOVE32_RD (n32opc))
			   | MOVE16_RS_FIELD (MOVE32_RS (n32opc))),
			  ptr + 4);

	      relaxed = TRUE;
	    }
	  /* Other 32-bit instructions relaxable to 16-bit
	     instructions will be handled here later.  */

	  if (relaxed)
	    {
	      /* JAL with 32-bit delay slot that is changed to a JALS
	         with 16-bit delay slot.  */
	      bfd_put_micromips_32 (abfd, jal_insn_32_bd16.match, ptr);

	      /* Delete 2 bytes from irel->r_offset + 6.  */
	      delcnt = 2;
	      deloff = 6;
	    }
	}

      if (delcnt != 0)
	{
	  /* Note that we've changed the relocs, section contents, etc.  */
	  elf_section_data (sec)->relocs = internal_relocs;
	  elf_section_data (sec)->this_hdr.contents = contents;
	  symtab_hdr->contents = (unsigned char *) isymbuf;

	  /* Delete bytes depending on the delcnt and deloff.  */
	  if (!mips_elf_relax_delete_bytes (abfd, sec,
					    irel->r_offset + deloff, delcnt))
	    goto error_return;

	  /* That will change things, so we should relax again.
	     Note that this is not required, and it may be slow.  */
	  *again = TRUE;
	}
    }

  if (isymbuf != NULL
      && symtab_hdr->contents != (unsigned char *) isymbuf)
    {
      if (! link_info->keep_memory)
	free (isymbuf);
      else
	{
	  /* Cache the symbols for elf_link_input_bfd.  */
	  symtab_hdr->contents = (unsigned char *) isymbuf;
	}
    }

  if (contents != NULL
      && elf_section_data (sec)->this_hdr.contents != contents)
    {
      if (! link_info->keep_memory)
	free (contents);
      else
	{
	  /* Cache the section contents for elf_link_input_bfd.  */
	  elf_section_data (sec)->this_hdr.contents = contents;
	}
    }

  if (internal_relocs != NULL
      && elf_section_data (sec)->relocs != internal_relocs)
    free (internal_relocs);

  return TRUE;

 error_return:
  if (isymbuf != NULL
      && symtab_hdr->contents != (unsigned char *) isymbuf)
    free (isymbuf);
  if (contents != NULL
      && elf_section_data (sec)->this_hdr.contents != contents)
    free (contents);
  if (internal_relocs != NULL
      && elf_section_data (sec)->relocs != internal_relocs)
    free (internal_relocs);

  return FALSE;
}

/* Create a MIPS ELF linker hash table.  */

struct bfd_link_hash_table *
_bfd_mips_elf_link_hash_table_create (bfd *abfd)
{
  struct mips_elf_link_hash_table *ret;
  bfd_size_type amt = sizeof (struct mips_elf_link_hash_table);

  ret = bfd_zmalloc (amt);
  if (ret == NULL)
    return NULL;

  if (!_bfd_elf_link_hash_table_init (&ret->root, abfd,
				      mips_elf_link_hash_newfunc,
				      sizeof (struct mips_elf_link_hash_entry),
				      MIPS_ELF_DATA))
    {
      free (ret);
      return NULL;
    }
  ret->root.init_plt_refcount.plist = NULL;
  ret->root.init_plt_offset.plist = NULL;

  return &ret->root.root;
}

/* Likewise, but indicate that the target is VxWorks.  */

struct bfd_link_hash_table *
_bfd_mips_vxworks_link_hash_table_create (bfd *abfd)
{
  struct bfd_link_hash_table *ret;

  ret = _bfd_mips_elf_link_hash_table_create (abfd);
  if (ret)
    {
      struct mips_elf_link_hash_table *htab;

      htab = (struct mips_elf_link_hash_table *) ret;
      htab->use_plts_and_copy_relocs = TRUE;
      htab->is_vxworks = TRUE;
    }
  return ret;
}

/* A function that the linker calls if we are allowed to use PLTs
   and copy relocs.  */

void
_bfd_mips_elf_use_plts_and_copy_relocs (struct bfd_link_info *info)
{
  mips_elf_hash_table (info)->use_plts_and_copy_relocs = TRUE;
}

/* A function that the linker calls to select between all or only
   32-bit microMIPS instructions.  */

void
_bfd_mips_elf_insn32 (struct bfd_link_info *info, bfd_boolean on)
{
  mips_elf_hash_table (info)->insn32 = on;
}

void
_bfd_mips_elf_compact_branches (struct bfd_link_info *info, bfd_boolean on)
{
  mips_elf_hash_table (info)->compact_branches = on;
}


/* Return the .MIPS.abiflags value representing each ISA Extension.  */

unsigned int
bfd_mips_isa_ext (bfd *abfd)
{
  switch (bfd_get_mach (abfd))
    {
    case bfd_mach_mips3900:
      return AFL_EXT_3900;
    case bfd_mach_mips4010:
      return AFL_EXT_4010;
    case bfd_mach_mips4100:
      return AFL_EXT_4100;
    case bfd_mach_mips4111:
      return AFL_EXT_4111;
    case bfd_mach_mips4120:
      return AFL_EXT_4120;
    case bfd_mach_mips4650:
      return AFL_EXT_4650;
    case bfd_mach_mips5400:
      return AFL_EXT_5400;
    case bfd_mach_mips5500:
      return AFL_EXT_5500;
    case bfd_mach_mips5900:
      return AFL_EXT_5900;
    case bfd_mach_mips10000:
      return AFL_EXT_10000;
    case bfd_mach_mips_loongson_2e:
      return AFL_EXT_LOONGSON_2E;
    case bfd_mach_mips_loongson_2f:
      return AFL_EXT_LOONGSON_2F;
    case bfd_mach_mips_loongson_3a:
      return AFL_EXT_LOONGSON_3A;
    case bfd_mach_mips_sb1:
      return AFL_EXT_SB1;
    case bfd_mach_mips_octeon:
      return AFL_EXT_OCTEON;
    case bfd_mach_mips_octeonp:
      return AFL_EXT_OCTEONP;
    case bfd_mach_mips_octeon2:
      return AFL_EXT_OCTEON2;
    case bfd_mach_mips_xlr:
      return AFL_EXT_XLR;
    }
  return 0;
}

/* Update the isa_level, isa_rev, isa_ext fields of abiflags.  */

static void
update_mips_abiflags_isa (bfd *abfd, Elf_Internal_ABIFlags_v0 *abiflags)
{
  switch (elf_elfheader (abfd)->e_flags & EF_MIPS_ARCH)
    {
    case E_MIPS_ARCH_1:
      abiflags->isa_level = 1;
      abiflags->isa_rev = 0;
      break;
    case E_MIPS_ARCH_2:
      abiflags->isa_level = 2;
      abiflags->isa_rev = 0;
      break;
    case E_MIPS_ARCH_3:
      abiflags->isa_level = 3;
      abiflags->isa_rev = 0;
      break;
    case E_MIPS_ARCH_4:
      abiflags->isa_level = 4;
      abiflags->isa_rev = 0;
      break;
    case E_MIPS_ARCH_5:
      abiflags->isa_level = 5;
      abiflags->isa_rev = 0;
      break;
    case E_MIPS_ARCH_32:
      abiflags->isa_level = 32;
      abiflags->isa_rev = 1;
      break;
    case E_MIPS_ARCH_32R2:
      abiflags->isa_level = 32;
      /* Handle MIPS32r3 and MIPS32r5 which do not have a header flag.  */
      if (abiflags->isa_rev < 2)
	abiflags->isa_rev = 2;
      break;
    case E_MIPS_ARCH_32R6:
      abiflags->isa_level = 32;
      abiflags->isa_rev = 6;
      break;
    case E_MIPS_ARCH_64:
      abiflags->isa_level = 64;
      abiflags->isa_rev = 1;
      break;
    case E_MIPS_ARCH_64R2:
      /* Handle MIPS64r3 and MIPS64r5 which do not have a header flag.  */
      abiflags->isa_level = 64;
      if (abiflags->isa_rev < 2)
	abiflags->isa_rev = 2;
      break;
    case E_MIPS_ARCH_64R6:
      abiflags->isa_level = 64;
      abiflags->isa_rev = 6;
      break;
    default:
      (*_bfd_error_handler)
	(_("%B: Unknown architecture %s"),
	 abfd, bfd_printable_name (abfd));
    }

  abiflags->isa_ext = bfd_mips_isa_ext (abfd);
}

/* Return true if the given ELF header flags describe a 32-bit binary.  */

static bfd_boolean
mips_32bit_flags_p (flagword flags)
{
  return ((flags & EF_MIPS_32BITMODE) != 0
	  || (flags & EF_MIPS_ABI) == E_MIPS_ABI_O32
	  || (flags & EF_MIPS_ABI) == E_MIPS_ABI_EABI32
	  || (flags & EF_MIPS_ARCH) == E_MIPS_ARCH_1
	  || (flags & EF_MIPS_ARCH) == E_MIPS_ARCH_2
	  || (flags & EF_MIPS_ARCH) == E_MIPS_ARCH_32
	  || (flags & EF_MIPS_ARCH) == E_MIPS_ARCH_32R2
	  || (flags & EF_MIPS_ARCH) == E_MIPS_ARCH_32R6);
}

/* Infer the content of the ABI flags based on the elf header.  */

static void
infer_mips_abiflags (bfd *abfd, Elf_Internal_ABIFlags_v0* abiflags)
{
  obj_attribute *in_attr;

  memset (abiflags, 0, sizeof (Elf_Internal_ABIFlags_v0));
  update_mips_abiflags_isa (abfd, abiflags);

  if (mips_32bit_flags_p (elf_elfheader (abfd)->e_flags))
    abiflags->gpr_size = AFL_REG_32;
  else
    abiflags->gpr_size = AFL_REG_64;

  abiflags->cpr1_size = AFL_REG_NONE;

  in_attr = elf_known_obj_attributes (abfd)[OBJ_ATTR_GNU];
  abiflags->fp_abi = in_attr[Tag_GNU_MIPS_ABI_FP].i;

  if (abiflags->fp_abi == Val_GNU_MIPS_ABI_FP_SINGLE
      || abiflags->fp_abi == Val_GNU_MIPS_ABI_FP_XX
      || (abiflags->fp_abi == Val_GNU_MIPS_ABI_FP_DOUBLE
	  && abiflags->gpr_size == AFL_REG_32))
    abiflags->cpr1_size = AFL_REG_32;
  else if (abiflags->fp_abi == Val_GNU_MIPS_ABI_FP_DOUBLE
	   || abiflags->fp_abi == Val_GNU_MIPS_ABI_FP_64
	   || abiflags->fp_abi == Val_GNU_MIPS_ABI_FP_64A)
    abiflags->cpr1_size = AFL_REG_64;

  abiflags->cpr2_size = AFL_REG_NONE;

  if (elf_elfheader (abfd)->e_flags & EF_MIPS_ARCH_ASE_MDMX)
    abiflags->ases |= AFL_ASE_MDMX;
  if (elf_elfheader (abfd)->e_flags & EF_MIPS_ARCH_ASE_M16)
    abiflags->ases |= AFL_ASE_MIPS16;
  if (elf_elfheader (abfd)->e_flags & EF_MIPS_ARCH_ASE_MICROMIPS)
    abiflags->ases |= AFL_ASE_MICROMIPS;

  if (abiflags->fp_abi != Val_GNU_MIPS_ABI_FP_ANY
      && abiflags->fp_abi != Val_GNU_MIPS_ABI_FP_SOFT
      && abiflags->fp_abi != Val_GNU_MIPS_ABI_FP_64A
      && abiflags->isa_level >= 32
      && abiflags->isa_ext != AFL_EXT_LOONGSON_3A)
    abiflags->flags1 |= AFL_FLAGS1_ODDSPREG;
}

/* We need to use a special link routine to handle the .reginfo and
   the .mdebug sections.  We need to merge all instances of these
   sections together, not write them all out sequentially.  */

bfd_boolean
_bfd_mips_elf_final_link (bfd *abfd, struct bfd_link_info *info)
{
  asection *o;
  struct bfd_link_order *p;
  asection *reginfo_sec, *mdebug_sec, *gptab_data_sec, *gptab_bss_sec;
  asection *rtproc_sec, *abiflags_sec;
  Elf32_RegInfo reginfo;
  struct ecoff_debug_info debug;
  struct mips_htab_traverse_info hti;
  const struct elf_backend_data *bed = get_elf_backend_data (abfd);
  const struct ecoff_debug_swap *swap = bed->elf_backend_ecoff_debug_swap;
  HDRR *symhdr = &debug.symbolic_header;
  void *mdebug_handle = NULL;
  asection *s;
  EXTR esym;
  unsigned int i;
  bfd_size_type amt;
  struct mips_elf_link_hash_table *htab;

  static const char * const secname[] =
  {
    ".text", ".init", ".fini", ".data",
    ".rodata", ".sdata", ".sbss", ".bss"
  };
  static const int sc[] =
  {
    scText, scInit, scFini, scData,
    scRData, scSData, scSBss, scBss
  };

  /* Sort the dynamic symbols so that those with GOT entries come after
     those without.  */
  htab = mips_elf_hash_table (info);
  BFD_ASSERT (htab != NULL);

  if (!mips_elf_sort_hash_table (abfd, info))
    return FALSE;

  /* Create any scheduled LA25 stubs.  */
  hti.info = info;
  hti.output_bfd = abfd;
  hti.error = FALSE;
  htab_traverse (htab->la25_stubs, mips_elf_create_la25_stub, &hti);
  if (hti.error)
    return FALSE;

  /* Get a value for the GP register.  */
  if (elf_gp (abfd) == 0)
    {
      struct bfd_link_hash_entry *h;

      h = bfd_link_hash_lookup (info->hash, "_gp", FALSE, FALSE, TRUE);
      if (h != NULL && h->type == bfd_link_hash_defined)
	elf_gp (abfd) = (h->u.def.value
			 + h->u.def.section->output_section->vma
			 + h->u.def.section->output_offset);
      else if (htab->is_vxworks
	       && (h = bfd_link_hash_lookup (info->hash,
					     "_GLOBAL_OFFSET_TABLE_",
					     FALSE, FALSE, TRUE))
	       && h->type == bfd_link_hash_defined)
	elf_gp (abfd) = (h->u.def.section->output_section->vma
			 + h->u.def.section->output_offset
			 + h->u.def.value);
      else if (info->relocatable)
	{
	  bfd_vma lo = MINUS_ONE;

	  /* Find the GP-relative section with the lowest offset.  */
	  for (o = abfd->sections; o != NULL; o = o->next)
	    if (o->vma < lo
		&& (elf_section_data (o)->this_hdr.sh_flags & SHF_MIPS_GPREL))
	      lo = o->vma;

	  /* And calculate GP relative to that.  */
	  elf_gp (abfd) = lo + ELF_MIPS_GP_OFFSET (info);
	}
      else
	{
	  /* If the relocate_section function needs to do a reloc
	     involving the GP value, it should make a reloc_dangerous
	     callback to warn that GP is not defined.  */
	}
    }

  /* Go through the sections and collect the .reginfo and .mdebug
     information.  */
  abiflags_sec = NULL;
  reginfo_sec = NULL;
  mdebug_sec = NULL;
  gptab_data_sec = NULL;
  gptab_bss_sec = NULL;
  for (o = abfd->sections; o != NULL; o = o->next)
    {
      if (strcmp (o->name, ".MIPS.abiflags") == 0)
	{
	  /* We have found the .MIPS.abiflags section in the output file.
	     Look through all the link_orders comprising it and remove them.
	     The data is merged in _bfd_mips_elf_merge_private_bfd_data.  */
	  for (p = o->map_head.link_order; p != NULL; p = p->next)
	    {
	      asection *input_section;

	      if (p->type != bfd_indirect_link_order)
		{
		  if (p->type == bfd_data_link_order)
		    continue;
		  abort ();
		}

	      input_section = p->u.indirect.section;

	      /* Hack: reset the SEC_HAS_CONTENTS flag so that
		 elf_link_input_bfd ignores this section.  */
	      input_section->flags &= ~SEC_HAS_CONTENTS;
	    }

	  /* Size has been set in _bfd_mips_elf_always_size_sections.  */
	  BFD_ASSERT(o->size == sizeof (Elf_External_ABIFlags_v0));

	  /* Skip this section later on (I don't think this currently
	     matters, but someday it might).  */
	  o->map_head.link_order = NULL;

	  abiflags_sec = o;
	}

      if (strcmp (o->name, ".reginfo") == 0)
	{
	  memset (&reginfo, 0, sizeof reginfo);

	  /* We have found the .reginfo section in the output file.
	     Look through all the link_orders comprising it and merge
	     the information together.  */
	  for (p = o->map_head.link_order; p != NULL; p = p->next)
	    {
	      asection *input_section;
	      bfd *input_bfd;
	      Elf32_External_RegInfo ext;
	      Elf32_RegInfo sub;

	      if (p->type != bfd_indirect_link_order)
		{
		  if (p->type == bfd_data_link_order)
		    continue;
		  abort ();
		}

	      input_section = p->u.indirect.section;
	      input_bfd = input_section->owner;

	      if (! bfd_get_section_contents (input_bfd, input_section,
					      &ext, 0, sizeof ext))
		return FALSE;

	      bfd_mips_elf32_swap_reginfo_in (input_bfd, &ext, &sub);

	      reginfo.ri_gprmask |= sub.ri_gprmask;
	      reginfo.ri_cprmask[0] |= sub.ri_cprmask[0];
	      reginfo.ri_cprmask[1] |= sub.ri_cprmask[1];
	      reginfo.ri_cprmask[2] |= sub.ri_cprmask[2];
	      reginfo.ri_cprmask[3] |= sub.ri_cprmask[3];

	      /* ri_gp_value is set by the function
		 mips_elf32_section_processing when the section is
		 finally written out.  */

	      /* Hack: reset the SEC_HAS_CONTENTS flag so that
		 elf_link_input_bfd ignores this section.  */
	      input_section->flags &= ~SEC_HAS_CONTENTS;
	    }

	  /* Size has been set in _bfd_mips_elf_always_size_sections.  */
	  BFD_ASSERT(o->size == sizeof (Elf32_External_RegInfo));

	  /* Skip this section later on (I don't think this currently
	     matters, but someday it might).  */
	  o->map_head.link_order = NULL;

	  reginfo_sec = o;
	}

      if (strcmp (o->name, ".mdebug") == 0)
	{
	  struct extsym_info einfo;
	  bfd_vma last;

	  /* We have found the .mdebug section in the output file.
	     Look through all the link_orders comprising it and merge
	     the information together.  */
	  symhdr->magic = swap->sym_magic;
	  /* FIXME: What should the version stamp be?  */
	  symhdr->vstamp = 0;
	  symhdr->ilineMax = 0;
	  symhdr->cbLine = 0;
	  symhdr->idnMax = 0;
	  symhdr->ipdMax = 0;
	  symhdr->isymMax = 0;
	  symhdr->ioptMax = 0;
	  symhdr->iauxMax = 0;
	  symhdr->issMax = 0;
	  symhdr->issExtMax = 0;
	  symhdr->ifdMax = 0;
	  symhdr->crfd = 0;
	  symhdr->iextMax = 0;

	  /* We accumulate the debugging information itself in the
	     debug_info structure.  */
	  debug.line = NULL;
	  debug.external_dnr = NULL;
	  debug.external_pdr = NULL;
	  debug.external_sym = NULL;
	  debug.external_opt = NULL;
	  debug.external_aux = NULL;
	  debug.ss = NULL;
	  debug.ssext = debug.ssext_end = NULL;
	  debug.external_fdr = NULL;
	  debug.external_rfd = NULL;
	  debug.external_ext = debug.external_ext_end = NULL;

	  mdebug_handle = bfd_ecoff_debug_init (abfd, &debug, swap, info);
	  if (mdebug_handle == NULL)
	    return FALSE;

	  esym.jmptbl = 0;
	  esym.cobol_main = 0;
	  esym.weakext = 0;
	  esym.reserved = 0;
	  esym.ifd = ifdNil;
	  esym.asym.iss = issNil;
	  esym.asym.st = stLocal;
	  esym.asym.reserved = 0;
	  esym.asym.index = indexNil;
	  last = 0;
	  for (i = 0; i < sizeof (secname) / sizeof (secname[0]); i++)
	    {
	      esym.asym.sc = sc[i];
	      s = bfd_get_section_by_name (abfd, secname[i]);
	      if (s != NULL)
		{
		  esym.asym.value = s->vma;
		  last = s->vma + s->size;
		}
	      else
		esym.asym.value = last;
	      if (!bfd_ecoff_debug_one_external (abfd, &debug, swap,
						 secname[i], &esym))
		return FALSE;
	    }

	  for (p = o->map_head.link_order; p != NULL; p = p->next)
	    {
	      asection *input_section;
	      bfd *input_bfd;
	      const struct ecoff_debug_swap *input_swap;
	      struct ecoff_debug_info input_debug;
	      char *eraw_src;
	      char *eraw_end;

	      if (p->type != bfd_indirect_link_order)
		{
		  if (p->type == bfd_data_link_order)
		    continue;
		  abort ();
		}

	      input_section = p->u.indirect.section;
	      input_bfd = input_section->owner;

	      if (!is_mips_elf (input_bfd))
		{
		  /* I don't know what a non MIPS ELF bfd would be
		     doing with a .mdebug section, but I don't really
		     want to deal with it.  */
		  continue;
		}

	      input_swap = (get_elf_backend_data (input_bfd)
			    ->elf_backend_ecoff_debug_swap);

	      BFD_ASSERT (p->size == input_section->size);

	      /* The ECOFF linking code expects that we have already
		 read in the debugging information and set up an
		 ecoff_debug_info structure, so we do that now.  */
	      if (! _bfd_mips_elf_read_ecoff_info (input_bfd, input_section,
						   &input_debug))
		return FALSE;

	      if (! (bfd_ecoff_debug_accumulate
		     (mdebug_handle, abfd, &debug, swap, input_bfd,
		      &input_debug, input_swap, info)))
		return FALSE;

	      /* Loop through the external symbols.  For each one with
		 interesting information, try to find the symbol in
		 the linker global hash table and save the information
		 for the output external symbols.  */
	      eraw_src = input_debug.external_ext;
	      eraw_end = (eraw_src
			  + (input_debug.symbolic_header.iextMax
			     * input_swap->external_ext_size));
	      for (;
		   eraw_src < eraw_end;
		   eraw_src += input_swap->external_ext_size)
		{
		  EXTR ext;
		  const char *name;
		  struct mips_elf_link_hash_entry *h;

		  (*input_swap->swap_ext_in) (input_bfd, eraw_src, &ext);
		  if (ext.asym.sc == scNil
		      || ext.asym.sc == scUndefined
		      || ext.asym.sc == scSUndefined)
		    continue;

		  name = input_debug.ssext + ext.asym.iss;
		  h = mips_elf_link_hash_lookup (mips_elf_hash_table (info),
						 name, FALSE, FALSE, TRUE);
		  if (h == NULL || h->esym.ifd != -2)
		    continue;

		  if (ext.ifd != -1)
		    {
		      BFD_ASSERT (ext.ifd
				  < input_debug.symbolic_header.ifdMax);
		      ext.ifd = input_debug.ifdmap[ext.ifd];
		    }

		  h->esym = ext;
		}

	      /* Free up the information we just read.  */
	      free (input_debug.line);
	      free (input_debug.external_dnr);
	      free (input_debug.external_pdr);
	      free (input_debug.external_sym);
	      free (input_debug.external_opt);
	      free (input_debug.external_aux);
	      free (input_debug.ss);
	      free (input_debug.ssext);
	      free (input_debug.external_fdr);
	      free (input_debug.external_rfd);
	      free (input_debug.external_ext);

	      /* Hack: reset the SEC_HAS_CONTENTS flag so that
		 elf_link_input_bfd ignores this section.  */
	      input_section->flags &= ~SEC_HAS_CONTENTS;
	    }

	  if (SGI_COMPAT (abfd) && info->shared)
	    {
	      /* Create .rtproc section.  */
	      rtproc_sec = bfd_get_linker_section (abfd, ".rtproc");
	      if (rtproc_sec == NULL)
		{
		  flagword flags = (SEC_HAS_CONTENTS | SEC_IN_MEMORY
				    | SEC_LINKER_CREATED | SEC_READONLY);

		  rtproc_sec = bfd_make_section_anyway_with_flags (abfd,
								   ".rtproc",
								   flags);
		  if (rtproc_sec == NULL
		      || ! bfd_set_section_alignment (abfd, rtproc_sec, 4))
		    return FALSE;
		}

	      if (! mips_elf_create_procedure_table (mdebug_handle, abfd,
						     info, rtproc_sec,
						     &debug))
		return FALSE;
	    }

	  /* Build the external symbol information.  */
	  einfo.abfd = abfd;
	  einfo.info = info;
	  einfo.debug = &debug;
	  einfo.swap = swap;
	  einfo.failed = FALSE;
	  mips_elf_link_hash_traverse (mips_elf_hash_table (info),
				       mips_elf_output_extsym, &einfo);
	  if (einfo.failed)
	    return FALSE;

	  /* Set the size of the .mdebug section.  */
	  o->size = bfd_ecoff_debug_size (abfd, &debug, swap);

	  /* Skip this section later on (I don't think this currently
	     matters, but someday it might).  */
	  o->map_head.link_order = NULL;

	  mdebug_sec = o;
	}

      if (CONST_STRNEQ (o->name, ".gptab."))
	{
	  const char *subname;
	  unsigned int c;
	  Elf32_gptab *tab;
	  Elf32_External_gptab *ext_tab;
	  unsigned int j;

	  /* The .gptab.sdata and .gptab.sbss sections hold
	     information describing how the small data area would
	     change depending upon the -G switch.  These sections
	     not used in executables files.  */
	  if (! info->relocatable)
	    {
	      for (p = o->map_head.link_order; p != NULL; p = p->next)
		{
		  asection *input_section;

		  if (p->type != bfd_indirect_link_order)
		    {
		      if (p->type == bfd_data_link_order)
			continue;
		      abort ();
		    }

		  input_section = p->u.indirect.section;

		  /* Hack: reset the SEC_HAS_CONTENTS flag so that
		     elf_link_input_bfd ignores this section.  */
		  input_section->flags &= ~SEC_HAS_CONTENTS;
		}

	      /* Skip this section later on (I don't think this
		 currently matters, but someday it might).  */
	      o->map_head.link_order = NULL;

	      /* Really remove the section.  */
	      bfd_section_list_remove (abfd, o);
	      --abfd->section_count;

	      continue;
	    }

	  /* There is one gptab for initialized data, and one for
	     uninitialized data.  */
	  if (strcmp (o->name, ".gptab.sdata") == 0)
	    gptab_data_sec = o;
	  else if (strcmp (o->name, ".gptab.sbss") == 0)
	    gptab_bss_sec = o;
	  else
	    {
	      (*_bfd_error_handler)
		(_("%s: illegal section name `%s'"),
		 bfd_get_filename (abfd), o->name);
	      bfd_set_error (bfd_error_nonrepresentable_section);
	      return FALSE;
	    }

	  /* The linker script always combines .gptab.data and
	     .gptab.sdata into .gptab.sdata, and likewise for
	     .gptab.bss and .gptab.sbss.  It is possible that there is
	     no .sdata or .sbss section in the output file, in which
	     case we must change the name of the output section.  */
	  subname = o->name + sizeof ".gptab" - 1;
	  if (bfd_get_section_by_name (abfd, subname) == NULL)
	    {
	      if (o == gptab_data_sec)
		o->name = ".gptab.data";
	      else
		o->name = ".gptab.bss";
	      subname = o->name + sizeof ".gptab" - 1;
	      BFD_ASSERT (bfd_get_section_by_name (abfd, subname) != NULL);
	    }

	  /* Set up the first entry.  */
	  c = 1;
	  amt = c * sizeof (Elf32_gptab);
	  tab = bfd_malloc (amt);
	  if (tab == NULL)
	    return FALSE;
	  tab[0].gt_header.gt_current_g_value = elf_gp_size (abfd);
	  tab[0].gt_header.gt_unused = 0;

	  /* Combine the input sections.  */
	  for (p = o->map_head.link_order; p != NULL; p = p->next)
	    {
	      asection *input_section;
	      bfd *input_bfd;
	      bfd_size_type size;
	      unsigned long last;
	      bfd_size_type gpentry;

	      if (p->type != bfd_indirect_link_order)
		{
		  if (p->type == bfd_data_link_order)
		    continue;
		  abort ();
		}

	      input_section = p->u.indirect.section;
	      input_bfd = input_section->owner;

	      /* Combine the gptab entries for this input section one
		 by one.  We know that the input gptab entries are
		 sorted by ascending -G value.  */
	      size = input_section->size;
	      last = 0;
	      for (gpentry = sizeof (Elf32_External_gptab);
		   gpentry < size;
		   gpentry += sizeof (Elf32_External_gptab))
		{
		  Elf32_External_gptab ext_gptab;
		  Elf32_gptab int_gptab;
		  unsigned long val;
		  unsigned long add;
		  bfd_boolean exact;
		  unsigned int look;

		  if (! (bfd_get_section_contents
			 (input_bfd, input_section, &ext_gptab, gpentry,
			  sizeof (Elf32_External_gptab))))
		    {
		      free (tab);
		      return FALSE;
		    }

		  bfd_mips_elf32_swap_gptab_in (input_bfd, &ext_gptab,
						&int_gptab);
		  val = int_gptab.gt_entry.gt_g_value;
		  add = int_gptab.gt_entry.gt_bytes - last;

		  exact = FALSE;
		  for (look = 1; look < c; look++)
		    {
		      if (tab[look].gt_entry.gt_g_value >= val)
			tab[look].gt_entry.gt_bytes += add;

		      if (tab[look].gt_entry.gt_g_value == val)
			exact = TRUE;
		    }

		  if (! exact)
		    {
		      Elf32_gptab *new_tab;
		      unsigned int max;

		      /* We need a new table entry.  */
		      amt = (bfd_size_type) (c + 1) * sizeof (Elf32_gptab);
		      new_tab = bfd_realloc (tab, amt);
		      if (new_tab == NULL)
			{
			  free (tab);
			  return FALSE;
			}
		      tab = new_tab;
		      tab[c].gt_entry.gt_g_value = val;
		      tab[c].gt_entry.gt_bytes = add;

		      /* Merge in the size for the next smallest -G
			 value, since that will be implied by this new
			 value.  */
		      max = 0;
		      for (look = 1; look < c; look++)
			{
			  if (tab[look].gt_entry.gt_g_value < val
			      && (max == 0
				  || (tab[look].gt_entry.gt_g_value
				      > tab[max].gt_entry.gt_g_value)))
			    max = look;
			}
		      if (max != 0)
			tab[c].gt_entry.gt_bytes +=
			  tab[max].gt_entry.gt_bytes;

		      ++c;
		    }

		  last = int_gptab.gt_entry.gt_bytes;
		}

	      /* Hack: reset the SEC_HAS_CONTENTS flag so that
		 elf_link_input_bfd ignores this section.  */
	      input_section->flags &= ~SEC_HAS_CONTENTS;
	    }

	  /* The table must be sorted by -G value.  */
	  if (c > 2)
	    qsort (tab + 1, c - 1, sizeof (tab[0]), gptab_compare);

	  /* Swap out the table.  */
	  amt = (bfd_size_type) c * sizeof (Elf32_External_gptab);
	  ext_tab = bfd_alloc (abfd, amt);
	  if (ext_tab == NULL)
	    {
	      free (tab);
	      return FALSE;
	    }

	  for (j = 0; j < c; j++)
	    bfd_mips_elf32_swap_gptab_out (abfd, tab + j, ext_tab + j);
	  free (tab);

	  o->size = c * sizeof (Elf32_External_gptab);
	  o->contents = (bfd_byte *) ext_tab;

	  /* Skip this section later on (I don't think this currently
	     matters, but someday it might).  */
	  o->map_head.link_order = NULL;
	}
    }

  /* Invoke the regular ELF backend linker to do all the work.  */
  if (!bfd_elf_final_link (abfd, info))
    return FALSE;

  /* Now write out the computed sections.  */

  if (abiflags_sec != NULL)
    {
      Elf_External_ABIFlags_v0 ext;
      Elf_Internal_ABIFlags_v0 *abiflags;

      abiflags = &mips_elf_tdata (abfd)->abiflags;

      /* Set up the abiflags if no valid input sections were found.  */
      if (!mips_elf_tdata (abfd)->abiflags_valid)
	{
	  infer_mips_abiflags (abfd, abiflags);
	  mips_elf_tdata (abfd)->abiflags_valid = TRUE;
	}
      bfd_mips_elf_swap_abiflags_v0_out (abfd, abiflags, &ext);
      if (! bfd_set_section_contents (abfd, abiflags_sec, &ext, 0, sizeof ext))
	return FALSE;
    }

  if (reginfo_sec != NULL)
    {
      Elf32_External_RegInfo ext;

      bfd_mips_elf32_swap_reginfo_out (abfd, &reginfo, &ext);
      if (! bfd_set_section_contents (abfd, reginfo_sec, &ext, 0, sizeof ext))
	return FALSE;
    }

  if (mdebug_sec != NULL)
    {
      BFD_ASSERT (abfd->output_has_begun);
      if (! bfd_ecoff_write_accumulated_debug (mdebug_handle, abfd, &debug,
					       swap, info,
					       mdebug_sec->filepos))
	return FALSE;

      bfd_ecoff_debug_free (mdebug_handle, abfd, &debug, swap, info);
    }

  if (gptab_data_sec != NULL)
    {
      if (! bfd_set_section_contents (abfd, gptab_data_sec,
				      gptab_data_sec->contents,
				      0, gptab_data_sec->size))
	return FALSE;
    }

  if (gptab_bss_sec != NULL)
    {
      if (! bfd_set_section_contents (abfd, gptab_bss_sec,
				      gptab_bss_sec->contents,
				      0, gptab_bss_sec->size))
	return FALSE;
    }

  if (SGI_COMPAT (abfd))
    {
      rtproc_sec = bfd_get_section_by_name (abfd, ".rtproc");
      if (rtproc_sec != NULL)
	{
	  if (! bfd_set_section_contents (abfd, rtproc_sec,
					  rtproc_sec->contents,
					  0, rtproc_sec->size))
	    return FALSE;
	}
    }

  return TRUE;
}

/* Structure for saying that BFD machine EXTENSION extends BASE.  */

struct mips_mach_extension
{
  unsigned long extension, base;
};


/* An array describing how BFD machines relate to one another.  The entries
   are ordered topologically with MIPS I extensions listed last.  */

static const struct mips_mach_extension mips_mach_extensions[] =
{
  /* MIPS64r2 extensions.  */
  { bfd_mach_mips_octeon2, bfd_mach_mips_octeonp },
  { bfd_mach_mips_octeonp, bfd_mach_mips_octeon },
  { bfd_mach_mips_octeon, bfd_mach_mipsisa64r2 },
  { bfd_mach_mips_loongson_3a, bfd_mach_mipsisa64r2 },

  /* MIPS64 extensions.  */
  { bfd_mach_mipsisa64r2, bfd_mach_mipsisa64 },
  { bfd_mach_mips_sb1, bfd_mach_mipsisa64 },
  { bfd_mach_mips_xlr, bfd_mach_mipsisa64 },

  /* MIPS V extensions.  */
  { bfd_mach_mipsisa64, bfd_mach_mips5 },

  /* R10000 extensions.  */
  { bfd_mach_mips12000, bfd_mach_mips10000 },
  { bfd_mach_mips14000, bfd_mach_mips10000 },
  { bfd_mach_mips16000, bfd_mach_mips10000 },

  /* R5000 extensions.  Note: the vr5500 ISA is an extension of the core
     vr5400 ISA, but doesn't include the multimedia stuff.  It seems
     better to allow vr5400 and vr5500 code to be merged anyway, since
     many libraries will just use the core ISA.  Perhaps we could add
     some sort of ASE flag if this ever proves a problem.  */
  { bfd_mach_mips5500, bfd_mach_mips5400 },
  { bfd_mach_mips5400, bfd_mach_mips5000 },

  /* MIPS IV extensions.  */
  { bfd_mach_mips5, bfd_mach_mips8000 },
  { bfd_mach_mips10000, bfd_mach_mips8000 },
  { bfd_mach_mips5000, bfd_mach_mips8000 },
  { bfd_mach_mips7000, bfd_mach_mips8000 },
  { bfd_mach_mips9000, bfd_mach_mips8000 },

  /* VR4100 extensions.  */
  { bfd_mach_mips4120, bfd_mach_mips4100 },
  { bfd_mach_mips4111, bfd_mach_mips4100 },

  /* MIPS III extensions.  */
  { bfd_mach_mips_loongson_2e, bfd_mach_mips4000 },
  { bfd_mach_mips_loongson_2f, bfd_mach_mips4000 },
  { bfd_mach_mips8000, bfd_mach_mips4000 },
  { bfd_mach_mips4650, bfd_mach_mips4000 },
  { bfd_mach_mips4600, bfd_mach_mips4000 },
  { bfd_mach_mips4400, bfd_mach_mips4000 },
  { bfd_mach_mips4300, bfd_mach_mips4000 },
  { bfd_mach_mips4100, bfd_mach_mips4000 },
  { bfd_mach_mips4010, bfd_mach_mips4000 },
  { bfd_mach_mips5900, bfd_mach_mips4000 },

  /* MIPS32 extensions.  */
  { bfd_mach_mipsisa32r2, bfd_mach_mipsisa32 },

  /* MIPS II extensions.  */
  { bfd_mach_mips4000, bfd_mach_mips6000 },
  { bfd_mach_mipsisa32, bfd_mach_mips6000 },

  /* MIPS I extensions.  */
  { bfd_mach_mips6000, bfd_mach_mips3000 },
  { bfd_mach_mips3900, bfd_mach_mips3000 }
};


/* Return true if bfd machine EXTENSION is an extension of machine BASE.  */

static bfd_boolean
mips_mach_extends_p (unsigned long base, unsigned long extension)
{
  size_t i;

  if (extension == base)
    return TRUE;

  if (base == bfd_mach_mipsisa32
      && mips_mach_extends_p (bfd_mach_mipsisa64, extension))
    return TRUE;

  if (base == bfd_mach_mipsisa32r2
      && mips_mach_extends_p (bfd_mach_mipsisa64r2, extension))
    return TRUE;

  for (i = 0; i < ARRAY_SIZE (mips_mach_extensions); i++)
    if (extension == mips_mach_extensions[i].extension)
      {
	extension = mips_mach_extensions[i].base;
	if (extension == base)
	  return TRUE;
      }

  return FALSE;
}


/* Merge object attributes from IBFD into OBFD.  Raise an error if
   there are conflicting attributes.  */
static bfd_boolean
mips_elf_merge_obj_attributes (bfd *ibfd, bfd *obfd)
{
  obj_attribute *in_attr;
  obj_attribute *out_attr;
  bfd *abi_fp_bfd;
  bfd *abi_msa_bfd;

  abi_fp_bfd = mips_elf_tdata (obfd)->abi_fp_bfd;
  in_attr = elf_known_obj_attributes (ibfd)[OBJ_ATTR_GNU];
  if (!abi_fp_bfd && in_attr[Tag_GNU_MIPS_ABI_FP].i != Val_GNU_MIPS_ABI_FP_ANY)
    mips_elf_tdata (obfd)->abi_fp_bfd = ibfd;

  abi_msa_bfd = mips_elf_tdata (obfd)->abi_msa_bfd;
  if (!abi_msa_bfd
      && in_attr[Tag_GNU_MIPS_ABI_MSA].i != Val_GNU_MIPS_ABI_MSA_ANY)
    mips_elf_tdata (obfd)->abi_msa_bfd = ibfd;

  if (!elf_known_obj_attributes_proc (obfd)[0].i)
    {
      /* This is the first object.  Copy the attributes.  */
      _bfd_elf_copy_obj_attributes (ibfd, obfd);

      /* Use the Tag_null value to indicate the attributes have been
	 initialized.  */
      elf_known_obj_attributes_proc (obfd)[0].i = 1;

      return TRUE;
    }

  /* Check for conflicting Tag_GNU_MIPS_ABI_FP attributes and merge
     non-conflicting ones.  */
  out_attr = elf_known_obj_attributes (obfd)[OBJ_ATTR_GNU];
  if (in_attr[Tag_GNU_MIPS_ABI_FP].i != out_attr[Tag_GNU_MIPS_ABI_FP].i)
    {
      int out_fp, in_fp;

      out_fp = out_attr[Tag_GNU_MIPS_ABI_FP].i;
      in_fp = in_attr[Tag_GNU_MIPS_ABI_FP].i;
      out_attr[Tag_GNU_MIPS_ABI_FP].type = 1;
      if (out_fp == Val_GNU_MIPS_ABI_FP_ANY)
	out_attr[Tag_GNU_MIPS_ABI_FP].i = in_fp;
      else if (out_fp == Val_GNU_MIPS_ABI_FP_XX
	       && (in_fp == Val_GNU_MIPS_ABI_FP_DOUBLE
		   || in_fp == Val_GNU_MIPS_ABI_FP_64
		   || in_fp == Val_GNU_MIPS_ABI_FP_64A))
	{
	  mips_elf_tdata (obfd)->abi_fp_bfd = ibfd;
	  out_attr[Tag_GNU_MIPS_ABI_FP].i = in_attr[Tag_GNU_MIPS_ABI_FP].i;
	}
      else if (in_fp == Val_GNU_MIPS_ABI_FP_XX
	       && (out_fp == Val_GNU_MIPS_ABI_FP_DOUBLE
		   || out_fp == Val_GNU_MIPS_ABI_FP_64
		   || out_fp == Val_GNU_MIPS_ABI_FP_64A))
	/* Keep the current setting.  */;
      else if (out_fp == Val_GNU_MIPS_ABI_FP_64A
	       && in_fp == Val_GNU_MIPS_ABI_FP_64)
	{
	  mips_elf_tdata (obfd)->abi_fp_bfd = ibfd;
	  out_attr[Tag_GNU_MIPS_ABI_FP].i = in_attr[Tag_GNU_MIPS_ABI_FP].i;
	}
      else if (in_fp == Val_GNU_MIPS_ABI_FP_64A
	       && out_fp == Val_GNU_MIPS_ABI_FP_64)
	/* Keep the current setting.  */;
      else if (in_fp != Val_GNU_MIPS_ABI_FP_ANY)
	{
	  const char *out_string, *in_string;

	  out_string = _bfd_mips_fp_abi_string (out_fp);
	  in_string = _bfd_mips_fp_abi_string (in_fp);
	  /* First warn about cases involving unrecognised ABIs.  */
	  if (!out_string && !in_string)
	    _bfd_error_handler
	      (_("Warning: %B uses unknown floating point ABI %d "
		 "(set by %B), %B uses unknown floating point ABI %d"),
	       obfd, abi_fp_bfd, ibfd, out_fp, in_fp);
	  else if (!out_string)
	    _bfd_error_handler
	      (_("Warning: %B uses unknown floating point ABI %d "
		 "(set by %B), %B uses %s"),
	       obfd, abi_fp_bfd, ibfd, out_fp, in_string);
	  else if (!in_string)
	    _bfd_error_handler
	      (_("Warning: %B uses %s (set by %B), "
		 "%B uses unknown floating point ABI %d"),
	       obfd, abi_fp_bfd, ibfd, out_string, in_fp);
	  else
	    {
	      /* If one of the bfds is soft-float, the other must be
		 hard-float.  The exact choice of hard-float ABI isn't
		 really relevant to the error message.  */
	      if (in_fp == Val_GNU_MIPS_ABI_FP_SOFT)
		out_string = "-mhard-float";
	      else if (out_fp == Val_GNU_MIPS_ABI_FP_SOFT)
		in_string = "-mhard-float";
	      _bfd_error_handler
		(_("Warning: %B uses %s (set by %B), %B uses %s"),
		 obfd, abi_fp_bfd, ibfd, out_string, in_string);
	    }
	}
    }

  /* Check for conflicting Tag_GNU_MIPS_ABI_MSA attributes and merge
     non-conflicting ones.  */
  if (in_attr[Tag_GNU_MIPS_ABI_MSA].i != out_attr[Tag_GNU_MIPS_ABI_MSA].i)
    {
      out_attr[Tag_GNU_MIPS_ABI_MSA].type = 1;
      if (out_attr[Tag_GNU_MIPS_ABI_MSA].i == Val_GNU_MIPS_ABI_MSA_ANY)
	out_attr[Tag_GNU_MIPS_ABI_MSA].i = in_attr[Tag_GNU_MIPS_ABI_MSA].i;
      else if (in_attr[Tag_GNU_MIPS_ABI_MSA].i != Val_GNU_MIPS_ABI_MSA_ANY)
	switch (out_attr[Tag_GNU_MIPS_ABI_MSA].i)
	  {
	  case Val_GNU_MIPS_ABI_MSA_128:
	    _bfd_error_handler
	      (_("Warning: %B uses %s (set by %B), "
		 "%B uses unknown MSA ABI %d"),
	       obfd, abi_msa_bfd, ibfd,
	       "-mmsa", in_attr[Tag_GNU_MIPS_ABI_MSA].i);
	    break;

	  default:
	    switch (in_attr[Tag_GNU_MIPS_ABI_MSA].i)
	      {
	      case Val_GNU_MIPS_ABI_MSA_128:
		_bfd_error_handler
		  (_("Warning: %B uses unknown MSA ABI %d "
		     "(set by %B), %B uses %s"),
		     obfd, abi_msa_bfd, ibfd,
		     out_attr[Tag_GNU_MIPS_ABI_MSA].i, "-mmsa");
		  break;

	      default:
		_bfd_error_handler
		  (_("Warning: %B uses unknown MSA ABI %d "
		     "(set by %B), %B uses unknown MSA ABI %d"),
		   obfd, abi_msa_bfd, ibfd,
		   out_attr[Tag_GNU_MIPS_ABI_MSA].i,
		   in_attr[Tag_GNU_MIPS_ABI_MSA].i);
		break;
	      }
	  }
    }

  /* Merge Tag_compatibility attributes and any common GNU ones.  */
  _bfd_elf_merge_object_attributes (ibfd, obfd);

  return TRUE;
}

/* Merge backend specific data from an object file to the output
   object file when linking.  */

bfd_boolean
_bfd_mips_elf_merge_private_bfd_data (bfd *ibfd, bfd *obfd)
{
  flagword old_flags;
  flagword new_flags;
  bfd_boolean ok;
  bfd_boolean null_input_bfd = TRUE;
  asection *sec;
  obj_attribute *out_attr;

  /* Check if we have the same endianness.  */
  if (! _bfd_generic_verify_endian_match (ibfd, obfd))
    {
      (*_bfd_error_handler)
	(_("%B: endianness incompatible with that of the selected emulation"),
	 ibfd);
      return FALSE;
    }

  if (!is_mips_elf (ibfd) || !is_mips_elf (obfd))
    return TRUE;

  if (strcmp (bfd_get_target (ibfd), bfd_get_target (obfd)) != 0)
    {
      (*_bfd_error_handler)
	(_("%B: ABI is incompatible with that of the selected emulation"),
	 ibfd);
      return FALSE;
    }

  /* Set up the FP ABI attribute from the abiflags if it is not already
     set.  */
  if (mips_elf_tdata (ibfd)->abiflags_valid)
    {
      obj_attribute *in_attr = elf_known_obj_attributes (ibfd)[OBJ_ATTR_GNU];
      if (in_attr[Tag_GNU_MIPS_ABI_FP].i == Val_GNU_MIPS_ABI_FP_ANY)
        in_attr[Tag_GNU_MIPS_ABI_FP].i =
	  mips_elf_tdata (ibfd)->abiflags.fp_abi;
    }

  if (!mips_elf_merge_obj_attributes (ibfd, obfd))
    return FALSE;

  /* Check to see if the input BFD actually contains any sections.
     If not, its flags may not have been initialised either, but it cannot
     actually cause any incompatibility.  */
  for (sec = ibfd->sections; sec != NULL; sec = sec->next)
    {
      /* Ignore synthetic sections and empty .text, .data and .bss sections
	 which are automatically generated by gas.  Also ignore fake
	 (s)common sections, since merely defining a common symbol does
	 not affect compatibility.  */
      if ((sec->flags & SEC_IS_COMMON) == 0
	  && strcmp (sec->name, ".reginfo")
	  && strcmp (sec->name, ".mdebug")
	  && (sec->size != 0
	      || (strcmp (sec->name, ".text")
		  && strcmp (sec->name, ".data")
		  && strcmp (sec->name, ".bss"))))
	{
	  null_input_bfd = FALSE;
	  break;
	}
    }
  if (null_input_bfd)
    return TRUE;

  /* Populate abiflags using existing information.  */
  if (!mips_elf_tdata (ibfd)->abiflags_valid)
    {
      infer_mips_abiflags (ibfd, &mips_elf_tdata (ibfd)->abiflags);
      mips_elf_tdata (ibfd)->abiflags_valid = TRUE;
    }
  else
    {
      Elf_Internal_ABIFlags_v0 abiflags;
      Elf_Internal_ABIFlags_v0 in_abiflags;
      infer_mips_abiflags (ibfd, &abiflags);
      in_abiflags = mips_elf_tdata (ibfd)->abiflags;

      /* It is not possible to infer the correct ISA revision
         for R3 or R5 so drop down to R2 for the checks.  */
      if (in_abiflags.isa_rev == 3 || in_abiflags.isa_rev == 5)
	in_abiflags.isa_rev = 2;

      if (in_abiflags.isa_level != abiflags.isa_level
	  || in_abiflags.isa_rev != abiflags.isa_rev
	  || in_abiflags.isa_ext != abiflags.isa_ext)
	(*_bfd_error_handler)
	  (_("%B: warning: Inconsistent ISA between e_flags and "
	     ".MIPS.abiflags"), ibfd);
      if (abiflags.fp_abi != Val_GNU_MIPS_ABI_FP_ANY
	  && in_abiflags.fp_abi != abiflags.fp_abi)
	(*_bfd_error_handler)
	  (_("%B: warning: Inconsistent FP ABI between e_flags and "
	     ".MIPS.abiflags"), ibfd);
      if ((in_abiflags.ases & abiflags.ases) != abiflags.ases)
	(*_bfd_error_handler)
	  (_("%B: warning: Inconsistent ASEs between e_flags and "
	     ".MIPS.abiflags"), ibfd);
      if (in_abiflags.isa_ext != abiflags.isa_ext)
	(*_bfd_error_handler)
	  (_("%B: warning: Inconsistent ISA extensions between e_flags and "
	     ".MIPS.abiflags"), ibfd);
      if (in_abiflags.flags2 != 0)
	(*_bfd_error_handler)
	  (_("%B: warning: Unexpected flag in the flags2 field of "
	     ".MIPS.abiflags (0x%lx)"), ibfd,
	   (unsigned long) in_abiflags.flags2);
    }

  if (!mips_elf_tdata (obfd)->abiflags_valid)
    {
      /* Copy input abiflags if output abiflags are not already valid.  */
      mips_elf_tdata (obfd)->abiflags = mips_elf_tdata (ibfd)->abiflags;
      mips_elf_tdata (obfd)->abiflags_valid = TRUE;
    }

  if (! elf_flags_init (obfd))
    {
      elf_flags_init (obfd) = TRUE;
      elf_elfheader (obfd)->e_flags = elf_elfheader (ibfd)->e_flags;
      elf_elfheader (obfd)->e_ident[EI_CLASS]
	= elf_elfheader (ibfd)->e_ident[EI_CLASS];

      if (bfd_get_arch (obfd) == bfd_get_arch (ibfd)
	  && (bfd_get_arch_info (obfd)->the_default
	      || mips_mach_extends_p (bfd_get_mach (obfd),
				      bfd_get_mach (ibfd))))
	{
	  if (! bfd_set_arch_mach (obfd, bfd_get_arch (ibfd),
				   bfd_get_mach (ibfd)))
	    return FALSE;

	  /* Update the ABI flags isa_level, isa_rev and isa_ext fields.  */
	  update_mips_abiflags_isa (obfd, &mips_elf_tdata (obfd)->abiflags);
	}

      return TRUE;
    }

  /* Update the output abiflags fp_abi using the computed fp_abi.  */
  out_attr = elf_known_obj_attributes (obfd)[OBJ_ATTR_GNU];
  mips_elf_tdata (obfd)->abiflags.fp_abi = out_attr[Tag_GNU_MIPS_ABI_FP].i;

#define max(a,b) ((a) > (b) ? (a) : (b))
  /* Merge abiflags.  */
  mips_elf_tdata (obfd)->abiflags.isa_rev
    = max (mips_elf_tdata (obfd)->abiflags.isa_rev,
	   mips_elf_tdata (ibfd)->abiflags.isa_rev);
  mips_elf_tdata (obfd)->abiflags.gpr_size
    = max (mips_elf_tdata (obfd)->abiflags.gpr_size,
	   mips_elf_tdata (ibfd)->abiflags.gpr_size);
  mips_elf_tdata (obfd)->abiflags.cpr1_size
    = max (mips_elf_tdata (obfd)->abiflags.cpr1_size,
	   mips_elf_tdata (ibfd)->abiflags.cpr1_size);
  mips_elf_tdata (obfd)->abiflags.cpr2_size
    = max (mips_elf_tdata (obfd)->abiflags.cpr2_size,
	   mips_elf_tdata (ibfd)->abiflags.cpr2_size);
#undef max
  mips_elf_tdata (obfd)->abiflags.ases
    |= mips_elf_tdata (ibfd)->abiflags.ases;
  mips_elf_tdata (obfd)->abiflags.flags1
    |= mips_elf_tdata (ibfd)->abiflags.flags1;

  new_flags = elf_elfheader (ibfd)->e_flags;
  elf_elfheader (obfd)->e_flags |= new_flags & EF_MIPS_NOREORDER;
  old_flags = elf_elfheader (obfd)->e_flags;

  /* Check flag compatibility.  */

  new_flags &= ~EF_MIPS_NOREORDER;
  old_flags &= ~EF_MIPS_NOREORDER;

  /* Some IRIX 6 BSD-compatibility objects have this bit set.  It
     doesn't seem to matter.  */
  new_flags &= ~EF_MIPS_XGOT;
  old_flags &= ~EF_MIPS_XGOT;

  /* MIPSpro generates ucode info in n64 objects.  Again, we should
     just be able to ignore this.  */
  new_flags &= ~EF_MIPS_UCODE;
  old_flags &= ~EF_MIPS_UCODE;

  /* DSOs should only be linked with CPIC code.  */
  if ((ibfd->flags & DYNAMIC) != 0)
    new_flags |= EF_MIPS_PIC | EF_MIPS_CPIC;

  if (new_flags == old_flags)
    return TRUE;

  ok = TRUE;

  if (((new_flags & (EF_MIPS_PIC | EF_MIPS_CPIC)) != 0)
      != ((old_flags & (EF_MIPS_PIC | EF_MIPS_CPIC)) != 0))
    {
      (*_bfd_error_handler)
	(_("%B: warning: linking abicalls files with non-abicalls files"),
	 ibfd);
      ok = TRUE;
    }

  if (new_flags & (EF_MIPS_PIC | EF_MIPS_CPIC))
    elf_elfheader (obfd)->e_flags |= EF_MIPS_CPIC;
  if (! (new_flags & EF_MIPS_PIC))
    elf_elfheader (obfd)->e_flags &= ~EF_MIPS_PIC;

  new_flags &= ~ (EF_MIPS_PIC | EF_MIPS_CPIC);
  old_flags &= ~ (EF_MIPS_PIC | EF_MIPS_CPIC);

  /* Compare the ISAs.  */
  if (mips_32bit_flags_p (old_flags) != mips_32bit_flags_p (new_flags))
    {
      (*_bfd_error_handler)
	(_("%B: linking 32-bit code with 64-bit code"),
	 ibfd);
      ok = FALSE;
    }
  else if (!mips_mach_extends_p (bfd_get_mach (ibfd), bfd_get_mach (obfd)))
    {
      /* OBFD's ISA isn't the same as, or an extension of, IBFD's.  */
      if (mips_mach_extends_p (bfd_get_mach (obfd), bfd_get_mach (ibfd)))
	{
	  /* Copy the architecture info from IBFD to OBFD.  Also copy
	     the 32-bit flag (if set) so that we continue to recognise
	     OBFD as a 32-bit binary.  */
	  bfd_set_arch_info (obfd, bfd_get_arch_info (ibfd));
	  elf_elfheader (obfd)->e_flags &= ~(EF_MIPS_ARCH | EF_MIPS_MACH);
	  elf_elfheader (obfd)->e_flags
	    |= new_flags & (EF_MIPS_ARCH | EF_MIPS_MACH | EF_MIPS_32BITMODE);

	  /* Update the ABI flags isa_level, isa_rev, isa_ext fields.  */
	  update_mips_abiflags_isa (obfd, &mips_elf_tdata (obfd)->abiflags);

	  /* Copy across the ABI flags if OBFD doesn't use them
	     and if that was what caused us to treat IBFD as 32-bit.  */
	  if ((old_flags & EF_MIPS_ABI) == 0
	      && mips_32bit_flags_p (new_flags)
	      && !mips_32bit_flags_p (new_flags & ~EF_MIPS_ABI))
	    elf_elfheader (obfd)->e_flags |= new_flags & EF_MIPS_ABI;
	}
      else
	{
	  /* The ISAs aren't compatible.  */
	  (*_bfd_error_handler)
	    (_("%B: linking %s module with previous %s modules"),
	     ibfd,
	     bfd_printable_name (ibfd),
	     bfd_printable_name (obfd));
	  ok = FALSE;
	}
    }

  new_flags &= ~(EF_MIPS_ARCH | EF_MIPS_MACH | EF_MIPS_32BITMODE);
  old_flags &= ~(EF_MIPS_ARCH | EF_MIPS_MACH | EF_MIPS_32BITMODE);

  /* Compare ABIs.  The 64-bit ABI does not use EF_MIPS_ABI.  But, it
     does set EI_CLASS differently from any 32-bit ABI.  */
  if ((new_flags & EF_MIPS_ABI) != (old_flags & EF_MIPS_ABI)
      || (elf_elfheader (ibfd)->e_ident[EI_CLASS]
	  != elf_elfheader (obfd)->e_ident[EI_CLASS]))
    {
      /* Only error if both are set (to different values).  */
      if (((new_flags & EF_MIPS_ABI) && (old_flags & EF_MIPS_ABI))
	  || (elf_elfheader (ibfd)->e_ident[EI_CLASS]
	      != elf_elfheader (obfd)->e_ident[EI_CLASS]))
	{
	  (*_bfd_error_handler)
	    (_("%B: ABI mismatch: linking %s module with previous %s modules"),
	     ibfd,
	     elf_mips_abi_name (ibfd),
	     elf_mips_abi_name (obfd));
	  ok = FALSE;
	}
      new_flags &= ~EF_MIPS_ABI;
      old_flags &= ~EF_MIPS_ABI;
    }

  /* Compare ASEs.  Forbid linking MIPS16 and microMIPS ASE modules together
     and allow arbitrary mixing of the remaining ASEs (retain the union).  */
  if ((new_flags & EF_MIPS_ARCH_ASE) != (old_flags & EF_MIPS_ARCH_ASE))
    {
      int old_micro = old_flags & EF_MIPS_ARCH_ASE_MICROMIPS;
      int new_micro = new_flags & EF_MIPS_ARCH_ASE_MICROMIPS;
      int old_m16 = old_flags & EF_MIPS_ARCH_ASE_M16;
      int new_m16 = new_flags & EF_MIPS_ARCH_ASE_M16;
      int micro_mis = old_m16 && new_micro;
      int m16_mis = old_micro && new_m16;

      if (m16_mis || micro_mis)
	{
	  (*_bfd_error_handler)
	    (_("%B: ASE mismatch: linking %s module with previous %s modules"),
	     ibfd,
	     m16_mis ? "MIPS16" : "microMIPS",
	     m16_mis ? "microMIPS" : "MIPS16");
	  ok = FALSE;
	}

      elf_elfheader (obfd)->e_flags |= new_flags & EF_MIPS_ARCH_ASE;

      new_flags &= ~ EF_MIPS_ARCH_ASE;
      old_flags &= ~ EF_MIPS_ARCH_ASE;
    }

  /* Compare NaN encodings.  */
  if ((new_flags & EF_MIPS_NAN2008) != (old_flags & EF_MIPS_NAN2008))
    {
      _bfd_error_handler (_("%B: linking %s module with previous %s modules"),
			  ibfd,
			  (new_flags & EF_MIPS_NAN2008
			   ? "-mnan=2008" : "-mnan=legacy"),
			  (old_flags & EF_MIPS_NAN2008
			   ? "-mnan=2008" : "-mnan=legacy"));
      ok = FALSE;
      new_flags &= ~EF_MIPS_NAN2008;
      old_flags &= ~EF_MIPS_NAN2008;
    }

  /* Compare FP64 state.  */
  if ((new_flags & EF_MIPS_FP64) != (old_flags & EF_MIPS_FP64))
    {
      _bfd_error_handler (_("%B: linking %s module with previous %s modules"),
			  ibfd,
			  (new_flags & EF_MIPS_FP64
			   ? "-mfp64" : "-mfp32"),
			  (old_flags & EF_MIPS_FP64
			   ? "-mfp64" : "-mfp32"));
      ok = FALSE;
      new_flags &= ~EF_MIPS_FP64;
      old_flags &= ~EF_MIPS_FP64;
    }

  /* Warn about any other mismatches */
  if (new_flags != old_flags)
    {
      (*_bfd_error_handler)
	(_("%B: uses different e_flags (0x%lx) fields than previous modules (0x%lx)"),
	 ibfd, (unsigned long) new_flags,
	 (unsigned long) old_flags);
      ok = FALSE;
    }

  if (! ok)
    {
      bfd_set_error (bfd_error_bad_value);
      return FALSE;
    }

  return TRUE;
}

/* Function to keep MIPS specific file flags like as EF_MIPS_PIC.  */

bfd_boolean
_bfd_mips_elf_set_private_flags (bfd *abfd, flagword flags)
{
  BFD_ASSERT (!elf_flags_init (abfd)
	      || elf_elfheader (abfd)->e_flags == flags);

  elf_elfheader (abfd)->e_flags = flags;
  elf_flags_init (abfd) = TRUE;
  return TRUE;
}

char *
_bfd_mips_elf_get_target_dtag (bfd_vma dtag)
{
  switch (dtag)
    {
    default: return "";
    case DT_MIPS_RLD_VERSION:
      return "MIPS_RLD_VERSION";
    case DT_MIPS_TIME_STAMP:
      return "MIPS_TIME_STAMP";
    case DT_MIPS_ICHECKSUM:
      return "MIPS_ICHECKSUM";
    case DT_MIPS_IVERSION:
      return "MIPS_IVERSION";
    case DT_MIPS_FLAGS:
      return "MIPS_FLAGS";
    case DT_MIPS_BASE_ADDRESS:
      return "MIPS_BASE_ADDRESS";
    case DT_MIPS_MSYM:
      return "MIPS_MSYM";
    case DT_MIPS_CONFLICT:
      return "MIPS_CONFLICT";
    case DT_MIPS_LIBLIST:
      return "MIPS_LIBLIST";
    case DT_MIPS_LOCAL_GOTNO:
      return "MIPS_LOCAL_GOTNO";
    case DT_MIPS_CONFLICTNO:
      return "MIPS_CONFLICTNO";
    case DT_MIPS_LIBLISTNO:
      return "MIPS_LIBLISTNO";
    case DT_MIPS_SYMTABNO:
      return "MIPS_SYMTABNO";
    case DT_MIPS_UNREFEXTNO:
      return "MIPS_UNREFEXTNO";
    case DT_MIPS_GOTSYM:
      return "MIPS_GOTSYM";
    case DT_MIPS_HIPAGENO:
      return "MIPS_HIPAGENO";
    case DT_MIPS_RLD_MAP:
      return "MIPS_RLD_MAP";
    case DT_MIPS_DELTA_CLASS:
      return "MIPS_DELTA_CLASS";
    case DT_MIPS_DELTA_CLASS_NO:
      return "MIPS_DELTA_CLASS_NO";
    case DT_MIPS_DELTA_INSTANCE:
      return "MIPS_DELTA_INSTANCE";
    case DT_MIPS_DELTA_INSTANCE_NO:
      return "MIPS_DELTA_INSTANCE_NO";
    case DT_MIPS_DELTA_RELOC:
      return "MIPS_DELTA_RELOC";
    case DT_MIPS_DELTA_RELOC_NO:
      return "MIPS_DELTA_RELOC_NO";
    case DT_MIPS_DELTA_SYM:
      return "MIPS_DELTA_SYM";
    case DT_MIPS_DELTA_SYM_NO:
      return "MIPS_DELTA_SYM_NO";
    case DT_MIPS_DELTA_CLASSSYM:
      return "MIPS_DELTA_CLASSSYM";
    case DT_MIPS_DELTA_CLASSSYM_NO:
      return "MIPS_DELTA_CLASSSYM_NO";
    case DT_MIPS_CXX_FLAGS:
      return "MIPS_CXX_FLAGS";
    case DT_MIPS_PIXIE_INIT:
      return "MIPS_PIXIE_INIT";
    case DT_MIPS_SYMBOL_LIB:
      return "MIPS_SYMBOL_LIB";
    case DT_MIPS_LOCALPAGE_GOTIDX:
      return "MIPS_LOCALPAGE_GOTIDX";
    case DT_MIPS_LOCAL_GOTIDX:
      return "MIPS_LOCAL_GOTIDX";
    case DT_MIPS_HIDDEN_GOTIDX:
      return "MIPS_HIDDEN_GOTIDX";
    case DT_MIPS_PROTECTED_GOTIDX:
      return "MIPS_PROTECTED_GOT_IDX";
    case DT_MIPS_OPTIONS:
      return "MIPS_OPTIONS";
    case DT_MIPS_INTERFACE:
      return "MIPS_INTERFACE";
    case DT_MIPS_DYNSTR_ALIGN:
      return "DT_MIPS_DYNSTR_ALIGN";
    case DT_MIPS_INTERFACE_SIZE:
      return "DT_MIPS_INTERFACE_SIZE";
    case DT_MIPS_RLD_TEXT_RESOLVE_ADDR:
      return "DT_MIPS_RLD_TEXT_RESOLVE_ADDR";
    case DT_MIPS_PERF_SUFFIX:
      return "DT_MIPS_PERF_SUFFIX";
    case DT_MIPS_COMPACT_SIZE:
      return "DT_MIPS_COMPACT_SIZE";
    case DT_MIPS_GP_VALUE:
      return "DT_MIPS_GP_VALUE";
    case DT_MIPS_AUX_DYNAMIC:
      return "DT_MIPS_AUX_DYNAMIC";
    case DT_MIPS_PLTGOT:
      return "DT_MIPS_PLTGOT";
    case DT_MIPS_RWPLT:
      return "DT_MIPS_RWPLT";
    }
}

/* Return the meaning of Tag_GNU_MIPS_ABI_FP value FP, or null if
   not known.  */

const char *
_bfd_mips_fp_abi_string (int fp)
{
  switch (fp)
    {
      /* These strings aren't translated because they're simply
	 option lists.  */
    case Val_GNU_MIPS_ABI_FP_DOUBLE:
      return "-mdouble-float";

    case Val_GNU_MIPS_ABI_FP_SINGLE:
      return "-msingle-float";

    case Val_GNU_MIPS_ABI_FP_SOFT:
      return "-msoft-float";

    case Val_GNU_MIPS_ABI_FP_OLD_64:
      return _("-mips32r2 -mfp64 (12 callee-saved)");

    case Val_GNU_MIPS_ABI_FP_XX:
      return "-mfpxx";

    case Val_GNU_MIPS_ABI_FP_64:
      return "-mgp32 -mfp64";

    case Val_GNU_MIPS_ABI_FP_64A:
      return "-mgp32 -mfp64 -mno-odd-spreg";

    default:
      return 0;
    }
}

static void
print_mips_ases (FILE *file, unsigned int mask)
{
  if (mask & AFL_ASE_DSP)
    fputs ("\n\tDSP ASE", file);
  if (mask & AFL_ASE_DSPR2)
    fputs ("\n\tDSP R2 ASE", file);
<<<<<<< HEAD
  if (mask & AFL_ASE_DSPR3)
    fputs ("\n\tDSP R3 ASE", file);
=======
  if (mask & AFL_ASE_DSPR6)
    fputs ("\n\tDSP R6 ASE", file);
>>>>>>> f5984677
  if (mask & AFL_ASE_EVA)
    fputs ("\n\tEnhanced VA Scheme", file);
  if (mask & AFL_ASE_MCU)
    fputs ("\n\tMCU (MicroController) ASE", file);
  if (mask & AFL_ASE_MDMX)
    fputs ("\n\tMDMX ASE", file);
  if (mask & AFL_ASE_MIPS3D)
    fputs ("\n\tMIPS-3D ASE", file);
  if (mask & AFL_ASE_MT)
    fputs ("\n\tMT ASE", file);
  if (mask & AFL_ASE_SMARTMIPS)
    fputs ("\n\tSmartMIPS ASE", file);
  if (mask & AFL_ASE_VIRT)
    fputs ("\n\tVZ ASE", file);
  if (mask & AFL_ASE_MSA)
    fputs ("\n\tMSA ASE", file);
  if (mask & AFL_ASE_MIPS16)
    fputs ("\n\tMIPS16 ASE", file);
  if (mask & AFL_ASE_MICROMIPS)
    fputs ("\n\tMICROMIPS ASE", file);
  if (mask & AFL_ASE_XPA)
    fputs ("\n\tXPA ASE", file);
  if (mask == 0)
    fprintf (file, "\n\t%s", _("None"));
  else if ((mask & ~AFL_ASE_MASK) != 0)
    fprintf (stdout, "\n\t%s (%x)", _("Unknown"), mask & ~AFL_ASE_MASK);
}

static void
print_mips_isa_ext (FILE *file, unsigned int isa_ext)
{
  switch (isa_ext)
    {
    case 0:
      fputs (_("None"), file);
      break;
    case AFL_EXT_XLR:
      fputs ("RMI XLR", file);
      break;
    case AFL_EXT_OCTEON2:
      fputs ("Cavium Networks Octeon2", file);
      break;
    case AFL_EXT_OCTEONP:
      fputs ("Cavium Networks OcteonP", file);
      break;
    case AFL_EXT_LOONGSON_3A:
      fputs ("Loongson 3A", file);
      break;
    case AFL_EXT_OCTEON:
      fputs ("Cavium Networks Octeon", file);
      break;
    case AFL_EXT_5900:
      fputs ("Toshiba R5900", file);
      break;
    case AFL_EXT_4650:
      fputs ("MIPS R4650", file);
      break;
    case AFL_EXT_4010:
      fputs ("LSI R4010", file);
      break;
    case AFL_EXT_4100:
      fputs ("NEC VR4100", file);
      break;
    case AFL_EXT_3900:
      fputs ("Toshiba R3900", file);
      break;
    case AFL_EXT_10000:
      fputs ("MIPS R10000", file);
      break;
    case AFL_EXT_SB1:
      fputs ("Broadcom SB-1", file);
      break;
    case AFL_EXT_4111:
      fputs ("NEC VR4111/VR4181", file);
      break;
    case AFL_EXT_4120:
      fputs ("NEC VR4120", file);
      break;
    case AFL_EXT_5400:
      fputs ("NEC VR5400", file);
      break;
    case AFL_EXT_5500:
      fputs ("NEC VR5500", file);
      break;
    case AFL_EXT_LOONGSON_2E:
      fputs ("ST Microelectronics Loongson 2E", file);
      break;
    case AFL_EXT_LOONGSON_2F:
      fputs ("ST Microelectronics Loongson 2F", file);
      break;
    default:
      fprintf (file, "%s (%d)", _("Unknown"), isa_ext);
      break;
    }
}

static void
print_mips_fp_abi_value (FILE *file, int val)
{
  switch (val)
    {
    case Val_GNU_MIPS_ABI_FP_ANY:
      fprintf (file, _("Hard or soft float\n"));
      break;
    case Val_GNU_MIPS_ABI_FP_DOUBLE:
      fprintf (file, _("Hard float (double precision)\n"));
      break;
    case Val_GNU_MIPS_ABI_FP_SINGLE:
      fprintf (file, _("Hard float (single precision)\n"));
      break;
    case Val_GNU_MIPS_ABI_FP_SOFT:
      fprintf (file, _("Soft float\n"));
      break;
    case Val_GNU_MIPS_ABI_FP_OLD_64:
      fprintf (file, _("Hard float (MIPS32r2 64-bit FPU 12 callee-saved)\n"));
      break;
    case Val_GNU_MIPS_ABI_FP_XX:
      fprintf (file, _("Hard float (32-bit CPU, Any FPU)\n"));
      break;
    case Val_GNU_MIPS_ABI_FP_64:
      fprintf (file, _("Hard float (32-bit CPU, 64-bit FPU)\n"));
      break;
    case Val_GNU_MIPS_ABI_FP_64A:
      fprintf (file, _("Hard float compat (32-bit CPU, 64-bit FPU)\n"));
      break;
    default:
      fprintf (file, "??? (%d)\n", val);
      break;
    }
}

static int
get_mips_reg_size (int reg_size)
{
  return (reg_size == AFL_REG_NONE) ? 0
	 : (reg_size == AFL_REG_32) ? 32
	 : (reg_size == AFL_REG_64) ? 64
	 : (reg_size == AFL_REG_128) ? 128
	 : -1;
}

bfd_boolean
_bfd_mips_elf_print_private_bfd_data (bfd *abfd, void *ptr)
{
  FILE *file = ptr;

  BFD_ASSERT (abfd != NULL && ptr != NULL);

  /* Print normal ELF private data.  */
  _bfd_elf_print_private_bfd_data (abfd, ptr);

  /* xgettext:c-format */
  fprintf (file, _("private flags = %lx:"), elf_elfheader (abfd)->e_flags);

  if ((elf_elfheader (abfd)->e_flags & EF_MIPS_ABI) == E_MIPS_ABI_O32)
    fprintf (file, _(" [abi=O32]"));
  else if ((elf_elfheader (abfd)->e_flags & EF_MIPS_ABI) == E_MIPS_ABI_O64)
    fprintf (file, _(" [abi=O64]"));
  else if ((elf_elfheader (abfd)->e_flags & EF_MIPS_ABI) == E_MIPS_ABI_EABI32)
    fprintf (file, _(" [abi=EABI32]"));
  else if ((elf_elfheader (abfd)->e_flags & EF_MIPS_ABI) == E_MIPS_ABI_EABI64)
    fprintf (file, _(" [abi=EABI64]"));
  else if ((elf_elfheader (abfd)->e_flags & EF_MIPS_ABI))
    fprintf (file, _(" [abi unknown]"));
  else if (ABI_N32_P (abfd))
    fprintf (file, _(" [abi=N32]"));
  else if (ABI_64_P (abfd))
    fprintf (file, _(" [abi=64]"));
  else
    fprintf (file, _(" [no abi set]"));

  if ((elf_elfheader (abfd)->e_flags & EF_MIPS_ARCH) == E_MIPS_ARCH_1)
    fprintf (file, " [mips1]");
  else if ((elf_elfheader (abfd)->e_flags & EF_MIPS_ARCH) == E_MIPS_ARCH_2)
    fprintf (file, " [mips2]");
  else if ((elf_elfheader (abfd)->e_flags & EF_MIPS_ARCH) == E_MIPS_ARCH_3)
    fprintf (file, " [mips3]");
  else if ((elf_elfheader (abfd)->e_flags & EF_MIPS_ARCH) == E_MIPS_ARCH_4)
    fprintf (file, " [mips4]");
  else if ((elf_elfheader (abfd)->e_flags & EF_MIPS_ARCH) == E_MIPS_ARCH_5)
    fprintf (file, " [mips5]");
  else if ((elf_elfheader (abfd)->e_flags & EF_MIPS_ARCH) == E_MIPS_ARCH_32)
    fprintf (file, " [mips32]");
  else if ((elf_elfheader (abfd)->e_flags & EF_MIPS_ARCH) == E_MIPS_ARCH_64)
    fprintf (file, " [mips64]");
  else if ((elf_elfheader (abfd)->e_flags & EF_MIPS_ARCH) == E_MIPS_ARCH_32R2)
    fprintf (file, " [mips32r2]");
  else if ((elf_elfheader (abfd)->e_flags & EF_MIPS_ARCH) == E_MIPS_ARCH_64R2)
    fprintf (file, " [mips64r2]");
  else if ((elf_elfheader (abfd)->e_flags & EF_MIPS_ARCH) == E_MIPS_ARCH_32R6)
    fprintf (file, " [mips32r6]");
  else if ((elf_elfheader (abfd)->e_flags & EF_MIPS_ARCH) == E_MIPS_ARCH_64R6)
    fprintf (file, " [mips64r6]");
  else
    fprintf (file, _(" [unknown ISA]"));

  if (elf_elfheader (abfd)->e_flags & EF_MIPS_ARCH_ASE_MDMX)
    fprintf (file, " [mdmx]");

  if (elf_elfheader (abfd)->e_flags & EF_MIPS_ARCH_ASE_M16)
    fprintf (file, " [mips16]");

  if (elf_elfheader (abfd)->e_flags & EF_MIPS_ARCH_ASE_MICROMIPS)
    fprintf (file, " [micromips]");

  if (elf_elfheader (abfd)->e_flags & EF_MIPS_NAN2008)
    fprintf (file, " [nan2008]");

  if (elf_elfheader (abfd)->e_flags & EF_MIPS_FP64)
    fprintf (file, " [old fp64]");

  if (elf_elfheader (abfd)->e_flags & EF_MIPS_32BITMODE)
    fprintf (file, " [32bitmode]");
  else
    fprintf (file, _(" [not 32bitmode]"));

  if (elf_elfheader (abfd)->e_flags & EF_MIPS_NOREORDER)
    fprintf (file, " [noreorder]");

  if (elf_elfheader (abfd)->e_flags & EF_MIPS_PIC)
    fprintf (file, " [PIC]");

  if (elf_elfheader (abfd)->e_flags & EF_MIPS_CPIC)
    fprintf (file, " [CPIC]");

  if (elf_elfheader (abfd)->e_flags & EF_MIPS_XGOT)
    fprintf (file, " [XGOT]");

  if (elf_elfheader (abfd)->e_flags & EF_MIPS_UCODE)
    fprintf (file, " [UCODE]");

  fputc ('\n', file);

  if (mips_elf_tdata (abfd)->abiflags_valid)
    {
      Elf_Internal_ABIFlags_v0 *abiflags = &mips_elf_tdata (abfd)->abiflags;
      fprintf (file, "\nMIPS ABI Flags Version: %d\n", abiflags->version);
      fprintf (file, "\nISA: MIPS%d", abiflags->isa_level);
      if (abiflags->isa_rev > 1)
	fprintf (file, "r%d", abiflags->isa_rev);
      fprintf (file, "\nGPR size: %d",
	       get_mips_reg_size (abiflags->gpr_size));
      fprintf (file, "\nCPR1 size: %d",
	       get_mips_reg_size (abiflags->cpr1_size));
      fprintf (file, "\nCPR2 size: %d",
	       get_mips_reg_size (abiflags->cpr2_size));
      fputs ("\nFP ABI: ", file);
      print_mips_fp_abi_value (file, abiflags->fp_abi);
      fputs ("ISA Extension: ", file);
      print_mips_isa_ext (file, abiflags->isa_ext);
      fputs ("\nASEs:", file);
      print_mips_ases (file, abiflags->ases);
      fprintf (file, "\nFLAGS 1: %8.8lx", abiflags->flags1);
      fprintf (file, "\nFLAGS 2: %8.8lx", abiflags->flags2);
      fputc ('\n', file);
    }

  return TRUE;
}

const struct bfd_elf_special_section _bfd_mips_elf_special_sections[] =
{
  { STRING_COMMA_LEN (".lit4"),   0, SHT_PROGBITS,   SHF_ALLOC + SHF_WRITE + SHF_MIPS_GPREL },
  { STRING_COMMA_LEN (".lit8"),   0, SHT_PROGBITS,   SHF_ALLOC + SHF_WRITE + SHF_MIPS_GPREL },
  { STRING_COMMA_LEN (".mdebug"), 0, SHT_MIPS_DEBUG, 0 },
  { STRING_COMMA_LEN (".sbss"),  -2, SHT_NOBITS,     SHF_ALLOC + SHF_WRITE + SHF_MIPS_GPREL },
  { STRING_COMMA_LEN (".sdata"), -2, SHT_PROGBITS,   SHF_ALLOC + SHF_WRITE + SHF_MIPS_GPREL },
  { STRING_COMMA_LEN (".ucode"),  0, SHT_MIPS_UCODE, 0 },
  { NULL,                     0,  0, 0,              0 }
};

/* Merge non visibility st_other attributes.  Ensure that the
   STO_OPTIONAL flag is copied into h->other, even if this is not a
   definiton of the symbol.  */
void
_bfd_mips_elf_merge_symbol_attribute (struct elf_link_hash_entry *h,
				      const Elf_Internal_Sym *isym,
				      bfd_boolean definition,
				      bfd_boolean dynamic ATTRIBUTE_UNUSED)
{
  if ((isym->st_other & ~ELF_ST_VISIBILITY (-1)) != 0)
    {
      unsigned char other;

      other = (definition ? isym->st_other : h->other);
      other &= ~ELF_ST_VISIBILITY (-1);
      h->other = other | ELF_ST_VISIBILITY (h->other);
    }

  if (!definition
      && ELF_MIPS_IS_OPTIONAL (isym->st_other))
    h->other |= STO_OPTIONAL;
}

/* Decide whether an undefined symbol is special and can be ignored.
   This is the case for OPTIONAL symbols on IRIX.  */
bfd_boolean
_bfd_mips_elf_ignore_undef_symbol (struct elf_link_hash_entry *h)
{
  return ELF_MIPS_IS_OPTIONAL (h->other) ? TRUE : FALSE;
}

bfd_boolean
_bfd_mips_elf_common_definition (Elf_Internal_Sym *sym)
{
  return (sym->st_shndx == SHN_COMMON
	  || sym->st_shndx == SHN_MIPS_ACOMMON
	  || sym->st_shndx == SHN_MIPS_SCOMMON);
}

/* Return address for Ith PLT stub in section PLT, for relocation REL
   or (bfd_vma) -1 if it should not be included.  */

bfd_vma
_bfd_mips_elf_plt_sym_val (bfd_vma i, const asection *plt,
			   const arelent *rel ATTRIBUTE_UNUSED)
{
  return (plt->vma
	  + 4 * ARRAY_SIZE (mips_o32_exec_plt0_entry)
	  + i * 4 * ARRAY_SIZE (mips_exec_plt_entry));
}

/* Build a table of synthetic symbols to represent the PLT.  As with MIPS16
   and microMIPS PLT slots we may have a many-to-one mapping between .plt
   and .got.plt and also the slots may be of a different size each we walk
   the PLT manually fetching instructions and matching them against known
   patterns.  To make things easier standard MIPS slots, if any, always come
   first.  As we don't create proper ELF symbols we use the UDATA.I member
   of ASYMBOL to carry ISA annotation.  The encoding used is the same as
   with the ST_OTHER member of the ELF symbol.  */

long
_bfd_mips_elf_get_synthetic_symtab (bfd *abfd,
				    long symcount ATTRIBUTE_UNUSED,
				    asymbol **syms ATTRIBUTE_UNUSED,
				    long dynsymcount, asymbol **dynsyms,
				    asymbol **ret)
{
  static const char pltname[] = "_PROCEDURE_LINKAGE_TABLE_";
  static const char microsuffix[] = "@micromipsplt";
  static const char m16suffix[] = "@mips16plt";
  static const char mipssuffix[] = "@plt";

  bfd_boolean (*slurp_relocs) (bfd *, asection *, asymbol **, bfd_boolean);
  const struct elf_backend_data *bed = get_elf_backend_data (abfd);
  bfd_boolean micromips_p = MICROMIPS_P (abfd);
  Elf_Internal_Shdr *hdr;
  bfd_byte *plt_data;
  bfd_vma plt_offset;
  unsigned int other;
  bfd_vma entry_size;
  bfd_vma plt0_size;
  asection *relplt;
  bfd_vma opcode;
  asection *plt;
  asymbol *send;
  size_t size;
  char *names;
  long counti;
  arelent *p;
  asymbol *s;
  char *nend;
  long count;
  long pi;
  long i;
  long n;

  *ret = NULL;

  if ((abfd->flags & (DYNAMIC | EXEC_P)) == 0 || dynsymcount <= 0)
    return 0;

  relplt = bfd_get_section_by_name (abfd, ".rel.plt");
  if (relplt == NULL)
    return 0;

  hdr = &elf_section_data (relplt)->this_hdr;
  if (hdr->sh_link != elf_dynsymtab (abfd) || hdr->sh_type != SHT_REL)
    return 0;

  plt = bfd_get_section_by_name (abfd, ".plt");
  if (plt == NULL)
    return 0;

  slurp_relocs = get_elf_backend_data (abfd)->s->slurp_reloc_table;
  if (!(*slurp_relocs) (abfd, relplt, dynsyms, TRUE))
    return -1;
  p = relplt->relocation;

  /* Calculating the exact amount of space required for symbols would
     require two passes over the PLT, so just pessimise assuming two
     PLT slots per relocation.  */
  count = relplt->size / hdr->sh_entsize;
  counti = count * bed->s->int_rels_per_ext_rel;
  size = 2 * count * sizeof (asymbol);
  size += count * (sizeof (mipssuffix) +
		   (micromips_p ? sizeof (microsuffix) : sizeof (m16suffix)));
  for (pi = 0; pi < counti; pi += bed->s->int_rels_per_ext_rel)
    size += 2 * strlen ((*p[pi].sym_ptr_ptr)->name);

  /* Add the size of "_PROCEDURE_LINKAGE_TABLE_" too.  */
  size += sizeof (asymbol) + sizeof (pltname);

  if (!bfd_malloc_and_get_section (abfd, plt, &plt_data))
    return -1;

  if (plt->size < 16)
    return -1;

  s = *ret = bfd_malloc (size);
  if (s == NULL)
    return -1;
  send = s + 2 * count + 1;

  names = (char *) send;
  nend = (char *) s + size;
  n = 0;

  opcode = bfd_get_micromips_32 (abfd, plt_data + 12);
  if (opcode == 0x3302fffe)
    {
      if (!micromips_p)
	return -1;
      plt0_size = 2 * ARRAY_SIZE (micromips_o32_exec_plt0_entry);
      other = STO_MICROMIPS;
    }
  else if (opcode == 0x0398c1d0)
    {
      if (!micromips_p)
	return -1;
      plt0_size = 2 * ARRAY_SIZE (micromips_insn32_o32_exec_plt0_entry);
      other = STO_MICROMIPS;
    }
  else
    {
      plt0_size = 4 * ARRAY_SIZE (mips_o32_exec_plt0_entry);
      other = 0;
    }

  s->the_bfd = abfd;
  s->flags = BSF_SYNTHETIC | BSF_FUNCTION | BSF_LOCAL;
  s->section = plt;
  s->value = 0;
  s->name = names;
  s->udata.i = other;
  memcpy (names, pltname, sizeof (pltname));
  names += sizeof (pltname);
  ++s, ++n;

  pi = 0;
  for (plt_offset = plt0_size;
       plt_offset + 8 <= plt->size && s < send;
       plt_offset += entry_size)
    {
      bfd_vma gotplt_addr;
      const char *suffix;
      bfd_vma gotplt_hi;
      bfd_vma gotplt_lo;
      size_t suffixlen;

      opcode = bfd_get_micromips_32 (abfd, plt_data + plt_offset + 4);

      /* Check if the second word matches the expected MIPS16 instruction.  */
      if (opcode == 0x651aeb00)
	{
	  if (micromips_p)
	    return -1;
	  /* Truncated table???  */
	  if (plt_offset + 16 > plt->size)
	    break;
	  gotplt_addr = bfd_get_32 (abfd, plt_data + plt_offset + 12);
	  entry_size = 2 * ARRAY_SIZE (mips16_o32_exec_plt_entry);
	  suffixlen = sizeof (m16suffix);
	  suffix = m16suffix;
	  other = STO_MIPS16;
	}
      /* Likewise the expected microMIPS instruction (no insn32 mode).  */
      else if (opcode == 0xff220000)
	{
	  if (!micromips_p)
	    return -1;
	  gotplt_hi = bfd_get_16 (abfd, plt_data + plt_offset) & 0x7f;
	  gotplt_lo = bfd_get_16 (abfd, plt_data + plt_offset + 2) & 0xffff;
	  gotplt_hi = ((gotplt_hi ^ 0x40) - 0x40) << 18;
	  gotplt_lo <<= 2;
	  gotplt_addr = gotplt_hi + gotplt_lo;
	  gotplt_addr += ((plt->vma + plt_offset) | 3) ^ 3;
	  entry_size = 2 * ARRAY_SIZE (micromips_o32_exec_plt_entry);
	  suffixlen = sizeof (microsuffix);
	  suffix = microsuffix;
	  other = STO_MICROMIPS;
	}
      /* Likewise the expected microMIPS instruction (insn32 mode).  */
      else if ((opcode & 0xffff0000) == 0xff2f0000)
	{
	  gotplt_hi = bfd_get_16 (abfd, plt_data + plt_offset + 2) & 0xffff;
	  gotplt_lo = bfd_get_16 (abfd, plt_data + plt_offset + 6) & 0xffff;
	  gotplt_hi = ((gotplt_hi ^ 0x8000) - 0x8000) << 16;
	  gotplt_lo = (gotplt_lo ^ 0x8000) - 0x8000;
	  gotplt_addr = gotplt_hi + gotplt_lo;
	  entry_size = 2 * ARRAY_SIZE (micromips_insn32_o32_exec_plt_entry);
	  suffixlen = sizeof (microsuffix);
	  suffix = microsuffix;
	  other = STO_MICROMIPS;
	}
      /* Otherwise assume standard MIPS code.  */
      else
	{
	  gotplt_hi = bfd_get_32 (abfd, plt_data + plt_offset) & 0xffff;
	  gotplt_lo = bfd_get_32 (abfd, plt_data + plt_offset + 4) & 0xffff;
	  gotplt_hi = ((gotplt_hi ^ 0x8000) - 0x8000) << 16;
	  gotplt_lo = (gotplt_lo ^ 0x8000) - 0x8000;
	  gotplt_addr = gotplt_hi + gotplt_lo;
	  entry_size = 4 * ARRAY_SIZE (mips_exec_plt_entry);
	  suffixlen = sizeof (mipssuffix);
	  suffix = mipssuffix;
	  other = 0;
	}
      /* Truncated table???  */
      if (plt_offset + entry_size > plt->size)
	break;

      for (i = 0;
	   i < count && p[pi].address != gotplt_addr;
	   i++, pi = (pi + bed->s->int_rels_per_ext_rel) % counti);

      if (i < count)
	{
	  size_t namelen;
	  size_t len;

	  *s = **p[pi].sym_ptr_ptr;
	  /* Undefined syms won't have BSF_LOCAL or BSF_GLOBAL set.  Since
	     we are defining a symbol, ensure one of them is set.  */
	  if ((s->flags & BSF_LOCAL) == 0)
	    s->flags |= BSF_GLOBAL;
	  s->flags |= BSF_SYNTHETIC;
	  s->section = plt;
	  s->value = plt_offset;
	  s->name = names;
	  s->udata.i = other;

	  len = strlen ((*p[pi].sym_ptr_ptr)->name);
	  namelen = len + suffixlen;
	  if (names + namelen > nend)
	    break;

	  memcpy (names, (*p[pi].sym_ptr_ptr)->name, len);
	  names += len;
	  memcpy (names, suffix, suffixlen);
	  names += suffixlen;

	  ++s, ++n;
	  pi = (pi + bed->s->int_rels_per_ext_rel) % counti;
	}
    }

  free (plt_data);

  return n;
}

void
_bfd_mips_post_process_headers (bfd *abfd, struct bfd_link_info *link_info)
{
  struct mips_elf_link_hash_table *htab;
  Elf_Internal_Ehdr *i_ehdrp;

  i_ehdrp = elf_elfheader (abfd);
  if (link_info)
    {
      htab = mips_elf_hash_table (link_info);
      BFD_ASSERT (htab != NULL);

      if (htab->use_plts_and_copy_relocs && !htab->is_vxworks)
	i_ehdrp->e_ident[EI_ABIVERSION] = 1;
    }

  _bfd_elf_post_process_headers (abfd, link_info);

  if (mips_elf_tdata (abfd)->abiflags.fp_abi == Val_GNU_MIPS_ABI_FP_64
      || mips_elf_tdata (abfd)->abiflags.fp_abi == Val_GNU_MIPS_ABI_FP_64A)
    i_ehdrp->e_ident[EI_ABIVERSION] = 3;
}<|MERGE_RESOLUTION|>--- conflicted
+++ resolved
@@ -6079,14 +6079,9 @@
       if ((symbol + addend) & 3)
 	return bfd_reloc_outofrange;
 
-<<<<<<< HEAD
-      value = symbol + addend - p;
+      value = symbol + addend - ((p | 3) ^ 3);
       if (was_local_p || h->root.root.type != bfd_link_hash_undefweak)
 	overflowed_p = mips_elf_overflow_p (value, 21);
-=======
-      value = symbol + addend - ((p | 3) ^ 3);
-      overflowed_p = mips_elf_overflow_p (value, 21);
->>>>>>> f5984677
       value >>= howto->rightshift;
       value &= howto->dst_mask;
       break;
@@ -15614,13 +15609,8 @@
     fputs ("\n\tDSP ASE", file);
   if (mask & AFL_ASE_DSPR2)
     fputs ("\n\tDSP R2 ASE", file);
-<<<<<<< HEAD
   if (mask & AFL_ASE_DSPR3)
     fputs ("\n\tDSP R3 ASE", file);
-=======
-  if (mask & AFL_ASE_DSPR6)
-    fputs ("\n\tDSP R6 ASE", file);
->>>>>>> f5984677
   if (mask & AFL_ASE_EVA)
     fputs ("\n\tEnhanced VA Scheme", file);
   if (mask & AFL_ASE_MCU)
